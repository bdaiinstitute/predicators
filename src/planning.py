--- conflicted
+++ resolved
@@ -29,14 +29,6 @@
     skeleton: List[_GroundNSRT]
     atoms_sequence: List[Collection[GroundAtom]]  # expected state sequence
     parent: Optional[_Node]
-<<<<<<< HEAD
-=======
-    pyperplan_facts: PyperplanFacts = field(init=False,
-                                            default_factory=frozenset)
-
-    def __post_init__(self) -> None:
-        self.pyperplan_facts = utils.atoms_to_tuples(self.atoms)
->>>>>>> e08822c4
 
 
 def sesame_plan(
@@ -73,34 +65,20 @@
         # slow down search significantly, so we exclude them. Note however
         # that we need to do this inside the while True here, because an NSRT
         # that initially has empty effects may later have a _NOT_CAUSES_FAILURE.
-<<<<<<< HEAD
         nonempty_ground_nsrts = [nsrt for nsrt in ground_nsrts
                                  if nsrt.add_effects | nsrt.delete_effects]
         all_reachable_atoms = utils.get_reachable_atoms(nonempty_ground_nsrts,
                                                         init_atoms)
         if check_dr_reachable and not task.goal.issubset(all_reachable_atoms):
-=======
-        nonempty_ground_nsrts = [
-            nsrt for nsrt in ground_nsrts
-            if nsrt.add_effects | nsrt.delete_effects
-        ]
-        if check_dr_reachable and \
-           not utils.is_dr_reachable(nonempty_ground_nsrts, atoms, task.goal):
->>>>>>> e08822c4
             raise ApproachFailure(f"Goal {task.goal} not dr-reachable")
         reachable_nsrts = [nsrt for nsrt in nonempty_ground_nsrts if
                            nsrt.preconditions.issubset(all_reachable_atoms)]
         try:
             new_seed = seed + int(metrics["num_failures_discovered"])
             for skeleton, atoms_sequence in _skeleton_generator(
-<<<<<<< HEAD
                     task, reachable_nsrts, init_atoms,
                     predicates, objects, new_seed,
                     timeout-(time.time()-start_time), metrics):
-=======
-                    task, nonempty_ground_nsrts, atoms, new_seed,
-                    timeout - (time.time() - start_time), metrics):
->>>>>>> e08822c4
                 plan = _run_low_level_search(
                     task, option_model, skeleton, atoms_sequence, predicates,
                     new_seed, timeout - (time.time() - start_time))
@@ -142,19 +120,11 @@
     for nsrt in nsrts:
         for ground_nsrt in utils.all_ground_nsrts(nsrt, objects):
             ground_nsrts.append(ground_nsrt)
-<<<<<<< HEAD
     nonempty_ground_nsrts = [nsrt for nsrt in ground_nsrts
                              if nsrt.add_effects | nsrt.delete_effects]
     all_reachable_atoms = utils.get_reachable_atoms(nonempty_ground_nsrts,
                                                     init_atoms)
     if not goal.issubset(all_reachable_atoms):
-=======
-    ground_nsrts = utils.filter_static_operators(ground_nsrts, init_atoms)
-    nonempty_ground_nsrts = [
-        nsrt for nsrt in ground_nsrts if nsrt.add_effects | nsrt.delete_effects
-    ]
-    if not utils.is_dr_reachable(nonempty_ground_nsrts, init_atoms, goal):
->>>>>>> e08822c4
         raise ApproachFailure(f"Goal {goal} not dr-reachable")
     reachable_nsrts = [nsrt for nsrt in nonempty_ground_nsrts if
                        nsrt.preconditions.issubset(all_reachable_atoms)]
@@ -169,7 +139,6 @@
     return skeleton, atoms_sequence, metrics
 
 
-<<<<<<< HEAD
 def _skeleton_generator(task: Task,
                         ground_nsrts: List[_GroundNSRT],
                         init_atoms: Set[GroundAtom],
@@ -180,12 +149,6 @@
                         metrics: Metrics) -> Iterator[
                             Tuple[List[_GroundNSRT],
                                   List[Collection[GroundAtom]]]]:
-=======
-def _skeleton_generator(
-    task: Task, ground_nsrts: List[_GroundNSRT], init_atoms: Set[GroundAtom],
-    seed: int, timeout: float, metrics: Metrics
-) -> Iterator[Tuple[List[_GroundNSRT], List[Collection[GroundAtom]]]]:
->>>>>>> e08822c4
     """A* search over skeletons (sequences of ground NSRTs).
     Iterates over pairs of (skeleton, atoms sequence).
     """
@@ -196,20 +159,12 @@
                       atoms_sequence=[init_atoms],
                       parent=None)
     rng_prio = np.random.default_rng(seed)
-<<<<<<< HEAD
     heuristic = utils.create_task_planning_heuristic(
         CFG.task_planning_heuristic, init_atoms, task.goal, ground_nsrts,
         predicates, objects)
     hq.heappush(queue, (heuristic(root_node.atoms),
                         rng_prio.uniform(),
                         root_node))
-=======
-    heuristic = utils.create_heuristic(CFG.task_planning_heuristic, init_atoms,
-                                       task.goal, ground_nsrts)
-    hq.heappush(
-        queue,
-        (heuristic(root_node.pyperplan_facts), rng_prio.uniform(), root_node))
->>>>>>> e08822c4
     # Start search.
     while queue and (time.time() - start_time < timeout):
         if (int(metrics["num_skeletons_optimized"]) ==
@@ -234,17 +189,11 @@
                                    [child_atoms],
                                    parent=node)
                 # priority is g [plan length] plus h [heuristic]
-<<<<<<< HEAD
                 priority = (len(child_node.skeleton)+
                             heuristic(child_node.atoms))
                 hq.heappush(queue, (priority,
                                     rng_prio.uniform(),
                                     child_node))
-=======
-                priority = (len(child_node.skeleton) +
-                            heuristic(child_node.pyperplan_facts))
-                hq.heappush(queue, (priority, rng_prio.uniform(), child_node))
->>>>>>> e08822c4
     if not queue:
         raise ApproachFailure("Planning ran out of skeletons!")
     assert time.time() - start_time >= timeout
@@ -351,12 +300,8 @@
 
 def _update_nsrts_with_failure(
         discovered_failure: _DiscoveredFailure,
-<<<<<<< HEAD
         ground_nsrts: List[_GroundNSRT]
         ) -> Tuple[Set[Predicate], List[_GroundNSRT]]:
-=======
-        ground_nsrts: List[_GroundNSRT]) -> List[_GroundNSRT]:
->>>>>>> e08822c4
     """Update the given set of ground_nsrts based on the given
     DiscoveredFailure.
 
@@ -367,16 +312,10 @@
     new_predicates = set()
     new_ground_nsrts = []
     for obj in discovered_failure.env_failure.offending_objects:
-<<<<<<< HEAD
         pred = Predicate(_NOT_CAUSES_FAILURE, [obj.type],
                          _classifier=lambda s, o: False)
         new_predicates.add(pred)
         atom = GroundAtom(pred, [obj])
-=======
-        atom = GroundAtom(
-            Predicate(_NOT_CAUSES_FAILURE, [obj.type],
-                      _classifier=lambda s, o: False), [obj])
->>>>>>> e08822c4
         for ground_nsrt in ground_nsrts:
             # Update the preconditions of the failing NSRT.
             if ground_nsrt == discovered_failure.failing_nsrt:
