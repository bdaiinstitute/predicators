--- conflicted
+++ resolved
@@ -4,11 +4,8 @@
 import glob
 import logging
 import os
-<<<<<<< HEAD
 import re
 import time
-=======
->>>>>>> f5dbf6ed
 from collections import deque
 from typing import Any, Callable, Deque, Dict, Iterator, List, Optional, Set, \
     Tuple
@@ -31,6 +28,7 @@
 
 # Helper type to distinguish training tasks from replanning tasks.
 _TaskID = Tuple[str, int]
+
 
 
 class ActiveSamplerExplorer(BaseExplorer):
@@ -142,11 +140,7 @@
         using_random = False
 
         def _option_policy(state: State) -> Tuple[_Option, bool]:
-<<<<<<< HEAD
             nonlocal assigned_task, assigned_task_finished, current_policy, \
-=======
-            nonlocal assigned_task_finished, current_policy, \
->>>>>>> f5dbf6ed
                 next_practice_nsrt, using_random, assigned_task_horizon
 
             # Save a bunch of data with a time-stamp so we can make videos.
@@ -325,7 +319,6 @@
                     break
                 # Terminate early if no goal could be found.
                 else:
-<<<<<<< HEAD
                     # For spot environments, don't do random actions.
                     if "spot" in CFG.env and \
                         not CFG.spot_run_dry:  # pragma: no cover
@@ -336,8 +329,6 @@
                                   )
                         raise utils.RequestActPolicyFailure(
                             "No reachable goal found.")
-=======
->>>>>>> f5dbf6ed
                     self._log("[Explorer] No reachable goal found. "
                               "Switching to random exploration.")
                     using_random = True
@@ -516,10 +507,6 @@
             logging.info(f"[Explorer]   posterior competence: {competence}")
             logging.info(f"[Explorer]   extrapolated competence: {extrap}")
             logging.info(f"[Explorer]   score: {score}")
-<<<<<<< HEAD
-=======
-
->>>>>>> f5dbf6ed
             if CFG.active_sampler_explore_use_ucb_bonus:
                 # Normalize the score.
                 score = score / seen_train_tasks_num
