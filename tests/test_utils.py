--- conflicted
+++ resolved
@@ -28,13 +28,9 @@
     with pytest.raises(AssertionError):
         # Test assertion error when lower bound is
         # greater than upper bound
-<<<<<<< HEAD
-        assert utils.get_aabb_volume(hi, lo)
-=======
         lo1 = np.array([10.0, 12.5, 10.0])
         hi1 = np.array([-10.0, -12.5, -10.0])
         assert utils.get_aabb_volume(lo1, hi1)
->>>>>>> b5217411
 
 
 def test_aabb_closest_point():
@@ -44,17 +40,11 @@
     lo = np.array([1.0, 1.5, -1.0])
     hi = np.array([2.0, 2.5, 0.0])
     assert utils.get_closest_point_on_aabb(xyz, lo, hi) == [1.5, 2.5, -1.0]
-<<<<<<< HEAD
-    # Test error where lower bound is greater than upper bound.
-    with pytest.raises(AssertionError):
-        utils.get_closest_point_on_aabb(xyz, hi, lo)
-=======
     with pytest.raises(AssertionError):
         # Test error where lower bound is greater than upper bound.
         lo1 = np.array([10.0, 12.5, 10.0])
         hi1 = np.array([-10.0, -12.5, -10.0])
         utils.get_closest_point_on_aabb(xyz, lo1, hi1)
->>>>>>> b5217411
 
 
 def test_intersects():
