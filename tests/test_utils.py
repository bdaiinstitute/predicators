--- conflicted
+++ resolved
@@ -1744,9 +1744,6 @@
 
 def test_parse_config_excluded_predicates():
     """Tests for parse_config_excluded_predicates()."""
-<<<<<<< HEAD
-    1/0  # TODO
-=======
     # Test excluding nothing.
     utils.update_config({
         "env": "cover",
@@ -1791,5 +1788,4 @@
         "excluded_predicates": "Covers",
     })
     with pytest.raises(AssertionError):
-        utils.parse_config_excluded_predicates(env)
->>>>>>> d7001cc7
+        utils.parse_config_excluded_predicates(env)