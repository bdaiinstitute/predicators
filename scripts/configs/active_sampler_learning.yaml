--- conflicted
+++ resolved
@@ -39,29 +39,30 @@
       mlp_regressor_max_itr: 100000
       active_sampler_learning_batch_size: 1024
 ENVS:
-  # grid_row:
-  #   NAME: "grid_row"
-  #   FLAGS:
-  #     max_num_steps_interaction_request: 150
-  #     active_sampler_learning_explore_length_base: 100000  # effectively disable
-  #     active_sampler_learning_feature_selection: all
-  #     active_sampler_learning_explore_pursue_goal_interval: 1
-  # ball_and_cup_sticky_table:
-  #   NAME: "ball_and_cup_sticky_table"
-  #   FLAGS:
-  #     sticky_table_place_smooth_fall_prob: 1.00
-  #     sticky_table_place_sticky_fall_prob: 0.00
-  #     sticky_table_pick_success_prob: 1.0
-  #     sticky_table_num_sticky_tables: 1
-  #     sticky_table_num_tables: 5
-  #     sticky_table_place_ball_fall_prob: 1.00
-  #     active_sampler_learning_explore_length_base: 25
-  #     active_sampler_learning_exploration_epsilon: 0.5
-  #     skill_competence_model_optimistic_recency_size: 2
-  #     skill_competence_model_optimistic_window_size: 2
-  #     horizon: 8
-  #     active_sampler_learning_explore_length_base: 100000  # effectively disable
-  #     active_sampler_learning_feature_selection: oracle
+  grid_row:
+    NAME: "grid_row"
+    FLAGS:
+      max_num_steps_interaction_request: 150
+      active_sampler_learning_explore_length_base: 100000  # effectively disable
+      active_sampler_learning_feature_selection: all
+      active_sampler_learning_explore_pursue_goal_interval: 1
+  ball_and_cup_sticky_table:
+    NAME: "ball_and_cup_sticky_table"
+    FLAGS:
+      sticky_table_place_smooth_fall_prob: 1.00
+      sticky_table_place_sticky_fall_prob: 0.00
+      sticky_table_pick_success_prob: 1.0
+      sticky_table_num_sticky_tables: 1
+      sticky_table_num_tables: 5
+      sticky_table_place_ball_fall_prob: 1.00
+      active_sampler_learning_explore_length_base: 25
+      active_sampler_learning_exploration_epsilon: 0.5
+      skill_competence_model_optimistic_recency_size: 2
+      skill_competence_model_optimistic_window_size: 2
+      horizon: 8
+      active_sampler_learning_explore_length_base: 100000  # effectively disable
+      active_sampler_learning_feature_selection: oracle
+      max_num_steps_interaction_request: 100
   spot_sweeping_sim:
     NAME: "spot_main_sweep_env"
     FLAGS:
@@ -69,22 +70,15 @@
       active_sampler_learning_exploration_epsilon: 0.5
       skill_competence_model_optimistic_recency_size: 2
       skill_competence_model_optimistic_window_size: 2
-<<<<<<< HEAD
       horizon: 10
-=======
-      active_sampler_learning_init_cycles_to_pursue_goal: 5
-      horizon: 15
->>>>>>> a70945d2
       active_sampler_learning_explore_length_base: 100000  # effectively disable
       active_sampler_learning_feature_selection: oracle
       spot_run_dry: True
       perceiver: spot_perceiver
       approach_wrapper: spot_wrapper
       segmenter: spot
-<<<<<<< HEAD
       active_sampler_learning_explore_pursue_goal_interval: 1
       max_num_steps_interaction_request: 200
-=======
   spot_sweeping_sim_yogurt_only:
     NAME: "spot_main_sweep_env"
     FLAGS:
@@ -101,7 +95,7 @@
       perceiver: spot_perceiver
       approach_wrapper: spot_wrapper
       segmenter: spot
->>>>>>> a70945d2
+      max_num_steps_interaction_request: 100
 ARGS: []
 FLAGS:
   num_test_tasks: 10
@@ -116,7 +110,6 @@
   active_sampler_learning_model: "myopic_classifier_mlp"
   active_sampler_learning_use_teacher: False
   online_nsrt_learning_requests_per_cycle: 1
-  # max_num_steps_interaction_request: 100
   num_online_learning_cycles: 10
   sesame_task_planner: "fdopt-costs"
   sesame_grounder: "fd_translator"
