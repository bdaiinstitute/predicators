--- conflicted
+++ resolved
@@ -100,15 +100,15 @@
 
     robot_obj = objs[0]
     obj_to_nav_to = objs[1]
-    
+
     # Get object height from state
     obj_height = state.get(obj_to_nav_to, "height")
-    
+
     # Adjust distance based on height - taller objects need more distance
     base_min_dist = 0.9
     base_max_dist = 1.2
     height_factor = 0.5  # Adjust this to change how much height affects distance
-    
+
     min_dist = base_min_dist + (obj_height * height_factor)
     max_dist = base_max_dist + (obj_height * height_factor)
 
@@ -314,7 +314,7 @@
     @classmethod
     def get_env_names(cls) -> Set[str]:
         return {
-<<<<<<< HEAD
+            "spot_vlm_cup_table_env", "spot_vlm_dustpan_test_env",
             "spot_cube_env",
             "spot_soda_floor_env",
             "spot_soda_table_env",
@@ -332,13 +332,6 @@
             "lis_spot_empty_cup_box_env",
             "lis_spot_gather_cup_emptiness_env",
             "lis_spot_table_two_cup_in_box_env",
-=======
-            "spot_vlm_cup_table_env", "spot_vlm_dustpan_test_env",
-            "spot_cube_env", "spot_soda_floor_env", "spot_soda_table_env",
-            "spot_soda_bucket_env", "spot_soda_chair_env",
-            "spot_main_sweep_env", "spot_ball_and_cup_sticky_table_env",
-            "spot_brush_shelf_env", "lis_spot_block_floor_env"
->>>>>>> 0830cffd
         }
 
     @staticmethod
@@ -371,17 +364,14 @@
             "PrepareContainerForSweeping": _prepare_sweeping_sampler,
             "DropNotPlaceableObject": utils.null_sampler,
             "MoveToReadySweep": utils.null_sampler,
-<<<<<<< HEAD
             "ObserveFromTop": utils.null_sampler,
             "ObserveCupContentFindEmpty": utils.null_sampler,
             "ObserveCupContentFindNotEmpty": utils.null_sampler,
-=======
             "TeleopPick1": utils.null_sampler,
             "PlaceNextTo": utils.null_sampler,
             "TeleopPick2": utils.null_sampler,
             "Sweep": utils.null_sampler,
             "PlaceOnFloor": utils.null_sampler
->>>>>>> 0830cffd
         }
 
         # If we're doing proper bilevel planning with a simulator, then
