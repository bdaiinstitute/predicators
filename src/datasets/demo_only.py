--- conflicted
+++ resolved
@@ -11,15 +11,9 @@
 def create_demo_data(env: BaseEnv, train_tasks: List[Task]) -> Dataset:
     """Create offline datasets by collecting demos."""
     oracle_approach = create_approach("oracle", env.predicates, env.options,
-<<<<<<< HEAD
                                       env.types, env.action_space, train_tasks)
-    dataset = []
+    trajectories = []
     for idx, task in enumerate(train_tasks):
-=======
-                                      env.types, env.action_space)
-    trajectories = []
-    for task in train_tasks:
->>>>>>> e94fb8e9
         policy = oracle_approach.solve(
             task, timeout=CFG.offline_data_planning_timeout)
         traj, _, solved = utils.run_policy_on_task(
