--- conflicted
+++ resolved
@@ -9,14 +9,10 @@
 from predicators import utils
 from predicators.envs.spot_env import SpotCubeEnv
 from predicators.ground_truth_models import get_gt_nsrts, get_gt_options
-<<<<<<< HEAD
 from predicators.perception.spot_perceiver import SpotPerceiver
 from predicators.structs import Action, _GroundNSRT, GroundAtom
-=======
-from predicators.perception.spot_bike_perceiver import SpotBikePerceiver
 from predicators.settings import CFG
 from predicators.spot_utils.skills.spot_navigation import go_home
->>>>>>> ce5c65d0
 
 
 def real_robot_cube_env_test() -> None:
@@ -81,14 +77,9 @@
     On = pred_name_to_pred["On"]
     InViewTool = pred_name_to_pred["InViewTool"]
     HoldingTool = pred_name_to_pred["HoldingTool"]
-<<<<<<< HEAD
-    assert GroundAtom(HandEmpty, [spot]).holds(state)
-    on_atoms = [GroundAtom(On, [cube, t]) for t in [table1, table2]]
-=======
     OnFloor = pred_name_to_pred["OnFloor"]
     assert HandEmpty([spot]).holds(state)
     on_atoms = [On([cube, t]) for t in [table1, table2]]
->>>>>>> ce5c65d0
     true_on_atoms = [a for a in on_atoms if a.holds(state)]
     assert len(true_on_atoms) == 1
     _, init_table = true_on_atoms[0].objects
@@ -227,9 +218,9 @@
             break
 
     # Check that placing on the floor succeeded.
-    assert HandEmpty([spot]).holds(state)
-    assert not HoldingTool([spot, cube]).holds(state)
-    assert OnFloor([cube, floor]).holds(state)
+    assert GroundAtom(HandEmpty, [spot]).holds(state)
+    assert not GroundAtom(HoldingTool, [spot, cube]).holds(state)
+    assert GroundAtom(OnFloor, [cube, floor]).holds(state)
 
     # Move to the object on the floor.
     MoveToToolOnFloor = nsrt_name_to_nsrt["MoveToToolOnFloor"]
@@ -246,7 +237,7 @@
             break
 
     # Check that moving succeeded.
-    assert InViewTool([spot, cube]).holds(state)
+    assert GroundAtom(InViewTool, [spot, cube]).holds(state)
 
     # Now pick from floor.
     GraspToolFromFloorOp = nsrt_name_to_nsrt["GraspToolFromFloor"]
@@ -263,8 +254,8 @@
             break
 
     # Check that picking succeeded.
-    assert not HandEmpty([spot]).holds(state)
-    assert HoldingTool([spot, cube]).holds(state)
+    assert not GroundAtom(HandEmpty, [spot]).holds(state)
+    assert GroundAtom(HoldingTool, [spot, cube]).holds(state)
 
 
 if __name__ == "__main__":
