--- conflicted
+++ resolved
@@ -64,18 +64,11 @@
 }
 
 obj_name_to_apriltag_id = {
-<<<<<<< HEAD
-    "hammer": "401",
-    "brush": "402",
-    "hex_key": "403",
-    "hex_screwdriver": "404",
-    "toolbag": "405"
-=======
     "hammer": 401,
     "brush": 402,
     "hex_key": 403,
-    "hex_screwdriver": 404
->>>>>>> 138aa9cc
+    "hex_screwdriver": 404,
+    "toolbag": 405
 }
 
 OBJECT_CROPS = {
