"""Utility functions to interface with the Boston Dynamics Spot robot."""

import functools
import logging
import os
import re
import sys
import time
from typing import Any, Dict, Optional, Sequence, Set, Tuple

import apriltag
import bosdyn.client
import bosdyn.client.estop
import bosdyn.client.lease
import bosdyn.client.util
import cv2
import numpy as np
from bosdyn.api import basic_command_pb2, estop_pb2, geometry_pb2, image_pb2, \
    manipulation_api_pb2
from bosdyn.api.basic_command_pb2 import RobotCommandFeedbackStatus
from bosdyn.client import math_helpers
from bosdyn.client.estop import EstopClient
from bosdyn.client.frame_helpers import BODY_FRAME_NAME, \
    GRAV_ALIGNED_BODY_FRAME_NAME, ODOM_FRAME_NAME, VISION_FRAME_NAME, \
    get_a_tform_b, get_se2_a_tform_b, get_vision_tform_body
from bosdyn.client.image import ImageClient
from bosdyn.client.manipulation_api_client import ManipulationApiClient
from bosdyn.client.robot_command import RobotCommandBuilder, \
    RobotCommandClient, block_until_arm_arrives, blocking_stand
from bosdyn.client.robot_state import RobotStateClient
from bosdyn.client.sdk import Robot
from gym.spaces import Box

from predicators.settings import CFG
from predicators.spot_utils.helpers.graph_nav_command_line import \
    GraphNavInterface
from predicators.structs import Array, GroundAtom, Image, Object

g_image_click = None
g_image_display = None

graph_nav_loc_to_id = {
    "start": "stone-prawn-2b0kiMuHQBhKfgwhNH3PLA==",
    "6-12_front": "linked-puffin-JpuZjUsLbqMMA7Ym5IwyGQ==",
    "6-12_table": "logy-impala-xc9w.jwUDuckZdITrner6g==",
    "front_tool_room": "dented-marlin-HZHTzO56529oo0oGfAFHdg==",
    "tool_room_table": "lumpen-squid-p9fT8Ui8TYI7JWQJvfQwKw==",
    "toolbag": "seared-hare-0JBmyRiYHfbxn58ymEwPaQ==",
    "tool_room_tool_stand": "roving-gibbon-3eduef4VV0itZzkpHZueNQ==",
    "tool_room_platform": "comfy-auk-W0iygJ1WJyKR1eB3qe2mlg==",
    "low_wall_rack": "alight-coyote-Nvl0i02Mk7Ds8ax0sj0Hsw==",
    "high_wall_rack": "alight-coyote-Nvl0i02Mk7Ds8ax0sj0Hsw==",
    "6-08_front": "curled-spawn-m19jn1Alc5XrrIcIoOSnaw==",
    "6-08_table": "maiden-oryx-zLyJUTDIg0ZNB3T4J1A8IQ==",
    "6-07_front": "moldy-cuckoo-RUdyBHBeLWD5pmNUEcW1Ng==",
    "6-07_table": "combed-gaur-dGWSpydRmOFNEAlBaABI4g==",
    "center": "unmown-botfly-8OaXOF1VG5LJWF47h.dRpQ==",
    "6-09_front": "ninth-jackal-g6onxC+AUQyIDznGUH3Fkw==",
    "6-09_bike": "sodden-hare-OxrK.cEZ1ZKHjb8jjwKrWA==",
    "6-09_table": "ranked-oxen-G0kq38CpHN7H7R.0FCm7DA==",
    "outside_table": "causal-fleece-fPaNlwN1dMO5vQ00ZjocmQ==",
    "6-13_corner": "gooey-mamba-nbmRlRr8J0KPsCztt0Wkyw==",
    "trash": "holy-aphid-SuqZLSjvRUjUxCDywLIFhw=="
}

<<<<<<< HEAD
OBJECT_CROPS = {
    # min_x, max_x, min_y, max_y
    "hammer": (160, 450, 160, 350),
    "hex_key": (160, 450, 160, 350),
    "brush": (100, 400, 350, 480),
    "hex_screwdriver": (100, 400, 350, 480),
}

OBJECT_COLOR_BOUNDS = {
    # (min B, min G, min R), (max B, max G, max R)
    "hammer": ((0, 0, 50), (40, 40, 200)),
    "hex_key": ((0, 50, 50), (40, 150, 200)),
    "brush": ((0, 100, 200), (80, 255, 255)),
    "hex_screwdriver": ((0, 0, 50), (40, 40, 200)),
}


def _find_object_center(img: Image,
                        obj_name: str) -> Optional[Tuple[int, int]]:
    # Copy to make sure we don't modify the image.
    img = img.copy()

    # Crop
    crop_min_x, crop_max_x, crop_min_y, crop_max_y = OBJECT_CROPS[obj_name]
    cropped_img = img[crop_min_y:crop_max_y, crop_min_x:crop_max_x]

    # Mask color.
    lo, hi = OBJECT_COLOR_BOUNDS[obj_name]
    lower = np.array(lo)
    upper = np.array(hi)
    mask = cv2.inRange(cropped_img, lower, upper)

    # Apply blur.
    mask = cv2.GaussianBlur(mask, (5, 5), 0)

    # Connected components with stats.
    nb_components, _, stats, centroids = cv2.connectedComponentsWithStats(
        mask, connectivity=4)

    # Fail if nothing found.
    if nb_components <= 1:
        return None

    # Find the largest non background component.
    # Note: range() starts from 1 since 0 is the background label.
    max_label, _ = max(
        ((i, stats[i, cv2.CC_STAT_AREA]) for i in range(1, nb_components)),
        key=lambda x: x[1])

    cropped_x, cropped_y = map(int, centroids[max_label])

    x = cropped_x + crop_min_x
    y = cropped_y + crop_min_y

    return (x, y)

=======
obj_name_to_apriltag_id = {
    "hammer": "401",
    "brush": "402",
    "hex_key": "403",
    "hex_screwdriver": "404"
}

>>>>>>> d27b9a7e

# pylint: disable=no-member
class _SpotInterface():
    """Implementation of interface with low-level controllers and sensor data
    grabbing for the Spot robot.

    Perception/Sensor Data:
    get_gripper_obs() -> Returns number corresponding to gripper open
                           percentage.

    Controllers:
    navigateToController(objs, [float:dx, float:dy, float:dyaw])
    graspController(objs, [(0:Any,1:Top,-1:Side)])
    placeOntopController(objs, [float:distance])
    """

    def __init__(self) -> None:
        self._hostname = CFG.spot_robot_ip
        self._verbose = False
        self._force_45_angle_grasp = False
        self._force_horizontal_grasp = False
        self._force_squeeze_grasp = False
        self._force_top_down_grasp = False
        self._image_source = "hand_color_image"

        self.hand_x, self.hand_y, self.hand_z = (0.80, 0, 0.45)

        # Try to connect to the robot. If this fails, still maintain the
        # instance for testing, but assert that it succeeded within the
        # controller calls.
        self._connected_to_spot = False
        try:
            self._connect_to_spot()
            self._connected_to_spot = True
        except (bosdyn.client.exceptions.ProxyConnectionError,
                bosdyn.client.exceptions.UnableToConnectToRobotError,
                RuntimeError):
            logging.warning("Could not connect to Spot!")

    def _connect_to_spot(self) -> None:
        # See hello_spot.py for an explanation of these lines.
        bosdyn.client.util.setup_logging(self._verbose)

        self.sdk = bosdyn.client.create_standard_sdk('SesameClient')
        self.robot: Robot = self.sdk.create_robot(self._hostname)
        if not os.environ.get('BOSDYN_CLIENT_USERNAME') or not os.environ.get(
                'BOSDYN_CLIENT_PASSWORD'):
            raise RuntimeError("Spot environment variables unset.")
        bosdyn.client.util.authenticate(self.robot)
        self.robot.time_sync.wait_for_sync()

        assert self.robot.has_arm(
        ), "Robot requires an arm to run this example."

        # Verify the robot is not estopped and that an external application has
        # registered and holds an estop endpoint.
        self.verify_estop(self.robot)

        self.lease_client = self.robot.ensure_client(
            bosdyn.client.lease.LeaseClient.default_service_name)
        self.robot_state_client: RobotStateClient = self.robot.ensure_client(
            RobotStateClient.default_service_name)
        self.robot_command_client: RobotCommandClient = \
            self.robot.ensure_client(RobotCommandClient.default_service_name)
        self.image_client = self.robot.ensure_client(
            ImageClient.default_service_name)
        self.manipulation_api_client = self.robot.ensure_client(
            ManipulationApiClient.default_service_name)
        self.lease_client.take()
        self.lease_keepalive = bosdyn.client.lease.LeaseKeepAlive(
            self.lease_client, must_acquire=True, return_at_exit=True)

        # Create Graph Nav Command Line
        self.upload_filepath = "predicators/spot_utils/bike_env/" + \
            "downloaded_graph/"
        self.graph_nav_command_line = GraphNavInterface(
            self.robot, self.upload_filepath, self.lease_client,
            self.lease_keepalive)

        # Initializing Spot
        self.robot.logger.info(
            "Powering on robot... This may take a several seconds.")
        self.robot.power_on(timeout_sec=20)
        assert self.robot.is_powered_on(), "Robot power on failed."

        self.robot.logger.info("Commanding robot to stand...")
        blocking_stand(self.robot_command_client, timeout_sec=10)
        self.robot.logger.info("Robot standing.")

    def get_gripper_obs(self) -> Array:
        """Grabs the current observation of relevant quantities from the
        gripper."""
        robot_state = self.robot_state_client.get_robot_state()
        return robot_state.manipulator_state.gripper_open_percentage

    @property
    def params_spaces(self) -> Dict[str, Box]:
        """The parameter spaces for each of the controllers."""
        return {
            "navigate": Box(-5.0, 5.0, (3, )),
            "grasp": Box(-1.0, 1.0, (4, )),
            "placeOnTop": Box(-5.0, 5.0, (3, )),
            "noop": Box(0, 1, (0, ))
        }

    def execute(self, name: str, current_atoms: Set[GroundAtom],
                objects: Sequence[Object], params: Array) -> None:
        """Run the controller based on the given name."""
        assert self._connected_to_spot
        if name == "navigate":
            return self.navigateToController(current_atoms, objects, params)
        if name == "grasp":
            return self.graspController(objects, params)
        assert name == "placeOnTop"
        return self.placeOntopController(objects, params)

    def navigateToController(self, curr_atoms: Set[GroundAtom],
                             objs: Sequence[Object], params: Array) -> None:
        """Controller that navigates to specific pre-specified locations.

        Params are [dx, dy, d-yaw]
        """
        print("NavigateTo", objs)
        assert len(params) == 3
        waypoint_id = ""
        if graph_nav_loc_to_id.get(objs[1].name) is not None:
            waypoint_id = graph_nav_loc_to_id[objs[1].name]
        else:
            curr_tool = objs[1].name
            surfaces_for_objs = re.findall(
                (r"On\(" + f"{curr_tool}:tool, " + r"(.*?):flat_surface\)"),
                str(curr_atoms))
            if surfaces_for_objs:
                assert len(surfaces_for_objs) == 1
                surface = surfaces_for_objs[0]
                waypoint_id = graph_nav_loc_to_id[surface]
            else:
                raise NotImplementedError

        self.navigate_to(waypoint_id, params)

    def graspController(self, objs: Sequence[Object], params: Array) -> None:
        """Wrapper method for grasp controller.

        Params are 4 dimensional corresponding to a top-down grasp (1),
        side grasp (-1) or any (0), and dx, dy, dz of post grasp
        position.
        """
        print("Grasp", objs)
        assert len(params) == 4
        assert params[3] in [0, 1, -1]
        if params[3] == 1:
            self._force_horizontal_grasp = False
            self._force_top_down_grasp = True
        elif params[3] == -1:
            self._force_horizontal_grasp = True
            self._force_top_down_grasp = False
        self.arm_object_grasp(objs[1])
        if not all(params[:3] == [0.0, 0.0, 0.0]):
            self.hand_movement(params[:3], open_gripper=False)
        self.stow_arm()

    def placeOntopController(self, objs: Sequence[Object],
                             params: Array) -> None:
        """Wrapper method for placeOnTop controller.

        Params is dx, dy, and dz corresponding to the location of the
        arm from the robot when placing.
        """
        print("PlaceOntop", objs)
        assert len(params) == 3
        self.hand_movement(params)
        time.sleep(1.0)

    def verify_estop(self, robot: Any) -> None:
        """Verify the robot is not estopped."""

        client = robot.ensure_client(EstopClient.default_service_name)
        if client.get_status().stop_level != estop_pb2.ESTOP_LEVEL_NONE:
            error_message = "Robot is estopped. Please use an external" + \
                " E-Stop client, such as the estop SDK example, to" + \
                " configure E-Stop."
            robot.logger.error(error_message)
            raise Exception(error_message)

    # NOTE: We want to deprecate this over the long-term!
    def cv_mouse_callback(self, event, x, y, flags, param):  # type: ignore
        """Callback for the click-to-grasp functionality with the Spot API's
        grasping interface."""
        del flags, param
        # pylint: disable=global-variable-not-assigned
        global g_image_click, g_image_display
        clone = g_image_display.copy()
        if event == cv2.EVENT_LBUTTONUP:
            g_image_click = (x, y)
        else:
            # Draw some lines on the image.
            #print('mouse', x, y)
            color = (30, 30, 30)
            thickness = 2
            image_title = 'Click to grasp'
            height = clone.shape[0]
            width = clone.shape[1]
            cv2.line(clone, (0, y), (width, y), color, thickness)
            cv2.line(clone, (x, 0), (x, height), color, thickness)
            cv2.imshow(image_title, clone)

    def add_grasp_constraint(
        self, grasp: manipulation_api_pb2.PickObjectInImage,
        robot_state_client: RobotStateClient
    ) -> manipulation_api_pb2.PickObjectInImage:
        """Method to constrain desirable grasps."""
        # There are 3 types of constraints:
        #   1. Vector alignment
        #   2. Full rotation
        #   3. Squeeze grasp
        #
        # You can specify more than one if you want and they will be
        # OR'ed together.

        # For these options, we'll use a vector alignment constraint.
        use_vector_constraint = self._force_top_down_grasp or \
            self._force_horizontal_grasp

        # Specify the frame we're using.
        grasp.grasp_params.grasp_params_frame_name = VISION_FRAME_NAME

        if use_vector_constraint:
            if self._force_top_down_grasp:
                # Add a constraint that requests that the x-axis of the
                # gripper is pointing in the negative-z direction in the
                # vision frame.

                # The axis on the gripper is the x-axis.
                axis_on_gripper_ewrt_gripper = geometry_pb2.Vec3(x=1, y=0, z=0)

                # The axis in the vision frame is the negative z-axis
                axis_to_align_with_ewrt_vo = geometry_pb2.Vec3(x=0, y=0, z=-1)

            if self._force_horizontal_grasp:
                # Add a constraint that requests that the y-axis of the
                # gripper is pointing in the positive-z direction in the
                # vision frame.  That means that the gripper is
                # constrained to be rolled 90 degrees and pointed at the
                # horizon.

                # The axis on the gripper is the y-axis.
                axis_on_gripper_ewrt_gripper = geometry_pb2.Vec3(x=0, y=1, z=0)

                # The axis in the vision frame is the positive z-axis
                axis_to_align_with_ewrt_vo = geometry_pb2.Vec3(x=0, y=0, z=1)

            # Add the vector constraint to our proto.
            constraint = grasp.grasp_params.allowable_orientation.add()
            constraint.vector_alignment_with_tolerance.\
                axis_on_gripper_ewrt_gripper.\
                    CopyFrom(axis_on_gripper_ewrt_gripper)
            constraint.vector_alignment_with_tolerance.\
                axis_to_align_with_ewrt_frame.\
                    CopyFrom(axis_to_align_with_ewrt_vo)

            # We'll take anything within about 10 degrees for top-down or
            # horizontal grasps.
            constraint.vector_alignment_with_tolerance.\
                threshold_radians = 0.17

        elif self._force_45_angle_grasp:
            # Demonstration of a RotationWithTolerance constraint.
            # This constraint allows you to specify a full orientation you
            # want the hand to be in, along with a threshold.
            # You might want this feature when grasping an object with known
            # geometry and you want to make sure you grasp a specific part
            # of it. Here, since we don't have anything in particular we
            # want to grasp,  we'll specify an orientation that will have the
            # hand aligned with robot and rotated down 45 degrees as an
            # example.

            # First, get the robot's position in the world.
            robot_state = robot_state_client.get_robot_state()
            vision_T_body = get_vision_tform_body(
                robot_state.kinematic_state.transforms_snapshot)

            # Rotation from the body to our desired grasp.
            body_Q_grasp = math_helpers.Quat.from_pitch(0.785398)  # 45 degrees
            vision_Q_grasp = vision_T_body.rotation * body_Q_grasp

            # Turn into a proto
            constraint = grasp.grasp_params.allowable_orientation.add()
            constraint.rotation_with_tolerance.rotation_ewrt_frame.CopyFrom(
                vision_Q_grasp.to_proto())

            # We'll accept anything within +/- 10 degrees
            constraint.rotation_with_tolerance.threshold_radians = 0.17

        elif self._force_squeeze_grasp:
            # Tell the robot to just squeeze on the ground at the given point.
            constraint = grasp.grasp_params.allowable_orientation.add()
            constraint.squeeze_grasp.SetInParent()

        return grasp

    def arm_object_grasp(self, obj: Object) -> None:
        """A simple example of using the Boston Dynamics API to command Spot's
        arm."""
        assert self.robot.is_powered_on(), "Robot power on failed."
        assert basic_command_pb2.StandCommand.Feedback.STATUS_IS_STANDING

        # Take a picture with a camera
        self.robot.logger.info(f'Getting an image from: {self._image_source}')
        time.sleep(1)
        image_responses = self.image_client.get_image_from_sources(
            [self._image_source])

        if len(image_responses) != 1:
            print(f'Got invalid number of images: {str(len(image_responses))}')
            print(image_responses)
            assert False

        image = image_responses[0]
        if image.shot.image.pixel_format == image_pb2.Image.\
            PIXEL_FORMAT_DEPTH_U16:
            dtype = np.uint16  # type: ignore
        else:
            dtype = np.uint8  # type: ignore
        img = np.fromstring(image.shot.image.data, dtype=dtype)  # type: ignore
        if image.shot.image.format == image_pb2.Image.FORMAT_RAW:
            img = img.reshape(image.shot.image.rows, image.shot.image.cols)
        else:
            img = cv2.imdecode(img, -1)

        # pylint: disable=global-variable-not-assigned, global-statement
        global g_image_click, g_image_display

        if CFG.spot_grasp_use_apriltag:
            # Convert Image to grayscale
            gray = cv2.cvtColor(img, cv2.COLOR_BGR2GRAY)

            # Define the AprilTags detector options and then detect the tags.
            self.robot.logger.info("[INFO] detecting AprilTags...")
            options = apriltag.DetectorOptions(families="tag36h11")
            detector = apriltag.Detector(options)
            results = detector.detect(gray)
            self.robot.logger.info(f"[INFO] {len(results)} AprilTags detected")
            for result in results:
                if str(result.tag_id) == obj_name_to_apriltag_id[obj.name]:
                    g_image_click = results[0].center

        elif CFG.spot_grasp_use_cv2:
            if obj.name in ["hammer", "hex_key", "brush", "hex_screwdriver"]:
                g_image_click = _find_object_center(img, obj.name)

        if g_image_click is None:
            # Show the image to the user and wait for them to click on a pixel
            self.robot.logger.info('Click on an object to start grasping...')
            image_title = 'Click to grasp'
            cv2.namedWindow(image_title)
            cv2.setMouseCallback(image_title, self.cv_mouse_callback)
            g_image_display = img
            cv2.imshow(image_title, g_image_display)

        while g_image_click is None:
            key = cv2.waitKey(1) & 0xFF
            if key == ord('q') or key == ord('Q'):
                # Quit
                print('"q" pressed, exiting.')
                sys.exit()

        # pylint: disable=unsubscriptable-object
        self.robot.\
            logger.info(f"Object at ({g_image_click[0]}, {g_image_click[1]})")
        # pylint: disable=unsubscriptable-object
        pick_vec = geometry_pb2.Vec2(x=g_image_click[0], y=g_image_click[1])

        # Build the proto
        grasp = manipulation_api_pb2.PickObjectInImage(
            pixel_xy=pick_vec,
            transforms_snapshot_for_camera=image.shot.transforms_snapshot,
            frame_name_image_sensor=image.shot.frame_name_image_sensor,
            camera_model=image.source.pinhole)

        # Optionally add a grasp constraint.  This lets you tell the robot you
        # only want top-down grasps or side-on grasps.
        grasp = self.add_grasp_constraint(grasp, self.robot_state_client)

        # Ask the robot to pick up the object
        grasp_request = manipulation_api_pb2.ManipulationApiRequest(
            pick_object_in_image=grasp)

        # Send the request
        cmd_response = self.manipulation_api_client.manipulation_api_command(
            manipulation_api_request=grasp_request)

        # Get feedback from the robot
        while True:
            feedback_request = manipulation_api_pb2.\
                ManipulationApiFeedbackRequest(manipulation_cmd_id=\
                    cmd_response.manipulation_cmd_id)

            # Send the request
            response = self.manipulation_api_client.\
                manipulation_api_feedback_command(
                manipulation_api_feedback_request=feedback_request)

            logging.debug(f"""Current state:
                {manipulation_api_pb2.ManipulationFeedbackState.Name(
                    response.current_state)}""")

            if response.current_state in [manipulation_api_pb2.\
                MANIP_STATE_GRASP_SUCCEEDED, manipulation_api_pb2.\
                MANIP_STATE_GRASP_FAILED]:
                break

        time.sleep(1.0)
        g_image_click = None
        g_image_display = None
        self.robot.logger.info('Finished grasp.')

    def stow_arm(self) -> None:
        """A simple example of using the Boston Dynamics API to stow Spot's
        arm."""

        # Allow Stowing and Stow Arm
        grasp_carry_state_override = manipulation_api_pb2.\
            ApiGraspedCarryStateOverride(override_request=3)
        grasp_override_request = manipulation_api_pb2.\
            ApiGraspOverrideRequest(
            carry_state_override=grasp_carry_state_override)
        cmd_response = self.manipulation_api_client.\
            grasp_override_command(grasp_override_request)
        self.robot.logger.info(cmd_response)

        stow_cmd = RobotCommandBuilder.arm_stow_command()
        stow_command_id = self.robot_command_client.robot_command(stow_cmd)
        self.robot.logger.info("Stow command issued.")
        block_until_arm_arrives(self.robot_command_client, stow_command_id,
                                3.0)
        time.sleep(1.0)

    def hand_movement(self, params: Array, open_gripper: bool = True) -> None:
        """Move arm to infront of robot an open gripper."""
        # Move the arm to a spot in front of the robot, and open the gripper.
        assert self.robot.is_powered_on(), "Robot power on failed."
        assert basic_command_pb2.StandCommand.Feedback.STATUS_IS_STANDING

        # Rotation as a quaternion
        qw = np.cos((np.pi / 4) / 2)
        qx = 0
        qy = np.sin((np.pi / 4) / 2)
        qz = 0
        flat_body_Q_hand = geometry_pb2.Quaternion(w=qw, x=qx, y=qy, z=qz)

        # Make the arm pose RobotCommand
        # Build a position to move the arm to (in meters, relative to and
        # expressed in the gravity aligned body frame).
        assert params[0] >= -0.5 and params[0] <= 0.5
        assert params[1] >= -0.5 and params[1] <= 0.5
        assert params[2] >= -0.25 and params[2] <= 0.25
        x = self.hand_x + params[0]  # dx hand
        y = self.hand_y + params[1]
        z = self.hand_z + params[2]
        hand_ewrt_flat_body = geometry_pb2.Vec3(x=x, y=y, z=z)

        flat_body_T_hand = geometry_pb2.SE3Pose(position=hand_ewrt_flat_body,
                                                rotation=flat_body_Q_hand)

        robot_state = self.robot_state_client.get_robot_state()
        odom_T_flat_body = get_a_tform_b(
            robot_state.kinematic_state.transforms_snapshot, ODOM_FRAME_NAME,
            GRAV_ALIGNED_BODY_FRAME_NAME)

        odom_T_hand = odom_T_flat_body * math_helpers.SE3Pose.from_obj(
            flat_body_T_hand)

        # duration in seconds
        seconds = 2

        arm_command = RobotCommandBuilder.arm_pose_command(
            odom_T_hand.x, odom_T_hand.y, odom_T_hand.z, odom_T_hand.rot.w,
            odom_T_hand.rot.x, odom_T_hand.rot.y, odom_T_hand.rot.z,
            ODOM_FRAME_NAME, seconds)

        # Make the close gripper RobotCommand
        gripper_command = RobotCommandBuilder.\
            claw_gripper_open_fraction_command(0.0)

        # Combine the arm and gripper commands into one RobotCommand
        command = RobotCommandBuilder.build_synchro_command(
            gripper_command, arm_command)

        # Send the request
        cmd_id: int = self.robot_command_client.robot_command(command)
        self.robot.logger.info('Moving arm to position.')

        # Wait until the arm arrives at the goal.
        block_until_arm_arrives(self.robot_command_client, cmd_id, 3.0)

        time.sleep(2)

        if not open_gripper:
            gripper_command = RobotCommandBuilder.\
                claw_gripper_open_fraction_command(0.0)
        else:
            gripper_command = RobotCommandBuilder.\
                claw_gripper_open_fraction_command(1.0)

        # Combine the arm and gripper commands into one RobotCommand
        command = RobotCommandBuilder.build_synchro_command(
            gripper_command, arm_command)

        # Send the request
        cmd_id = self.robot_command_client.robot_command(command)
        self.robot.logger.info('Moving arm to position.')

        # Wait until the arm arrives at the goal.
        block_until_arm_arrives(self.robot_command_client, cmd_id, 3.0)
        time.sleep(2)
        # Finally, stow the arm and close the gripper.
        stow_cmd = RobotCommandBuilder.arm_stow_command()
        gripper_close_command = RobotCommandBuilder.\
            claw_gripper_open_fraction_command(0.0)
        # Combine the arm and gripper commands into one RobotCommand
        stow_and_close_command = RobotCommandBuilder.build_synchro_command(
            gripper_close_command, stow_cmd)
        stow_and_close_command_id = self.robot_command_client.robot_command(
            stow_and_close_command)
        self.robot.logger.info("Stow command issued.")
        block_until_arm_arrives(self.robot_command_client,
                                stow_and_close_command_id, 3.0)

    def navigate_to(self, waypoint_id: str, params: Array) -> None:
        """Use GraphNavInterface to localize robot and go to a location."""
        # pylint: disable=broad-except
        try:
            # (1) Initialize location
            self.graph_nav_command_line.set_initial_localization_fiducial()

            # (2) Get localization state
            self.graph_nav_command_line.get_localization_state()

            # (4) Navigate to
            self.graph_nav_command_line.navigate_to([waypoint_id])

            # (5) Offset by params
            if not all(params == [0.0, 0.0, 0.0]):
                self.relative_move(params[0], params[1], params[2])

        except Exception as e:
            logging.info(e)

    def relative_move(self,
                      dx: float,
                      dy: float,
                      dyaw: float,
                      stairs: bool = False) -> bool:
        """Move to relative robot position in body frame."""
        transforms = self.robot_state_client.get_robot_state(
        ).kinematic_state.transforms_snapshot

        # Build the transform for where we want the robot to be
        # relative to where the body currently is.
        body_tform_goal = math_helpers.SE2Pose(x=dx, y=dy, angle=dyaw)
        # We do not want to command this goal in body frame because
        # the body will move, thus shifting our goal. Instead, we
        # transform this offset to get the goal position in the output
        # frame (which will be either odom or vision).
        out_tform_body = get_se2_a_tform_b(transforms, ODOM_FRAME_NAME,
                                           BODY_FRAME_NAME)
        out_tform_goal = out_tform_body * body_tform_goal

        # Command the robot to go to the goal point in the specified
        # frame. The command will stop at the new position.
        robot_cmd = RobotCommandBuilder.synchro_se2_trajectory_point_command(
            goal_x=out_tform_goal.x,
            goal_y=out_tform_goal.y,
            goal_heading=out_tform_goal.angle,
            frame_name=ODOM_FRAME_NAME,
            params=RobotCommandBuilder.mobility_params(stair_hint=stairs))
        end_time = 10.0
        cmd_id = self.robot_command_client.robot_command(
            lease=None,
            command=robot_cmd,
            end_time_secs=time.time() + end_time)
        # Wait until the robot has reached the goal.
        while True:
            feedback = self.robot_command_client.\
                robot_command_feedback(cmd_id)
            mobility_feedback = feedback.feedback.\
                synchronized_feedback.mobility_command_feedback
            if mobility_feedback.status != \
                RobotCommandFeedbackStatus.STATUS_PROCESSING:
                logging.info("Failed to reach the goal")
                return False
            traj_feedback = mobility_feedback.se2_trajectory_feedback
            if (traj_feedback.status == traj_feedback.STATUS_AT_GOAL
                    and traj_feedback.body_movement_status
                    == traj_feedback.BODY_STATUS_SETTLED):
                logging.info("Arrived at the goal.")
                return True
            time.sleep(1)


@functools.lru_cache(maxsize=None)
def get_spot_interface() -> _SpotInterface:
    """Ensure that _SpotControllers is only created once."""
    return _SpotInterface()<|MERGE_RESOLUTION|>--- conflicted
+++ resolved
@@ -63,7 +63,13 @@
     "trash": "holy-aphid-SuqZLSjvRUjUxCDywLIFhw=="
 }
 
-<<<<<<< HEAD
+obj_name_to_apriltag_id = {
+    "hammer": "401",
+    "brush": "402",
+    "hex_key": "403",
+    "hex_screwdriver": "404"
+}
+
 OBJECT_CROPS = {
     # min_x, max_x, min_y, max_y
     "hammer": (160, 450, 160, 350),
@@ -120,15 +126,6 @@
 
     return (x, y)
 
-=======
-obj_name_to_apriltag_id = {
-    "hammer": "401",
-    "brush": "402",
-    "hex_key": "403",
-    "hex_screwdriver": "404"
-}
-
->>>>>>> d27b9a7e
 
 # pylint: disable=no-member
 class _SpotInterface():
