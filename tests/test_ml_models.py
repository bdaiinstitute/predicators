--- conflicted
+++ resolved
@@ -12,14 +12,9 @@
 from predicators.ground_truth_models import get_gt_nsrts, get_gt_options
 from predicators.ml_models import BinaryClassifierEnsemble, CNNRegressor, \
     DegenerateMLPDistributionRegressor, ImplicitMLPRegressor, \
-<<<<<<< HEAD
-    KNeighborsClassifier, KNeighborsRegressor, MLPBinaryClassifier, \
-    MLPRegressor, MonotonicBetaRegressor, NeuralGaussianRegressor
-=======
     KNeighborsClassifier, KNeighborsRegressor, MapleQFunction, \
     MLPBinaryClassifier, MLPRegressor, MonotonicBetaRegressor, \
     NeuralGaussianRegressor
->>>>>>> 0fbcb4e6
 
 
 def test_basic_mlp_regressor():
