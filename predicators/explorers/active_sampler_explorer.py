"""An explorer for active sampler learning."""

import glob
import logging
import os
import re
import time
from collections import deque
from typing import Callable, Deque, Dict, Iterator, List, Optional, Set, Tuple

import dill as pkl
import numpy as np
from gym.spaces import Box

from predicators import utils
from predicators.competence_models import SkillCompetenceModel, \
    create_competence_model
from predicators.explorers.base_explorer import BaseExplorer
from predicators.planning import PlanningFailure, PlanningTimeout, \
    run_task_plan_once
from predicators.settings import CFG
<<<<<<< HEAD
from predicators.structs import NSRT, Action, DefaultState, \
    ExplorationStrategy, GroundAtom, NSRTSampler, ParameterizedOption, \
=======
from predicators.structs import NSRT, Action, ExplorationStrategy, \
    GroundAtom, NSRTSamplerWithEpsilonIndicator, ParameterizedOption, \
>>>>>>> b6227fb6
    Predicate, State, Task, Type, _GroundNSRT, _GroundSTRIPSOperator, \
    _Option

# Helper type to distinguish training tasks from replanning tasks.
_TaskID = Tuple[str, int]


class ActiveSamplerExplorer(BaseExplorer):
    """Uses past ground operator successes and failures to choose a ground
    operator to "practice". Makes a plan to visit the ground operator and try
    out the respective sampler. Like the ActiveSamplerLearningApproach, we
    assume that operators and NSRTs are static except for the samplers. Updates
    ground_op_hist in-place.

    Starts by attempting to solve the given task, repeatedly trying
    until the goal is reached or time expires. With any remaining time,
    starts planning to practice.
    """

    def __init__(self, predicates: Set[Predicate],
                 options: Set[ParameterizedOption], types: Set[Type],
                 action_space: Box, train_tasks: List[Task],
                 max_steps_before_termination: int, nsrts: Set[NSRT],
                 ground_op_hist: Dict[_GroundSTRIPSOperator, List[bool]],
                 competence_models: Dict[_GroundSTRIPSOperator,
                                         SkillCompetenceModel],
<<<<<<< HEAD
                 nsrt_to_explorer_sampler: Dict[NSRT, NSRTSampler],
=======
                 nsrt_to_explorer_sampler: Dict[
                     NSRT, NSRTSamplerWithEpsilonIndicator],
>>>>>>> b6227fb6
                 seen_train_task_idxs: Set[int],
                 pursue_task_goal_first: bool) -> None:

        # The current implementation assumes that NSRTs are not changing.
        assert CFG.strips_learner == "oracle"
        # The base sampler should also be unchanging and from the oracle.
        assert CFG.sampler_learner == "oracle"

        super().__init__(predicates, options, types, action_space, train_tasks,
                         max_steps_before_termination)
        self._nsrts = nsrts
        self._ground_op_hist = ground_op_hist
        self._competence_models = competence_models
        self._last_executed_nsrt: Optional[_GroundNSRT] = None
<<<<<<< HEAD
        self._last_executed_option: Optional[_Option] = None
        self._last_init_option_state: Optional[State] = None
=======
        # Indicator that tells us whether the last executed NSRT used
        # a random sample for the purposes of exploration, or whether
        # it used something from the current learned sampler distribution
        # (exploitation).
        self._last_executed_nsrt_was_exploration: Optional[bool] = None
>>>>>>> b6227fb6
        self._nsrt_to_explorer_sampler = nsrt_to_explorer_sampler
        self._seen_train_task_idxs = seen_train_task_idxs
        self._pursue_task_goal_first = pursue_task_goal_first
        # If the plan is None, that means none can be found, e.g., due to
        # timeouts or dead-ends.
        self._task_plan_cache: Dict[
            _TaskID, Optional[List[_GroundSTRIPSOperator]]] = {}
        self._task_plan_calls_since_replan: Dict[_TaskID, int] = {}
        self._sorted_options = sorted(options, key=lambda o: o.name)

        # Set the default cost for skills.
        alpha, beta = CFG.skill_competence_default_alpha_beta
        c = utils.beta_bernoulli_posterior([], alpha=alpha, beta=beta).mean()
        self._default_cost = -np.log(c)

        # Tasks created through re-planning.
        n = CFG.active_sampler_explorer_planning_progress_max_replan_tasks
        self._replanning_tasks: Deque[Task] = deque([], maxlen=n)

    @classmethod
    def get_name(cls) -> str:
        return "active_sampler"

    def get_exploration_strategy(self, train_task_idx: int,
                                 timeout: int) -> ExplorationStrategy:
        """Wrap the parent termination function so that we can log the final
        outcome in ground_op_hist."""
        policy, termination_fn = super().get_exploration_strategy(
            train_task_idx, timeout)

        def wrapped_termination_fn(state: State) -> bool:
            terminate = termination_fn(state)
            if terminate:
                self._update_ground_op_hist(state)
            return terminate

        return policy, wrapped_termination_fn

    def _get_exploration_strategy(self, train_task_idx: int,
                                  timeout: int) -> ExplorationStrategy:

        assigned_task = self._train_tasks[train_task_idx]
        assigned_task_finished = not self._pursue_task_goal_first
        assigned_task_horizon = CFG.horizon
        current_policy: Optional[Callable[[State], _Option]] = None
        next_practice_nsrt: Optional[_GroundNSRT] = None
        current_task_repeat_goal: Optional[Set[GroundAtom]] = None
        using_random = False

        def _option_policy(state: State) -> Tuple[_Option, bool]:
            logging.info("[Explorer] Option policy called.")
            nonlocal assigned_task, assigned_task_finished, current_policy, \
                next_practice_nsrt, using_random, assigned_task_horizon

            # Need to wait for policy to get called to "see" the train task.
            self._seen_train_task_idxs.add(train_task_idx)

            # Hack to deal with the fact that train tasks have empty initial
            # observations in the spot environment.
            if assigned_task.init is DefaultState:  # pragma: no cover
                assigned_task = Task(state, assigned_task.goal)
                self._train_tasks[train_task_idx] = assigned_task

            if using_random:
                logging.info("[Explorer] Using random option policy.")
                return (self._get_random_option(state), False)

            # Record if we've reached the assigned goal; can now practice.
            if not assigned_task_finished and \
                assigned_task.goal_holds(state):
                logging.info(
                    f"[Explorer] Reached assigned goal: {assigned_task.goal}")
                assigned_task_finished = True
                current_policy = None

            # Record if we've exhausted the time limit for the assigned task.
            elif not assigned_task_finished and assigned_task_horizon <= 0:
                logging.info("[Explorer] Exhausted horizon for assigned task.")
                assigned_task_finished = True
                current_policy = None

            else:
                assigned_task_horizon -= 1

            # If we've just reached the preconditions for next_practice_nsrt,
            # then immediately execute it.
            if next_practice_nsrt is not None and all(
                    a.holds(state) for a in next_practice_nsrt.preconditions):
                g: Set[GroundAtom] = set()  # goal assumed unused
                logging.info(
                    f"[Explorer] Practicing NSRT: {next_practice_nsrt}")
                exploration_sampler = self._nsrt_to_explorer_sampler[
                    next_practice_nsrt.parent]
                # We want to generate a sample to use to ground the option,
                # and also save the epsilon indicator.
                params, indicator = exploration_sampler(
                    state, g, self._rng, next_practice_nsrt.option_objs)
                # Clip the params into the params_space of self.option,
                # for safety.
                low = next_practice_nsrt.option.params_space.low
                high = next_practice_nsrt.option.params_space.high
                params = np.clip(params, low, high)
                option = next_practice_nsrt.option.ground(
                    next_practice_nsrt.option_objs, params)
                next_practice_nsrt = None
                current_policy = None
                return option, indicator

            # Check if it's time to select a new goal and re-plan.
            if current_policy is None:
                # If the assigned goal hasn't yet been reached, try for it.
                if not assigned_task_finished:
                    logging.info("[Explorer] Pursuing assigned task goal")

                    def generate_goals() -> Iterator[Set[GroundAtom]]:
                        # Just a single goal.
                        yield assigned_task.goal

                # Baseline where we try the assigned task over and over,
                # going back to the initial (abstract) state after reaching
                # the goal.
                elif CFG.active_sampler_explore_task_strategy == "task_repeat":
                    logging.info("[Explorer] Pursuing repeat task")

                    def generate_goals() -> Iterator[Set[GroundAtom]]:
                        nonlocal current_task_repeat_goal
                        # Loop through seen tasks in random order. Propose
                        # their initial abstract states and their goals until
                        # one is found that is not already achieved.
                        train_task_idxs = sorted(self._seen_train_task_idxs)
                        self._rng.shuffle(train_task_idxs)
                        for train_task_idx in train_task_idxs:
                            task = self._train_tasks[train_task_idx]
                            # Can only practice the task if the objects match.
                            if set(task.init) == set(state):
                                # If we've already been trying to achieve a
                                # particular goal, then keep trying to achieve
                                # it.
                                if current_task_repeat_goal is not None:
                                    current_pursuit_goal_achieved = all(
                                        a.holds(state)
                                        for a in current_task_repeat_goal)
                                    if not current_pursuit_goal_achieved:
                                        yield current_task_repeat_goal
                                # Else, figure out the next goal to plan to!
                                possible_goals = [
                                    task.goal,
                                    utils.abstract(task.init, self._predicates)
                                ]
                                for goal in possible_goals:
                                    if any(not a.holds(state) for a in goal):
                                        current_task_repeat_goal = goal
                                        yield goal

                # Otherwise, practice.
                else:
                    logging.info("[Explorer] Pursuing NSRT preconditions")

                    def generate_goals() -> Iterator[Set[GroundAtom]]:
                        nonlocal next_practice_nsrt
                        # Generate goals sorted by their descending score.
                        for op in sorted(self._ground_op_hist,
                                         key=self._score_ground_op,
                                         reverse=True):
                            nsrt = [
                                n for n in self._nsrts if n.op == op.parent
                            ][0]
                            # NOTE: setting nonlocal variable.
                            next_practice_nsrt = nsrt.ground(op.objects)
                            yield next_practice_nsrt.preconditions

                # Try to plan to each goal until a task plan is found.
                for goal in generate_goals():
                    task = Task(state, goal)
                    logging.info(f"[Explorer] Replanning to {task.goal}")
                    # If the goal is empty, then we can just recursively
                    # call the policy, since we don't need to execute
                    # anything.
                    if len(goal) == 0:
                        return _option_policy(state)  # pragma: no cover
                    # Add this task to the re-planning task queue.
                    self._replanning_tasks.append(task)

                    try:
                        current_policy = self._get_option_policy_for_task(task)
                    # Not covering this case because the intention of this
                    # explorer is to be used in environments where any goal can
                    # be reached from anywhere, but we still don't want to
                    # crash in case that assumption is not met.
                    except (PlanningFailure,
                            PlanningTimeout):  # pragma: no cover
                        logging.info(
                            "WARNING: Planning graph is not "
                            "fully-connected! This violates a key "
                            "assumption of our active sampler learning "
                            "framework; ensure you DO NOT see this message "
                            "if you're running experiments comparing"
                            "different active sampler learning approaches.")
                        continue
                    logging.info("[Explorer] Plan found.")
                    break
                # Terminate early if no goal could be found.
                else:
                    # For spot environments, don't do random actions.
                    if "spot" in CFG.env:  # pragma: no cover
                        logging.info("[Explorer] TERMINATING EARLY!!! "
                                     "No reachable goal found.")
                        raise utils.RequestActPolicyFailure(
                            "No reachable goal found.")
                    logging.info("[Explorer] No reachable goal found. "
                                 "Switching to random exploration.")
                    using_random = True
                    return (self._get_random_option(state), False)
            # Query the current policy.
            assert current_policy is not None
            try:
                act = current_policy(state)
                return (act, False)
            except utils.OptionExecutionFailure:
                logging.info("[Explorer] Option execution failure!")
                current_policy = None
            # Call recursively to trigger re-planning.
            return _option_policy(state)

        # Wrap the option policy to keep track of the executed NSRTs and if
        # they succeeded, to update the ground_op_hist.
        initialized = False

        def _wrapped_option_policy(state: State) -> _Option:
            nonlocal initialized
            if not initialized:
                self._last_executed_nsrt = None
                initialized = True
            # Update ground_op_hist.
            self._update_ground_op_hist(state)
            # Record last executed NSRT.
            option, exploration_indicator = _option_policy(state)
            ground_nsrt = utils.option_to_ground_nsrt(option, self._nsrts)
            logging.info(f"[Explorer] Starting NSRT: {ground_nsrt.name}"
                         f"{ground_nsrt.objects}")
            self._last_executed_nsrt = ground_nsrt
<<<<<<< HEAD
            self._last_executed_option = option
            self._last_init_option_state = state
=======
            self._last_executed_nsrt_was_exploration = exploration_indicator
>>>>>>> b6227fb6
            return option

        # Finalize policy.
        policy = utils.option_policy_to_policy(
            _wrapped_option_policy,
            max_option_steps=CFG.max_num_steps_option_rollout)

        # Catch exceptions and update the ground op history.
        def _wrapped_policy(state: State) -> Action:
            try:
                return policy(state)
            except utils.OptionTimeoutFailure as e:
                # If the option was cut off due to max_option_steps, then
                # we consider the option to be terminated.
                self._update_ground_op_hist(state)
                raise e

        # Never terminate.
        termination_fn = lambda _: False

        return _wrapped_policy, termination_fn

    def _update_ground_op_hist(self, state: State) -> None:
        """Should be called when an NSRT has just terminated."""
        nsrt = self._last_executed_nsrt
        exploration_indicator = self._last_executed_nsrt_was_exploration
        if nsrt is None:
            return
        assert exploration_indicator is not None
        # NOTE: checking just the add effects doesn't work in general, but
        # is probably fine for now. The right thing to do here is check
        # the necessary atoms, which we will compute with a utility function
        # and then use in a forthcoming PR.
        success = all(a.holds(state) for a in nsrt.add_effects)
        logging.info(f"[Explorer] Last NSRT: {nsrt.name}{nsrt.objects}")
        logging.info(f"[Explorer]   outcome: {success}")
        last_executed_op = nsrt.op
        if last_executed_op not in self._ground_op_hist:
            self._ground_op_hist[last_executed_op] = []
        self._ground_op_hist[last_executed_op].append(success)
        # Update the competence model too.
        if last_executed_op not in self._competence_models:
            model_name = CFG.skill_competence_model
            skill_name = f"{last_executed_op.name}{last_executed_op.objects}"
            model = create_competence_model(model_name, skill_name)
            self._competence_models[last_executed_op] = model
<<<<<<< HEAD
        self._competence_models[last_executed_op].observe(success)
        # Aggressively save data after every single option execution.
        if CFG.active_sampler_learning_save_every_datum:
            init_state = self._last_init_option_state
            assert init_state is not None
            option = self._last_executed_option
            assert option is not None
            objects = option.objects
            params = option.params
            sampler_input = utils.construct_active_sampler_input(
                init_state, objects, params, option.parent)
            sampler_output = int(success)
            # Now, we need to get the file location and the max
            # datapoint id saved at this location.
            os.makedirs(CFG.data_dir, exist_ok=True)
            objects_tuple_str = str(tuple(nsrt.objects))
            objects_tuple_str = objects_tuple_str.strip('()')
            pfx = f"{CFG.data_dir}/{CFG.env}_{nsrt.name}({objects_tuple_str})_"
            filepath_template = f"{pfx}*.data"
            datapoint_id = 0
            all_saved_files = glob.glob(filepath_template)
            if all_saved_files:  # pragma: no cover
                regex_prefix = re.escape(pfx)
                regex = f"{regex_prefix}(\\d+).data"
                for filename in all_saved_files:
                    regex_match = re.match(regex, filename)
                    assert regex_match is not None
                    d_id = int(regex_match.groups()[0])
                    datapoint_id = max(datapoint_id, d_id + 1)
            data = {
                "datapoint": (sampler_input, sampler_output),
                "time": time.time()
            }
            with open(f"{pfx}{datapoint_id}.data", "wb") as f:
                pkl.dump(data, f)
=======
        # Only update the competence model if this action was not an
        # exploratory action.
        if not exploration_indicator:
            self._competence_models[last_executed_op].observe(success)
>>>>>>> b6227fb6

    def _get_option_policy_for_task(self,
                                    task: Task) -> Callable[[State], _Option]:
        # Run task planning and then greedily execute.
        timeout = CFG.timeout
        task_planning_heuristic = CFG.sesame_task_planning_heuristic
        ground_op_costs = {
            o: -np.log(m.get_current_competence())
            for o, m in self._competence_models.items()
        }
        # Set large horizon for planning here because we don't want to error
        # out due to plan exceeding horizon here.
        plan, atoms_seq, _ = run_task_plan_once(
            task,
            self._nsrts,
            self._predicates,
            self._types,
            timeout,
            self._seed,
            task_planning_heuristic=task_planning_heuristic,
            ground_op_costs=ground_op_costs,
            default_cost=self._default_cost,
            max_horizon=np.inf)
        return utils.nsrt_plan_to_greedy_option_policy(
            plan, task.goal, self._rng, necessary_atoms_seq=atoms_seq)

    def _score_ground_op(
            self, ground_op: _GroundSTRIPSOperator) -> Tuple[float, ...]:
        if CFG.active_sampler_explore_task_strategy == "planning_progress":
            score = self._score_ground_op_planning_progress(ground_op)
        elif CFG.active_sampler_explore_task_strategy == "success_rate":
            history = self._ground_op_hist[ground_op]
            num_tries = len(history)
            success_rate = sum(history) / num_tries
            total_trials = sum(len(h) for h in self._ground_op_hist.values())
            score = (1.0 - success_rate)
            if CFG.active_sampler_explore_use_ucb_bonus:
                # Try less successful operators more often.
                # UCB-like bonus.
                c = CFG.active_sampler_explore_bonus
                bonus = c * np.sqrt(np.log(total_trials) / num_tries)
                score += bonus
        elif CFG.active_sampler_explore_task_strategy == "random":
            # Random scores baseline.
            score = self._rng.uniform()
        else:
            raise NotImplementedError(
                "Unrecognized explore task strategy: "
                f"{CFG.active_sampler_explore_task_strategy}")
        # Break ties randomly.
        return (score, self._rng.uniform())

    def _score_ground_op_planning_progress(
            self, ground_op: _GroundSTRIPSOperator) -> float:
        # Predict the competence if we had one more data point.
        model = self._competence_models[ground_op]
        extrap = model.predict_competence(CFG.skill_competence_model_lookahead)
        competence = model.get_current_competence()
        history = self._ground_op_hist[ground_op]
        num_tries = len(history)
        success_rate = sum(history) / num_tries
        # Optimization: skip any ground op with perfect success.
        if success_rate == 1.0:
            return -np.inf
        logging.info(f"[Explorer] {ground_op.name}{ground_op.objects} has")
        logging.info(f"[Explorer]   success rate: {success_rate}")
        logging.info(f"[Explorer]   posterior competence: {competence}")
        logging.info(f"[Explorer]   num attempts: {num_tries}")
        logging.info(f"[Explorer]   extrapolated competence: {extrap}")
        c_hat = -np.log(extrap)
        assert c_hat >= 0
        # Update the ground op costs hypothetically.
        ground_op_costs = {
            o: -np.log(m.get_current_competence())
            for o, m in self._competence_models.items()
        }
        ground_op_costs[ground_op] = c_hat  # override
        # Make plans on some of the training tasks we've seen so far and record
        # the total plan costs.
        plan_costs: List[float] = []
        # Select an arbitrary but constant subset of the training tasks.
        # Don't randomize: would lead to noisy estimates that artificially
        # favor some operators over others.
        train_task_idxs = sorted(self._seen_train_task_idxs)
        max_num_tasks = CFG.active_sampler_explorer_planning_progress_max_tasks
        num_tasks = min(max_num_tasks, len(train_task_idxs))
        train_task_ids = [("train", i) for i in train_task_idxs[:num_tasks]]
        # Add up to a certain number of fictitious training tasks that were
        # created through re-planning. Use the most recent tasks to deal with
        # the non-stationary distribution.
        num_replan_tasks = list(range(len(self._replanning_tasks)))
        replan_task_ids = [("replan", i) for i in range(len(num_replan_tasks))]
        for task_id in train_task_ids + replan_task_ids:
            plan = self._get_task_plan_for_task(task_id, ground_op_costs)
            # If no plan can be found for a task, the task is just ignored.
            if plan is not None:
                task_plan_costs = []
                for op in plan:
                    op_cost = ground_op_costs.get(op, self._default_cost)
                    task_plan_costs.append(op_cost)
                plan_costs.append(sum(task_plan_costs))
        return -sum(plan_costs)  # higher scores are better

    def _get_task_plan_for_task(
        self, task_id: _TaskID, ground_op_costs: Dict[_GroundSTRIPSOperator,
                                                      float]
    ) -> Optional[List[_GroundSTRIPSOperator]]:
        """Returns None if no task plan can be found."""
        # Optimization: only re-plan at a certain frequency.
        replan_freq = CFG.active_sampler_explorer_replan_frequency
        if task_id not in self._task_plan_calls_since_replan or \
            self._task_plan_calls_since_replan[task_id] >= replan_freq:
            self._task_plan_calls_since_replan[task_id] = 0
            timeout = CFG.timeout
            task_planning_heuristic = CFG.sesame_task_planning_heuristic
            task_type, task_idx = task_id
            task = {
                "train": self._train_tasks,
                "replan": self._replanning_tasks,
            }[task_type][task_idx]
<<<<<<< HEAD
            assert task.init is not DefaultState
=======
>>>>>>> b6227fb6
            try:
                plan, _, _ = run_task_plan_once(
                    task,
                    self._nsrts,
                    self._predicates,
                    self._types,
                    timeout,
                    self._seed,
                    task_planning_heuristic=task_planning_heuristic,
                    ground_op_costs=ground_op_costs,
                    default_cost=self._default_cost,
                    max_horizon=np.inf)
                self._task_plan_cache[task_id] = [n.op for n in plan]
            except (PlanningFailure, PlanningTimeout):  # pragma: no cover
                logging.info("WARNING: task planning failed in the explorer.")
                self._task_plan_cache[task_id] = None

        self._task_plan_calls_since_replan[task_id] += 1
        return self._task_plan_cache[task_id]

    def _get_random_option(self, state: State) -> _Option:
        option = utils.sample_applicable_option(self._sorted_options, state,
                                                self._rng)
        assert option is not None
        return option<|MERGE_RESOLUTION|>--- conflicted
+++ resolved
@@ -19,15 +19,10 @@
 from predicators.planning import PlanningFailure, PlanningTimeout, \
     run_task_plan_once
 from predicators.settings import CFG
-<<<<<<< HEAD
 from predicators.structs import NSRT, Action, DefaultState, \
-    ExplorationStrategy, GroundAtom, NSRTSampler, ParameterizedOption, \
-=======
-from predicators.structs import NSRT, Action, ExplorationStrategy, \
-    GroundAtom, NSRTSamplerWithEpsilonIndicator, ParameterizedOption, \
->>>>>>> b6227fb6
-    Predicate, State, Task, Type, _GroundNSRT, _GroundSTRIPSOperator, \
-    _Option
+    ExplorationStrategy, GroundAtom, NSRTSamplerWithEpsilonIndicator, \
+    ParameterizedOption, Predicate, State, Task, Type, _GroundNSRT, \
+    _GroundSTRIPSOperator, _Option
 
 # Helper type to distinguish training tasks from replanning tasks.
 _TaskID = Tuple[str, int]
@@ -52,12 +47,8 @@
                  ground_op_hist: Dict[_GroundSTRIPSOperator, List[bool]],
                  competence_models: Dict[_GroundSTRIPSOperator,
                                          SkillCompetenceModel],
-<<<<<<< HEAD
-                 nsrt_to_explorer_sampler: Dict[NSRT, NSRTSampler],
-=======
                  nsrt_to_explorer_sampler: Dict[
                      NSRT, NSRTSamplerWithEpsilonIndicator],
->>>>>>> b6227fb6
                  seen_train_task_idxs: Set[int],
                  pursue_task_goal_first: bool) -> None:
 
@@ -72,16 +63,13 @@
         self._ground_op_hist = ground_op_hist
         self._competence_models = competence_models
         self._last_executed_nsrt: Optional[_GroundNSRT] = None
-<<<<<<< HEAD
         self._last_executed_option: Optional[_Option] = None
         self._last_init_option_state: Optional[State] = None
-=======
         # Indicator that tells us whether the last executed NSRT used
         # a random sample for the purposes of exploration, or whether
         # it used something from the current learned sampler distribution
         # (exploitation).
         self._last_executed_nsrt_was_exploration: Optional[bool] = None
->>>>>>> b6227fb6
         self._nsrt_to_explorer_sampler = nsrt_to_explorer_sampler
         self._seen_train_task_idxs = seen_train_task_idxs
         self._pursue_task_goal_first = pursue_task_goal_first
@@ -323,12 +311,9 @@
             logging.info(f"[Explorer] Starting NSRT: {ground_nsrt.name}"
                          f"{ground_nsrt.objects}")
             self._last_executed_nsrt = ground_nsrt
-<<<<<<< HEAD
             self._last_executed_option = option
             self._last_init_option_state = state
-=======
             self._last_executed_nsrt_was_exploration = exploration_indicator
->>>>>>> b6227fb6
             return option
 
         # Finalize policy.
@@ -375,7 +360,6 @@
             skill_name = f"{last_executed_op.name}{last_executed_op.objects}"
             model = create_competence_model(model_name, skill_name)
             self._competence_models[last_executed_op] = model
-<<<<<<< HEAD
         self._competence_models[last_executed_op].observe(success)
         # Aggressively save data after every single option execution.
         if CFG.active_sampler_learning_save_every_datum:
@@ -411,12 +395,10 @@
             }
             with open(f"{pfx}{datapoint_id}.data", "wb") as f:
                 pkl.dump(data, f)
-=======
         # Only update the competence model if this action was not an
         # exploratory action.
         if not exploration_indicator:
             self._competence_models[last_executed_op].observe(success)
->>>>>>> b6227fb6
 
     def _get_option_policy_for_task(self,
                                     task: Task) -> Callable[[State], _Option]:
@@ -537,10 +519,7 @@
                 "train": self._train_tasks,
                 "replan": self._replanning_tasks,
             }[task_type][task_idx]
-<<<<<<< HEAD
             assert task.init is not DefaultState
-=======
->>>>>>> b6227fb6
             try:
                 plan, _, _ = run_task_plan_once(
                     task,
