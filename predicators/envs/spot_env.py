"""Basic environment for the Boston Dynamics Spot Robot."""
from __future__ import annotations  # enable new union syntax in Python < 3.10
import abc
import copy
import functools
import json
import logging
import time
from dataclasses import dataclass
from pathlib import Path
from typing import Callable, ClassVar, Collection, Dict, Iterator, List, \
    Optional, Sequence, Set, Tuple
import multiprocessing as mp

import matplotlib
import numpy as np
import pbrspot
from bosdyn.client import RetryableRpcError, create_standard_sdk, math_helpers
from bosdyn.client.lease import LeaseClient, LeaseKeepAlive
from bosdyn.client.sdk import Robot
from bosdyn.client.util import authenticate, setup_logging
from gym.spaces import Box
from rich import print
from rich.table import Table
from scipy.spatial import Delaunay

from predicators import utils
from predicators.envs import BaseEnv
from predicators.settings import CFG
from predicators.spot_utils.perception.object_detection import \
    AprilTagObjectDetectionID, KnownStaticObjectDetectionID, \
<<<<<<< HEAD
    LanguageObjectDetectionID, ObjectDetectionID, detect_objects, \
    visualize_all_artifacts
from predicators.spot_utils.perception.object_perception import \
    get_vlm_atom_combinations, vlm_predicate_batch_classify
=======
    LanguageObjectDetectionID, ObjectDetectionID, _query_detic_sam, \
    detect_objects, visualize_all_artifacts
>>>>>>> 0830cffd
from predicators.spot_utils.perception.object_specific_grasp_selection import \
    brush_prompt, bucket_prompt, football_prompt, train_toy_prompt
from predicators.spot_utils.perception.perception_structs import RGBDImage, \
    RGBDImageWithContext, SegmentedBoundingBox
from predicators.spot_utils.perception.spot_cameras import capture_images, \
    capture_images_without_context
from predicators.spot_utils.skills.spot_find_objects import \
    init_search_for_objects
from predicators.spot_utils.skills.spot_hand_move import \
    move_hand_to_relative_pose
from predicators.spot_utils.skills.spot_navigation import go_home, \
    navigate_to_absolute_pose
from predicators.spot_utils.skills.spot_stow_arm import stow_arm
from predicators.spot_utils.spot_localization import SpotLocalizer
from predicators.spot_utils.utils import _base_object_type, _broom_type, \
    _container_type, _dustpan_type, _immovable_object_type, \
    _movable_object_type, _robot_type, _wrappers_type, \
    construct_state_given_pbrspot, get_allowed_map_regions, \
    get_graph_nav_dir, get_robot_gripper_open_percentage, get_spot_home_pose, \
    load_spot_metadata, object_to_top_down_geom, update_pbrspot_given_state, \
    update_pbrspot_robot_conf, verify_estop
from predicators.structs import Action, EnvironmentTask, GoalDescription, \
    GroundAtom, LiftedAtom, Object, Observation, Predicate, \
    SpotActionExtraInfo, State, STRIPSOperator, Type, Variable, \
    VLMGroundAtom, VLMPredicate
from predicators.utils import get_active_predicates, get_fluent_predicates, log_rich_table

###############################################################################
#                                Base Class                                   #
###############################################################################

# NOTE: The main reason we need these two global variables below is
# that our options need access to this information, and we don't
# want to kill and respawn the simulation every time this is
# necessary.
_SIMULATED_SPOT_ROBOT: Optional[pbrspot.spot.Spot] = None
_obj_name_to_sim_obj: Dict[str, pbrspot.body.Body] = {}


@dataclass(frozen=True)
class _SpotObservation:
    """An observation for a SpotEnv."""
    # Camera name to image
    images: Dict[str, RGBDImageWithContext]
    # Objects that are seen in the current image and their positions in world
    objects_in_view: Dict[Object, math_helpers.SE3Pose]
    # Objects seen only by the hand camera
    objects_in_hand_view: Set[Object]
    # Objects seen by any camera except the back camera
    objects_in_any_view_except_back: Set[Object]
    # Expose the robot object.
    robot: Object
    # Status of the robot gripper.
    gripper_open_percentage: float
    # Robot SE3 Pose
    robot_pos: math_helpers.SE3Pose
    # Ground atoms without ground-truth classifiers
    # A placeholder until all predicates have classifiers
    nonpercept_atoms: Set[GroundAtom]
    nonpercept_predicates: Set[Predicate]
    # VLM predicates and ground atoms
    vlm_atom_dict: Optional[Dict[VLMGroundAtom, Optional[bool]]] = None
    vlm_predicates: Optional[Set[VLMPredicate]] = None


@dataclass(frozen=True)
class _TruncatedSpotObservation:
    """An observation for a SpotEnv."""
    # Camera name to image
    rgbd_images: Dict[str, RGBDImage]
    all_objects: Set[Object]
    # Objects in the environment; NOTE that we might not need this.
    objects_in_view: Set[Object]
    # Objects seen only by the hand camera
    objects_in_hand_view: Set[Object]
    # Objects seen by any camera except the back camera
    objects_in_any_view_except_back: Set[Object]
    # Expose the robot object.
    robot: Object
    # Status of the robot gripper.
    gripper_open_percentage: float
    # Object detections per camera in self.rgbd_images.
    object_detections_per_camera: Dict[str, List[Tuple[ObjectDetectionID,
                                                       SegmentedBoundingBox]]]
    executed_skill: Optional[Action] = None


class _PartialPerceptionState(State):
    """Some continuous object features, and ground atoms in simulator_state.

    The main idea here is that we have some predicates with actual
    classifiers implemented, but not all.

    NOTE: these states are only created in the perceiver, but they are used
    in the classifier definitions for the dummy predicates
    """

    @property
    def _simulator_state_predicates(self) -> Set[Predicate]:
        assert isinstance(self.simulator_state, Dict)
        return self.simulator_state["predicates"]

    @property
    def _simulator_state_atoms(self) -> Set[GroundAtom]:
        assert isinstance(self.simulator_state, Dict)
        return self.simulator_state["atoms"]

    def simulator_state_atom_holds(self, atom: GroundAtom) -> bool:
        """Check whether an atom holds in the simulator state."""
        assert atom.predicate in self._simulator_state_predicates
        return atom in self._simulator_state_atoms

    def allclose(self, other: State) -> bool:
        if self.simulator_state != other.simulator_state:
            return False
        return self._allclose(other)

    def copy(self) -> State:
        state_copy = {o: self._copy_state_value(self.data[o]) for o in self}
        sim_state_copy = {
            "predicates": self._simulator_state_predicates.copy(),
            "atoms": self._simulator_state_atoms.copy()
        }
        return _PartialPerceptionState(
            state_copy,
            simulator_state=sim_state_copy,
            camera_images=self.camera_images,
            visible_objects=self.visible_objects,
            vlm_atom_dict=self.vlm_atom_dict,
            vlm_predicates=self.vlm_predicates,
        )


def _create_dummy_predicate_classifier(
        pred: Predicate) -> Callable[[State, Sequence[Object]], bool]:

    def _classifier(s: State, objs: Sequence[Object]) -> bool:
        assert isinstance(s, _PartialPerceptionState)
        atom = GroundAtom(pred, objs)
        return s.simulator_state_atom_holds(atom)

    return _classifier


@functools.lru_cache(maxsize=None)
def get_robot(
    use_localizer: bool = True
) -> Tuple[Optional[Robot], Optional[SpotLocalizer], Optional[LeaseClient]]:
    """Create the robot only once.

    If we're using a map, we set the `use_localizer` argument to True,
    otherwise (for instance in the SpotMinimalVLMPredicateEnv) we set it
    to `False`. If we are doing a dry run, return dummy Nones for each
    component.
    """
    if CFG.spot_run_dry:
        return None, None, None
    setup_logging(False)
    hostname = CFG.spot_robot_ip
    path = get_graph_nav_dir()
    sdk = create_standard_sdk("PredicatorsClient-")
    robot = sdk.create_robot(hostname)
    authenticate(robot)
    verify_estop(robot)
    lease_client = robot.ensure_client(LeaseClient.default_service_name)
    lease_client.take()
    lease_keepalive = LeaseKeepAlive(lease_client,
                                     must_acquire=True,
                                     return_at_exit=True)
    localizer = None
    assert path.exists()
    if use_localizer:
        localizer = SpotLocalizer(robot, path, lease_client, lease_keepalive)
    return robot, localizer, lease_client


@functools.lru_cache(maxsize=None)
def get_detection_id_for_object(obj: Object) -> ObjectDetectionID:
    """Exposed for wrapper and options."""
    # Avoid circular import issues.
    from predicators.envs import \
        get_or_create_env  # pylint: disable=import-outside-toplevel
    env = get_or_create_env(CFG.env)
    assert isinstance(env, SpotRearrangementEnv)
    detection_id_to_obj = env._detection_id_to_obj  # pylint: disable=protected-access
    obj_to_detection_id = {o: d for d, o in detection_id_to_obj.items()}
    return obj_to_detection_id[obj]


def get_simulated_robot() -> Optional[pbrspot.spot.Spot]:
    """Return the simulated robot object."""
    if CFG.spot_run_dry:
        return None
    assert _SIMULATED_SPOT_ROBOT is not None
    return _SIMULATED_SPOT_ROBOT


def get_simulated_object(obj: Object) -> Optional[pbrspot.body.Body]:
    """Return the simulated version of obj."""
    if CFG.spot_run_dry:
        return None
    return _obj_name_to_sim_obj[obj.name]


def get_known_immovable_objects() -> Dict[Object, math_helpers.SE3Pose]:
    """Load known immovable object poses from metadata."""
    known_immovables = load_spot_metadata()["known-immovable-objects"]
    obj_to_pose: Dict[Object, math_helpers.SE3Pose] = {}
    for obj_name, obj_pos in known_immovables.items():
        obj = Object(obj_name, _immovable_object_type)
        yaw = obj_pos.get("yaw", 0.0)
        rot = math_helpers.Quat.from_yaw(yaw)
        pose = math_helpers.SE3Pose(obj_pos["x"],
                                    obj_pos["y"],
                                    obj_pos["z"],
                                    rot=rot)
        obj_to_pose[obj] = pose
    return obj_to_pose


class SpotRearrangementEnv(BaseEnv):
    """An environment containing tasks for a real Spot robot to execute.

    This is a base class that specific sub-classes that define actual
    tasks should inherit from.
    """

    render_x_lb: ClassVar[float] = -1.0
    render_x_ub: ClassVar[float] = 5.0
    render_y_lb: ClassVar[float] = -3.0
    render_y_ub: ClassVar[float] = 3.0

    def __init__(self, use_gui: bool = True) -> None:
        super().__init__(use_gui)
        assert "spot_wrapper" in CFG.approach or \
               "spot_wrapper" in CFG.approach_wrapper, \
            "Must use spot wrapper in spot envs!"
        # If we're doing proper bilevel planning, then we need to instantiate
        # a simulator!
        global _SIMULATED_SPOT_ROBOT  # pylint:disable=global-statement
        if not CFG.bilevel_plan_without_sim:
            self._initialize_pybullet()
            _SIMULATED_SPOT_ROBOT = self._sim_robot
        robot, localizer, lease_client = get_robot()
        self._robot = robot
        self._localizer = localizer
        self._lease_client = lease_client
        # Note that we need to include the operators in this
        # class because they're used to update the symbolic
        # parts of the state during execution.
        self._strips_operators: Set[STRIPSOperator] = set()
        self._current_task_goal_reached = False
        self._last_action: Optional[Action] = None

        # Create constant objects.
        self._spot_object = Object("robot", _robot_type)

        # For noisy simulation in dry runs.
        self._noise_rng = np.random.default_rng(CFG.seed)

        # For object detection.
        self._allowed_regions: Collection[Delaunay] = get_allowed_map_regions()

        # Used for the move-related hacks in step().
        self._last_known_object_poses: Dict[Object, math_helpers.SE3Pose] = {}

    def _initialize_pybullet(self) -> None:
        # First, check if we have any connections to pybullet already,
        # and reset them.
        clients = pbrspot.utils.get_connection()
        if clients > 0:
            pbrspot.utils.disconnect()
        # Now, launch PyBullet.
        pbrspot.utils.connect(use_gui=self._using_gui)
        pbrspot.utils.disable_real_time()
        pbrspot.utils.set_default_camera()
        # Create robot object atop the floor.
        self._sim_robot = pbrspot.spot.Spot()
        floor_urdf = utils.get_env_asset_path("urdf/floor.urdf")
        floor_obj = pbrspot.body.createBody(floor_urdf)
        # The floor is known to be about 60cm below the
        # robot's position.
        floor_obj.set_point([0, 0, -0.6])
        self._sim_robot.set_point(
            [0, 0,
             pbrspot.placements.stable_z(self._sim_robot, floor_obj)])

    @property
    def strips_operators(self) -> Set[STRIPSOperator]:
        """Expose the STRIPSOperators for use by oracles."""
        return self._strips_operators

    @property
    def types(self) -> Set[Type]:
        return set(_ALL_TYPES)

    @property
    def predicates(self) -> Set[Predicate]:
        return set(_ALL_PREDICATES)
        # return self._active_predicates

    @property
    def goal_predicates(self) -> Set[Predicate]:
        return set(_ALL_PREDICATES)
        # return self._fluent_predicates
        
    @property
    def active_predicates(self) -> Set[Predicate]:
        return get_active_predicates(self._strips_operators)
    
    @property
    def fluent_predicates(self) -> Set[Predicate]:
        return get_fluent_predicates(self._strips_operators)
    
    @property
    def vlm_predicates(self) -> Set[VLMPredicate]:
        if CFG.spot_vlm_eval_predicate:
            # Only select active VLM predicates
            vlm_predicates = _VLM_CLASSIFIER_PREDICATES & self.active_predicates
        else:
            vlm_predicates = set()
        return vlm_predicates

    @property
    def percept_predicates(self) -> Set[Predicate]:
        """The predicates that are NOT stored in the simulator state."""
        return self.predicates - _NONPERCEPT_PREDICATES

    @property
    def action_space(self) -> Box:
        # The action space is effectively empty because only the extra info
        # part of actions are used.
        return Box(0, 1, (0, ))

    @abc.abstractmethod
    def _get_dry_task(self, train_or_test: str,
                      task_idx: int) -> EnvironmentTask:
        """Environment-specific task generation for spot dry runs."""

    def _get_next_dry_observation(
            self, action: Action,
            nonpercept_atoms: Set[GroundAtom]) -> _SpotObservation:
        """Step-like function for spot dry runs."""
        assert isinstance(action.extra_info, SpotActionExtraInfo)
        action_name = action.extra_info.action_name
        action_objs = action.extra_info.operator_objects
        action_args = action.extra_info.real_world_fn_args
        obs = self._current_observation
        assert isinstance(obs, _SpotObservation)

        if action_name == "MoveToHandViewObject":
            _, target_obj = action_objs
            robot_rel_se2_pose = action_args[1]
            return _dry_simulate_move_to_view_hand(obs, target_obj,
                                                   robot_rel_se2_pose,
                                                   nonpercept_atoms)

        if action_name == "PickObjectFromTop":
            _, target_obj, _ = action_objs
            pixel = action_args[2]
            return _dry_simulate_pick_from_top(obs, target_obj, pixel,
                                               nonpercept_atoms)

        if action_name == "PickObjectToDrag":
            _, target_obj = action_objs
            pixel = action_args[2]
            return _dry_simulate_pick_from_top(obs, target_obj, pixel,
                                               nonpercept_atoms)

        if action_name in [
                "MoveToReachObject", "MoveToReadySweep", "MoveToBodyViewObject"
        ]:
            robot_rel_se2_pose = action_args[1]
            return _dry_simulate_move_to_reach_obj(obs, robot_rel_se2_pose,
                                                   nonpercept_atoms)

        if action_name == "PlaceObjectOnTop":
            _, held_obj, target_surface = action_objs
            if len(action_args) == 1:
                if not CFG.spot_run_dry:
                    assert target_surface.name == "floor"
                place_offset = math_helpers.Vec3(0.0, 0.0, 0.0)
            else:
                place_offset = action_args[1]
            return _dry_simulate_place_on_top(obs, held_obj, target_surface,
                                              place_offset, nonpercept_atoms)

        if action_name == "DropObjectInside":
            _, held_obj, container_obj = action_objs
            drop_offset = action_args[1]
            return _dry_simulate_drop_inside(obs, held_obj, container_obj,
                                             drop_offset, nonpercept_atoms)

        if action_name == "PrepareContainerForSweeping":
            _, container_obj, _, surface_obj = action_objs
            _, _, new_robot_se2_pose, _, _ = action_args
            return _dry_simulate_prepare_container_for_sweeping(
                obs, container_obj, surface_obj, new_robot_se2_pose,
                nonpercept_atoms)

        if action_name == "SweepIntoContainer":
            _, _, target, _, container = action_objs
            _, _, _, _, _, duration = action_args
            return _dry_simulate_sweep_into_container(obs, {target},
                                                      container,
                                                      nonpercept_atoms,
                                                      duration=duration,
                                                      rng=self._noise_rng)

        if action_name == "SweepTwoObjectsIntoContainer":
            _, _, target1, target2, _, container = action_objs
            _, _, _, _, _, duration = action_args
            return _dry_simulate_sweep_into_container(obs, {target1, target2},
                                                      container,
                                                      nonpercept_atoms,
                                                      duration=duration,
                                                      rng=self._noise_rng)

        if action_name in ["DragToUnblockObject", "DragToBlockObject"]:
            _, blocker, _ = action_objs
            _, robot_rel_se2_pose = action_args
            return _dry_simulate_drag(obs, blocker, robot_rel_se2_pose,
                                      nonpercept_atoms)

        if action_name in ["PickAndDumpCup", "PickAndDumpContainer"]:
            objs_inside = {action_objs[3]}
            return _dry_simulate_pick_and_dump_container(
                obs, objs_inside, nonpercept_atoms, self._noise_rng)

        if action_name == "PickAndDumpTwoFromContainer":
            objs_inside = {action_objs[3], action_objs[4]}
            return _dry_simulate_pick_and_dump_container(
                obs, objs_inside, nonpercept_atoms, self._noise_rng)

        if action_name == "DropNotPlaceableObject":
            return _dry_simulate_drop_not_placeable_object(
                obs, nonpercept_atoms)

        if action_name in ["find-objects", "stow-arm"]:
            return _dry_simulate_noop(obs, nonpercept_atoms)

        raise NotImplementedError("Dry simulation not implemented for action "
                                  f"{action_name}")

    def reset(self, train_or_test: str, task_idx: int) -> Observation:
        # NOTE: task_idx and train_or_test ignored unless loading from JSON!
        if CFG.test_task_json_dir is not None and train_or_test == "test":
            self._current_task = self._test_tasks[task_idx]
        elif CFG.spot_run_dry:
            self._current_task = self._get_dry_task(train_or_test, task_idx)
        elif self._current_observation is not None and train_or_test == "train":
            # For the real spot environment, only actively construct the state
            # once, at the very beginning (or on loading, if needed).
            goal_description = self._generate_goal_description()
            self._current_task = EnvironmentTask(self._current_observation,
                                                 goal_description)
        else:
            prompt = f"Please set up {train_or_test} task {task_idx}!"
            utils.prompt_user(prompt)
            assert self._lease_client is not None
            # Automatically retry if a retryable error is encountered.
            while True:
                try:
                    self._lease_client.take()
                    self._current_task = self._actively_construct_env_task()
                    break
                except RetryableRpcError as e:
                    logging.warning("WARNING: the following retryable error "
                                    f"was encountered. Trying again.\n{e}")
        logging.info(f"Current task goal: {self._current_task.goal_description}")
        self._current_observation = self._current_task.init_obs
        self._current_task_goal_reached = False
        self._last_action = None

        # Start by modifying the simulated robot to be in the right
        # position and configuration.
        if not CFG.bilevel_plan_without_sim:
            global _obj_name_to_sim_obj  # pylint:disable=global-statement
            # Start by removing all previously-known objects from
            # the simulation.
            if len(_obj_name_to_sim_obj) > 0:
                for sim_obj in _obj_name_to_sim_obj.values():
                    sim_obj.remove_body()
            _obj_name_to_sim_obj = {}
            # If we're connected to a real-world robot, then update the
            # simulated robot to be in exactly the sasme joint
            # configuration as the real robot.
            if self._robot is not None:
                update_pbrspot_robot_conf(self._robot, self._sim_robot)
            # Find the relevant object urdfs and then put them at the
            # right places in the world. Importantly note that we
            # expect the name of the object to be the same as the name
            # of the urdf file!
            for obj in self._current_observation.objects_in_view.keys():
                # The floor object is loaded during init and thus treated
                # separately.
                if obj.name == "floor":
                    continue
                obj_urdf = utils.get_env_asset_path(f"urdf/{obj.name}.urdf",
                                                    assert_exists=True)
                sim_obj = pbrspot.body.createBody(obj_urdf)
                _obj_name_to_sim_obj[obj.name] = sim_obj

        return self._current_task.init_obs

    def step(self, action: Action) -> Observation:
        """Override step() for real-world execution!"""
        assert isinstance(action.extra_info, SpotActionExtraInfo)
        action_name = action.extra_info.action_name
        action_objs = action.extra_info.operator_objects
        action_fn = action.extra_info.real_world_fn
        action_fn_args = action.extra_info.real_world_fn_args
        sim_action_fn = action.extra_info.simulation_fn
        sim_action_args = action.extra_info.simulation_fn_args
        self._last_action = action
        # The extra info is (action name, objects, function, function args).
        # The action name is either an operator name (for use with nonpercept
        # predicates) or a special name. See below for the special names.

        obs = self._current_observation
        assert isinstance(obs, _SpotObservation)
        assert self.action_space.contains(action.arr)

        # Special case: the action is "done", indicating that the robot
        # believes it has finished the task. Used for goal checking.
        if action_name == "done":

            # During a dry run, trust that the goal is accomplished if the
            # done action is returned, since we don't want a human in the loop.
            if CFG.spot_run_dry:
                self._current_task_goal_reached = True
                return self._current_observation

            while True:
                goal_description = self._current_task.goal_description
                logging.info(f"The goal is: {goal_description}")
                prompt = "Is the goal accomplished? Answer y or n. "
                response = utils.prompt_user(prompt).strip()
                if response == "y":
                    self._current_task_goal_reached = True
                    break
                if response == "n":
                    self._current_task_goal_reached = False
                    break
                logging.info("Invalid input, must be either 'y' or 'n'")
            return self._current_observation

        # Otherwise, the action is either an operator to execute or a special
        # action. The only difference between the two is that operators update
        # the non-percept states.

        operator_names = {o.name for o in self._strips_operators}

        # The action corresponds to an operator finishing.
        if action_name in operator_names:
            # Update the non-percepts.
            operator_names = {o.name for o in self._strips_operators}
            next_nonpercept = self._get_next_nonpercept_atoms(obs, action)
        else:
            next_nonpercept = obs.nonpercept_atoms

        if CFG.spot_run_dry:
            # Simulate the effect of the action.
            next_obs = self._get_next_dry_observation(action, next_nonpercept)

        else:
            # Execute the action in the real environment. Automatically retry
            # if a retryable error is encountered.
            while True:
                try:
                    action_fn(*action_fn_args)  # type: ignore
                    break
                except RetryableRpcError as e:
                    logging.warning("WARNING: the following retryable error "
                                    f"was encountered. Trying again.\n{e}")

            # Get the new observation. Again, automatically retry if needed.
            while True:
                try:
                    next_obs = self._build_realworld_observation(
                        next_nonpercept, curr_obs=obs)
                    break
                except RetryableRpcError as e:
                    logging.warning("WARNING: the following retryable error "
                                    f"was encountered. Trying again.\n{e}")

            # Very hacky optimization to force viewing/reaching to work.
            # NOTE: enter the check if "move to" "object"; make sure op names in such pattern are always needed to check
            if "MoveTo" in action_name and "Object" in action_name:
                logging.warning(f"Entering object detection check with action_name: {action_name}")
                _, target_obj = action_objs
                # Retry if each of the types of moving failed in their own way.
                if action_name == "MoveToHandViewObject" or "Hand" in action_name:
                    need_retry = target_obj not in \
                        next_obs.objects_in_hand_view
                elif action_name == "MoveToBodyViewObject":
                    need_retry = target_obj not in \
                        next_obs.objects_in_any_view_except_back
                elif action_name == "MoveToReachObject":
                    obj_pose = self._last_known_object_poses[target_obj]
                    obj_position = math_helpers.Vec3(x=obj_pose.x,
                                                     y=obj_pose.y,
                                                     z=obj_pose.z)
                    need_retry = not _obj_reachable_from_spot_pose(
                        next_obs.robot_pos, obj_position)
                else:
                    need_retry = False
                    logging.info(f"WARNING: object detection check not implemented for this action: {action_name}")
                if need_retry:
                    logging.warning(f"WARNING: retrying {action_name} because "
                                    f"{target_obj} was not seen/reached.")
                    prompt = (
                        "Hit 'c' to have the robot do a random movement "
                        "or take control and move the robot accordingly. "
                        "Hit the 'Enter' key when you're done!\n")
                    user_pref = input(prompt)
                    assert self._lease_client is not None
                    self._lease_client.take()
                    angle = 0.0
                    if user_pref == "c":
                        # Do a small random movement to get a new view.
                        assert isinstance(action_fn_args[1],
                                          math_helpers.SE2Pose)
                        angle = self._noise_rng.uniform(-np.pi / 6, np.pi / 6)
                    rel_pose = math_helpers.SE2Pose(0, 0, angle)
                    assert isinstance(action_fn_args, tuple)
                    new_action_args = action_fn_args[0:1] + (rel_pose, ) + \
                        action_fn_args[2:]

                    new_action = utils.create_spot_env_action(
                        SpotActionExtraInfo(action_name, action_objs,
                                            action_fn, new_action_args,
                                            sim_action_fn, sim_action_args))
                    return self.step(new_action)

        self._current_observation = next_obs
        return self._current_observation

    def get_observation(self) -> Observation:
        return self._current_observation

    def goal_reached(self) -> bool:
        return self._current_task_goal_reached

    def _build_realworld_observation(
            self, nonpercept_atoms: Set[GroundAtom],
            curr_obs: Optional[_SpotObservation]) -> _SpotObservation:
        """Helper for building a new _SpotObservation() from real-robot data.

        This is an environment method because the nonpercept predicates
        may vary per environment.
        """
        # Make sure the robot pose is up to date.
        assert self._robot is not None
        assert self._localizer is not None
        self._localizer.localize()
        # Get the universe of all object detections.
        all_object_detection_ids = set(self._detection_id_to_obj)
        # Get the camera images.
        time.sleep(0.5)
        rgbds = capture_images(self._robot, self._localizer)
        all_detections, all_artifacts = detect_objects(
            all_object_detection_ids, rgbds, self._allowed_regions)

        # Separately, get detections for the hand in particular.
        hand_rgbd = {
            k: v
            for (k, v) in rgbds.items() if k == "hand_color_image"
        }
        hand_detections, hand_artifacts = detect_objects(
            all_object_detection_ids, hand_rgbd, self._allowed_regions)

        if CFG.spot_render_perception_outputs:
            time_str = time.strftime("%Y%m%d-%H%M%S")
            base_dir = Path(CFG.spot_perception_outdir)
            outdir = base_dir / time_str
            
            # Create the output directory and its parents if they don't exist
            base_dir.mkdir(exist_ok=True)
            outdir.mkdir(exist_ok=True)
            
            detections_outfile = outdir / f"detections_{time_str}.png"
            no_detections_outfile = outdir / f"no_detections_{time_str}.png"
            hand_detections_outfile = outdir / f"hand_detections_{time_str}.png" 
            hand_no_detections_outfile = outdir / f"hand_no_detections_{time_str}.png"
            
            # Run sequentially instead of in parallel
            visualize_all_artifacts(all_artifacts, detections_outfile, no_detections_outfile)
            visualize_all_artifacts(hand_artifacts, hand_detections_outfile, hand_no_detections_outfile)
            
            # Comment out multiprocessing version
            # p1 = mp.Process(target=visualize_all_artifacts, 
            #                 args=(all_artifacts, detections_outfile, no_detections_outfile))
            # p2 = mp.Process(target=visualize_all_artifacts,
            #                 args=(hand_artifacts, hand_detections_outfile, hand_no_detections_outfile))
            # p1.start()
            # p2.start()

        # Also, get detections that every camera except the back camera can
        # see. This is important for our 'InView' predicate.
        non_back_camera_rgbds = {
            k: v
            for (k, v) in rgbds.items() if k in [
                "hand_color_image", "frontleft_fisheye_image",
                "frontright_fisheye_image"
            ]
        }
        non_back_detections, _ = detect_objects(all_object_detection_ids,
                                                non_back_camera_rgbds,
                                                self._allowed_regions)

        # Now construct a dict of all objects in view, as well as a set
        # of objects that the hand can see, and that all cameras except
        # the back can see.
        all_objects_in_view = {
            self._detection_id_to_obj[det_id]: val
            for (det_id, val) in all_detections.items()
        }
        self._last_known_object_poses.update(all_objects_in_view)
        objects_in_hand_view = set(self._detection_id_to_obj[det_id]
                                   for det_id in hand_detections)
        objects_in_any_view_except_back = set(
            self._detection_id_to_obj[det_id]
            for det_id in non_back_detections)
        gripper_open_percentage = get_robot_gripper_open_percentage(
            self._robot)
        robot_pos = self._localizer.get_last_robot_pose()

        # Hack to deal with the difficulty of reliably seeing objects after
        # sweeping them. If we just finished sweeping some object(s) but we
        # don't immediately see them afterwards, then ask the user to indicate
        # whether each object ended up in the container. If so, then update
        # the observation so that the swept object is inside the container.
        # Otherwise do nothing and let the lost object dance proceed.
        if self._last_action is not None:
            assert isinstance(self._last_action.extra_info,
                              SpotActionExtraInfo)
            op_name = self._last_action.extra_info.action_name
            op_objects = self._last_action.extra_info.operator_objects
            if op_name == "SweepTwoObjectsIntoContainer":
                swept_objects: Set[Object] = set(op_objects[2:4])
                container: Optional[Object] = op_objects[-1]
            elif op_name == "SweepIntoContainer":
                swept_objects = {op_objects[2]}
                container = op_objects[-1]
            else:
                swept_objects = set()
                container = None
            static_feats = load_spot_metadata()["static-object-features"]
            for swept_object in swept_objects:
                if swept_object not in all_objects_in_view:
                    if container is not None and container in \
                            all_objects_in_view:
                        while True:
                            msg = (
                                f"\nATTENTION! The {swept_object.name} was not "
                                "seen after sweeping. Is it now in the "
                                f"{container.name}? [y/n]\n")
                            response = input(msg)
                            if response == "y":
                                # Update the pose to be inside the container.
                                container_pose = all_objects_in_view[container]
                                # Calculate the z pose of the swept object.
                                height = static_feats[
                                    swept_object.name]["height"]
                                swept_object_z = container_pose.z + height / 2
                                swept_pose = math_helpers.SE3Pose(
                                    x=container_pose.x,
                                    y=container_pose.y,
                                    z=swept_object_z,
                                    rot=container_pose.rot)
                                all_objects_in_view[swept_object] = swept_pose
                                objects_in_any_view_except_back.add(
                                    swept_object)
                                break
                            if response == "n":
                                break

        # Prepare the non-percepts.
        nonpercept_preds = self.predicates - self.percept_predicates
        assert all(a.predicate in nonpercept_preds for a in nonpercept_atoms)

        # Prepare the VLM predicates and ground atoms
        if CFG.spot_vlm_eval_predicate:
            
            # Use currently visible objects to generate atom combinations
            objects = list(all_objects_in_view.keys())
            # NOTE: Also have the special robot object for robot-related predicates
            objects.append(self._spot_object)
            
            vlm_atoms = get_vlm_atom_combinations(objects, self.vlm_predicates)
            vlm_atom_new: Dict[VLMGroundAtom, bool] | Set[VLMGroundAtom] = vlm_predicate_batch_classify(
                                   vlm_atoms,
                                   rgbds,
                                   predicates=self.vlm_predicates,
                                   get_dict=True)
            assert isinstance(vlm_atom_new, dict)

            # Update VLM atom value if the new ground atom value is not None
            # Otherwise, use the value in current obs
            vlm_atom_return = copy.deepcopy(curr_obs.vlm_atom_dict)
            for atom, result in vlm_atom_new.items():
                if result is not None:
                    vlm_atom_return[atom] = result

            # Logging in Rich table
            # logging.info(f"Calculated VLM atoms (in current obs): {dict(vlm_atom_new)}")
            table = Table(title="Evaluated VLM atoms (in current obs)")
            table.add_column("Atom", style="cyan")
            table.add_column("Value", style="magenta")
            # Sort the atoms via key str for ordered printing
            for atom in sorted(vlm_atom_new.keys(), key=str):
                table.add_row(str(atom), str(vlm_atom_new[atom]))
            logging.info(log_rich_table(table))

            # Use Rich table to highlight how they change
            table_compare = Table(title="VLM atoms comparison")
            table_compare.add_column("Atom", style="cyan")
            table_compare.add_column("Value (Last)", style="blue")
            table_compare.add_column("Value (New)", style="magenta")
            vlm_atom_union = set(vlm_atom_new.keys()) | set(
                curr_obs.vlm_atom_dict.keys())
            # Sort the atoms via key str for ordered printing
            for atom in sorted(vlm_atom_union, key=str):
                table_compare.add_row(
                    str(atom), str(curr_obs.vlm_atom_dict.get(atom, None)),
                    str(vlm_atom_new.get(atom, None)))
            logging.info(log_rich_table(table_compare))

            logging.info(
                f"True VLM atoms (after updated with current obs): "
                f"{dict(filter(lambda it: it[1], vlm_atom_return.items()))}")

        else:
            vlm_atom_return = {}

        obs = _SpotObservation(rgbds, all_objects_in_view,
                               objects_in_hand_view,
                               objects_in_any_view_except_back,
                               self._spot_object, gripper_open_percentage,
                               robot_pos, nonpercept_atoms, nonpercept_preds,
                               vlm_atom_return, self.vlm_predicates)

        return obs

    def _get_next_nonpercept_atoms(self, obs: _SpotObservation,
                                   action: Action) -> Set[GroundAtom]:
        """Helper for step().

        This should be deprecated eventually.
        """
        assert isinstance(action.extra_info, SpotActionExtraInfo)
        op_name = action.extra_info.action_name
        op_objects = action.extra_info.operator_objects
        op_name_to_op = {o.name: o for o in self._strips_operators}
        op = op_name_to_op[op_name]
        ground_op = op.ground(tuple(op_objects))
        # Update the atoms using the operator.
        next_ground_atoms = utils.apply_operator(ground_op,
                                                 obs.nonpercept_atoms)
        # Return only the atoms for the non-percept predicates.
        return {
            a
            for a in next_ground_atoms
            if a.predicate not in self.percept_predicates
        }

    def simulate(self, state: State, action: Action) -> State:
        assert isinstance(action.extra_info, SpotActionExtraInfo)
        action_name = action.extra_info.action_name
        action_objs = action.extra_info.operator_objects
        sim_action_fn = action.extra_info.simulation_fn
        sim_action_fn_args = action.extra_info.simulation_fn_args
        # The extra info is (action name, objects, function, function args).
        # The action name is either an operator name (for use with nonpercept
        # predicates) or a special name. See below for the special names.
        assert self.action_space.contains(action.arr)

        # Update the poses of the robot and all relevant objects
        # to be in the correct position(s).
        update_pbrspot_given_state(self._sim_robot, _obj_name_to_sim_obj,
                                   state)

        # Special case: the action is "done", indicating that the robot
        # believes it has finished the task. Used for goal checking.
        if action_name == "done":
            # During planning, trust that the goal is accomplished if the
            # done action is returned.
            self._current_task_goal_reached = True
            return state

        # Execute the action in the PyBullet env. Automatically retry
        # if a retryable error is encountered.
        sim_action_fn(*sim_action_fn_args)  # type: ignore

        # Construct a new state given the updated simulation.
        next_state = construct_state_given_pbrspot(self._sim_robot,
                                                   _obj_name_to_sim_obj, state)

        # In the future, we'll probably actually implement proper ways to
        # check things like InHandView and other quantities below
        # in the simulator (e.g., by shooting a ray!). However for now,
        # we're going to just hack things such that the expected atoms check
        # passes. This will be done in a manner similar to dry sim.
        if action_name == "MoveToHandViewObject":
            obj_to_view = action_objs[1]
            next_state.set(obj_to_view, "in_hand_view", 1.0)
        elif action_name == "SimSafePickObjectFromTop":
            obj_to_pick = action_objs[1]
            next_state.set(obj_to_pick, "held", 1.0)
            next_state.set(obj_to_pick, "in_hand_view", 0.0)
        else:
            raise NotImplementedError(f"Simulation for {action_name} " + \
                                      "not implemented.")

        return next_state

    def _generate_train_tasks(self) -> List[EnvironmentTask]:
        goal = self._generate_goal_description()  # currently just one goal
        return [
            EnvironmentTask(None, goal) for _ in range(CFG.num_train_tasks)
        ]

    def _generate_test_tasks(self) -> List[EnvironmentTask]:
        goal = self._generate_goal_description()  # currently just one goal
        return [EnvironmentTask(None, goal) for _ in range(CFG.num_test_tasks)]

    def _actively_construct_env_task(self) -> EnvironmentTask:
        # Have the spot walk around the environment once to construct
        # an initial observation.
        assert self._robot is not None
        assert self._localizer is not None

        # Prepare and evaluate VLM predicates for the initial state
        objects_in_view, vlm_atom_dict = self._actively_construct_initial_object_views(
        )

        rgbd_images = capture_images(self._robot, self._localizer)
        gripper_open_percentage = get_robot_gripper_open_percentage(
            self._robot)
        self._localizer.localize()
        robot_pos = self._localizer.get_last_robot_pose()

        # Update non-percept atoms and predicates
        nonpercept_atoms = self._get_initial_nonpercept_atoms()
        nonpercept_preds = self.predicates - self.percept_predicates
        assert all(a.predicate in nonpercept_preds for a in nonpercept_atoms)

        obs = _SpotObservation(rgbd_images, objects_in_view, set(), set(),
                               self._spot_object, gripper_open_percentage,
                               robot_pos, nonpercept_atoms, nonpercept_preds,
                               vlm_atom_dict, self.vlm_predicates)
        goal_description = self._generate_goal_description()
        task = EnvironmentTask(obs, goal_description)
        # Save the task for future use.
        json_objects = {o.name: o.type.name for o in objects_in_view}
        json_objects[self._spot_object.name] = self._spot_object.type.name
        init_json_dict = {
            o.name: {
                "x": pose.x,
                "y": pose.y,
                "z": pose.z,
                "qw": pose.rot.w,
                "qx": pose.rot.x,
                "qy": pose.rot.y,
                "qz": pose.rot.z,
            }
            for o, pose in objects_in_view.items()
        }
        # Add static object features.
        metadata = load_spot_metadata()
        static_object_features = metadata.get("static-object-features", {})
        for obj_name, obj_feats in static_object_features.items():
            if obj_name in init_json_dict:
                init_json_dict[obj_name].update(obj_feats)
        for obj in objects_in_view:
            if "lost" in obj.type.feature_names:
                init_json_dict[obj.name]["lost"] = 0.0
            if "in_hand_view" in obj.type.feature_names:
                init_json_dict[obj.name]["in_hand_view"] = 1.0
            if "in_view" in obj.type.feature_names:
                init_json_dict[obj.name]["in_view"] = 1.0
            if "held" in obj.type.feature_names:
                init_json_dict[obj.name]["held"] = 0.0
        init_json_dict[self._spot_object.name] = {
            "gripper_open_percentage": gripper_open_percentage,
            "x": robot_pos.x,
            "y": robot_pos.y,
            "z": robot_pos.z,
            "qw": robot_pos.rot.w,
            "qx": robot_pos.rot.x,
            "qy": robot_pos.rot.y,
            "qz": robot_pos.rot.z,
        }
        json_dict = {
            "objects": json_objects,
            "init": init_json_dict,
            "goal_description": goal_description,
        }
        outfile = utils.get_env_asset_path("task_jsons/spot/last.json",
                                           assert_exists=False)
        outpath = Path(outfile)
        outpath.parent.mkdir(parents=True, exist_ok=True)
        with open(outpath, "w", encoding="utf-8") as f:
            json.dump(json_dict, f, indent=4)
        logging.info(f"Dumped task to {outfile}. Rename it to save it.")
        return task

    def render_state_plt(
            self,
            state: State,
            task: EnvironmentTask,
            action: Optional[Action] = None,
            caption: Optional[str] = None) -> matplotlib.figure.Figure:
        raise NotImplementedError("This env does not use Matplotlib")

    def _load_task_from_json(self, json_file: Path) -> EnvironmentTask:
        with open(json_file, "r", encoding="utf-8") as f:
            json_dict = json.load(f)
        object_name_to_object = self._parse_object_name_to_object_from_json(
            json_dict)
        init_dict = self._parse_init_state_dict_from_json(
            json_dict, object_name_to_object)
        # Get the object detection id's, which are features of
        # each object type.
        for i, (obj, init_val) in enumerate(sorted(init_dict.items())):
            init_val["object_id"] = i
        init_state = utils.create_state_from_dict(init_dict)
        goal = self._parse_goal_from_json_dict(json_dict,
                                               object_name_to_object,
                                               init_state)
        base_env_task = EnvironmentTask(init_state, goal)

        init = base_env_task.init
        # Images not currently saved or used.
        images: Dict[str, RGBDImageWithContext] = {}
        objects_in_view: Dict[Object, math_helpers.SE3Pose] = {}
        known_objects = set(
            self._detection_id_to_obj.values()) | {self._spot_object}
        robot: Optional[Object] = None
        for obj in init:
            assert obj in known_objects
            if obj.is_instance(_robot_type):
                robot = obj
                continue
            pos = math_helpers.SE3Pose(
                init.get(obj, "x"), init.get(obj, "y"), init.get(obj, "z"),
                math_helpers.Quat(init.get(obj, "qw"), init.get(obj, "qx"),
                                  init.get(obj, "qy"), init.get(obj, "qz")))
            objects_in_view[obj] = pos
        assert robot is not None
        assert robot == self._spot_object
        gripper_open_percentage = init.get(robot, "gripper_open_percentage")
        robot_pos = math_helpers.SE3Pose(
            init.get(robot, "x"), init.get(robot, "y"), init.get(robot, "z"),
            math_helpers.Quat(init.get(robot, "qw"), init.get(robot, "qx"),
                              init.get(robot, "qy"), init.get(robot, "qz")))

        # Reset the robot to the given position.
        if self._robot is not None:
            assert self._localizer is not None
            self._localizer.localize()
            navigate_to_absolute_pose(self._robot, self._localizer,
                                      robot_pos.get_closest_se2_transform())

        # Prepare the non-percepts.
        nonpercept_atoms = self._get_initial_nonpercept_atoms()
        nonpercept_preds = self.predicates - self.percept_predicates
        init_obs = _SpotObservation(
            images,
            objects_in_view,
            set(),
            set(),
            robot,
            gripper_open_percentage,
            robot_pos,
            nonpercept_atoms,
            nonpercept_preds,
        )
        # The goal can remain the same.
        goal = base_env_task.goal_description
        return EnvironmentTask(init_obs, goal)

    def _actively_construct_initial_object_views(
        self
    ) -> Tuple[Dict[Object, math_helpers.SE3Pose], Dict[VLMGroundAtom,
                                                        bool or None]]:
        assert self._robot is not None
        assert self._localizer is not None
        stow_arm(self._robot)
        go_home(self._robot, self._localizer)
        self._localizer.localize()
        detection_ids = self._detection_id_to_obj.keys()
        detections, vlm_atom_dict = self._run_init_search_for_objects(
            set(detection_ids))
        stow_arm(self._robot)
        obj_to_se3_pose = {
            self._detection_id_to_obj[det_id]: val
            for (det_id, val) in detections.items()
        }
        self._last_known_object_poses.update(obj_to_se3_pose)
        return obj_to_se3_pose, vlm_atom_dict

    def _run_init_search_for_objects(
        self, detection_ids: Set[ObjectDetectionID]
    ) -> Tuple[Dict[ObjectDetectionID, math_helpers.SE3Pose], Dict[
            VLMGroundAtom, bool or None]]:
        """Have the hand look down from high up at first."""
        assert self._robot is not None
        assert self._localizer is not None
        hand_pose = math_helpers.SE3Pose(x=0.80,
                                         y=0.0,
                                         z=0.75,
                                         rot=math_helpers.Quat.from_pitch(
                                             np.pi / 3))
        move_hand_to_relative_pose(self._robot, hand_pose)
        # Input VLM predicates (to filter task-relevant ones) and objects
        # Obtain detections and additionally VLM ground atoms
        detections, artifacts, vlm_atom_dict = init_search_for_objects(
            self._robot,
            self._localizer,
            detection_ids,
            allowed_regions=self._allowed_regions,
            vlm_predicates=self.vlm_predicates,
            id2object=self._detection_id_to_obj,
        )
        if CFG.spot_render_perception_outputs:
            outdir = Path(CFG.spot_perception_outdir)
            time_str = time.strftime("%Y%m%d-%H%M%S")
            detections_outfile = outdir / f"detections_{time_str}.png"
            no_detections_outfile = outdir / f"no_detections_{time_str}.png"
            visualize_all_artifacts(artifacts, detections_outfile,
                                    no_detections_outfile)
        return detections, vlm_atom_dict

    @property
    @abc.abstractmethod
    def _detection_id_to_obj(self) -> Dict[ObjectDetectionID, Object]:
        """Get an object from a perception detection ID."""

    def _get_initial_nonpercept_atoms(self) -> Set[GroundAtom]:
        """Get the initial atoms for nonpercept predicates."""
        return set()

    @abc.abstractmethod
    def _generate_goal_description(self) -> GoalDescription:
        """For now, we assume that there's only one goal per environment."""


###############################################################################
#                   Shared Types, Predicates, Operators                       #
###############################################################################

## Constants
HANDEMPTY_GRIPPER_THRESHOLD = 2.5  # made public for use in perceiver
_ONTOP_Z_THRESHOLD = 0.2
_INSIDE_Z_THRESHOLD = 0.3
_ONTOP_SURFACE_BUFFER = 0.48
_INSIDE_SURFACE_BUFFER = 0.1
_FITS_IN_XY_BUFFER = 0.05
_REACHABLE_THRESHOLD = 0.925  # slightly less than length of arm
_REACHABLE_YAW_THRESHOLD = 0.95  # higher better
_CONTAINER_SWEEP_READY_BUFFER = 0.35
_ROBOT_SWEEP_READY_TOL = 0.25

## Types
_ALL_TYPES = {
    _robot_type,
    _base_object_type,
    _movable_object_type,
    _immovable_object_type,
    _container_type,
}


## Predicates
def _neq_classifier(state: State, objects: Sequence[Object]) -> bool:
    del state  # not used
    obj0, obj1 = objects
    return obj0 != obj1


def _handempty_classifier(state: State, objects: Sequence[Object]) -> bool:
    spot = objects[0]
    gripper_open_percentage = state.get(spot, "gripper_open_percentage")
    return gripper_open_percentage <= HANDEMPTY_GRIPPER_THRESHOLD


def _holding_classifier(state: State, objects: Sequence[Object]) -> bool:
    spot, obj = objects
    if _handempty_classifier(state, [spot]):
        return False
    return state.get(obj, "held") > 0.5


def _not_holding_classifier(state: State, objects: Sequence[Object]) -> bool:
    _, obj = objects
    if not obj.is_instance(_movable_object_type):
        return True
    return not _holding_classifier(state, objects)


def _object_in_xy_classifier(state: State,
                             obj1: Object,
                             obj2: Object,
                             buffer: float = 0.0) -> bool:
    """Helper for _on_classifier and _inside_classifier."""
    if obj1 == obj2:
        return False

    spot, = state.get_objects(_robot_type)
    if obj1.is_instance(_movable_object_type) and \
            _is_placeable_classifier(state, [obj1]) and \
            _holding_classifier(state, [spot, obj1]):
        return False

    # Check that the center of the object is contained within the surface in
    # the xy plane. Add a size buffer to the surface to compensate for small
    # errors in perception.
    surface_geom = object_to_top_down_geom(obj2, state, size_buffer=buffer)
    center_x = state.get(obj1, "x")
    center_y = state.get(obj1, "y")
    ret_val = surface_geom.contains_point(center_x, center_y)

    return ret_val


def _on_classifier(state: State, objects: Sequence[Object]) -> bool:
    obj_on, obj_surface = objects

    # NOTE: Legacy version evaluate predicates individually
    if CFG.spot_vlm_eval_predicate:
        raise RuntimeError(
            "VLM predicate classifier should be evaluated in batch!")

    # Check that the bottom of the object is close to the top of the surface.
    expect = state.get(obj_surface, "z") + state.get(obj_surface, "height") / 2
    actual = state.get(obj_on, "z") - state.get(obj_on, "height") / 2
    classification_val = abs(actual - expect) < _ONTOP_Z_THRESHOLD

    # If so, check that the object is within the bounds of the surface.
    if not _object_in_xy_classifier(
            state, obj_on, obj_surface, buffer=_ONTOP_SURFACE_BUFFER):
        return False

    return classification_val


def _top_above_classifier(state: State, objects: Sequence[Object]) -> bool:
    obj1, obj2 = objects

    top1 = state.get(obj1, "z") + state.get(obj1, "height") / 2
    top2 = state.get(obj2, "z") + state.get(obj2, "height") / 2

    return top1 > top2


def _inside_classifier(state: State, objects: Sequence[Object]) -> bool:
    obj_in, obj_container = objects

    # NOTE: Legacy version evaluate predicates individually
    if CFG.spot_vlm_eval_predicate:
        raise RuntimeError(
            "VLM predicate classifier should be evaluated in batch!")

    if not _object_in_xy_classifier(
            state, obj_in, obj_container, buffer=_INSIDE_SURFACE_BUFFER):
        return False

    obj_z = state.get(obj_in, "z")
    obj_half_height = state.get(obj_in, "height") / 2
    obj_bottom = obj_z - obj_half_height
    obj_top = obj_z + obj_half_height

    container_z = state.get(obj_container, "z")
    container_half_height = state.get(obj_container, "height") / 2
    container_bottom = container_z - container_half_height
    container_top = container_z + container_half_height

    # Check that the bottom is "above" the bottom of the container.
    if obj_bottom < container_bottom - _INSIDE_Z_THRESHOLD:
        return False

    # Check that the top is "below" the top of the container.
    return obj_top < container_top + _INSIDE_Z_THRESHOLD


def _not_inside_any_container_classifier(state: State,
                                         objects: Sequence[Object]) -> bool:
    obj_in, = objects
    for container in state.get_objects(_container_type):
        if _inside_classifier(state, [obj_in, container]):
            return False
    return True


def _fits_in_xy_classifier(state: State, objects: Sequence[Object]) -> bool:
    # Just look in the xy plane and use a conservative approximation.
    contained, container = objects
    obj_to_radius: Dict[Object, float] = {}
    for obj in objects:
        obj_geom = object_to_top_down_geom(obj, state)
        if isinstance(obj_geom, utils.Rectangle):
            # DEBUG check default value - why radius not None by default?
            # DEBUG fix the value
            if obj is contained:
                radius = max(obj_geom.width / 2, obj_geom.height / 2)
            else:
                assert obj is container
                radius = min(obj_geom.width / 2, obj_geom.height / 2)
        else:
            assert isinstance(obj_geom, utils.Circle)
            radius = obj_geom.radius
        obj_to_radius[obj] = radius
    contained_radius = obj_to_radius[contained]
    container_radius = obj_to_radius[container]
    return contained_radius + _FITS_IN_XY_BUFFER < container_radius


def in_hand_view_classifier(state: State, objects: Sequence[Object]) -> bool:
    """Made public for perceiver."""
    _, tool = objects
    return state.get(tool, "in_hand_view") > 0.5


def in_general_view_classifier(state: State,
                               objects: Sequence[Object]) -> bool:
    """Made public for perceiver."""
    _, tool = objects
    return state.get(tool, "in_view") > 0.5


def _obj_reachable_from_spot_pose(spot_pose: math_helpers.SE3Pose,
                                  obj_position: math_helpers.Vec3) -> bool:
    is_xy_near = np.sqrt(
        (spot_pose.x - obj_position.x)**2 +
        (spot_pose.y - obj_position.y)**2) <= _REACHABLE_THRESHOLD

    # Compute angle between spot's forward direction and the line from
    # spot to the object.
    spot_yaw = spot_pose.get_closest_se2_transform().angle
    forward_unit = [np.cos(spot_yaw), np.sin(spot_yaw)]
    spot_xy = np.array([spot_pose.x, spot_pose.y])
    obj_xy = np.array([obj_position.x, obj_position.y])
    spot_to_obj = np.subtract(obj_xy, spot_xy)
    spot_to_obj_unit = spot_to_obj / np.linalg.norm(spot_to_obj)
    angle_between_robot_and_obj = np.arccos(
        np.clip(np.dot(forward_unit, spot_to_obj_unit), -1, 1))
    is_yaw_near = abs(angle_between_robot_and_obj) < _REACHABLE_YAW_THRESHOLD

    return is_xy_near and is_yaw_near


def _reachable_classifier(state: State, objects: Sequence[Object]) -> bool:
    spot, obj = objects
    spot_pose = utils.get_se3_pose_from_state(state, spot)
    obj_position = math_helpers.Vec3(
        x=state.get(obj, "x"),
        y=state.get(obj, "y"),
        z=state.get(obj, "z"),
    )
    return _obj_reachable_from_spot_pose(spot_pose, obj_position)


def _blocking_classifier(state: State, objects: Sequence[Object]) -> bool:
    """This is not a very good classifier for blocking because it only looks at
    the relationship between the objects and the robot's home pose.

    It's possible that objects will appear blocked under this
    classifier, but could actually be accessed from another angle. Doing
    this in a better way is hard, but hopefully something we can do in
    the future.
    """
    blocker_obj, blocked_obj = objects

    if blocker_obj == blocked_obj:
        return False

    # NOTE: Legacy version evaluate predicates individually
    if CFG.spot_vlm_eval_predicate:
        raise RuntimeError(
            "VLM predicate classifier should be evaluated in batch!")

    # Only consider draggable (non-placeable, movable) objects to be blockers.
    if not blocker_obj.is_instance(_movable_object_type):
        return False
    if _is_placeable_classifier(state, [blocker_obj]):
        return False

    if _on_classifier(state, [blocker_obj, blocked_obj]):
        return False

    if _on_classifier(state, [blocked_obj, blocker_obj]):
        return False

    spot, = state.get_objects(_robot_type)
    if blocked_obj.is_instance(_movable_object_type) and \
            _holding_classifier(state, [spot, blocked_obj]):
        return False

    # Draw a line between blocked and the robot's current pose.
    # Check if blocker intersects that line.
    robot_x = state.get(spot, "x")
    robot_y = state.get(spot, "y")

    blocked_x = state.get(blocked_obj, "x")
    blocked_y = state.get(blocked_obj, "y")

    blocked_robot_line = utils.LineSegment(robot_x, robot_y, blocked_x,
                                           blocked_y)

    # Don't put the blocker on the robot, even if it's held, because we don't
    # want to consider the blocker to be unblocked until it's actually moved
    # out of the way and released by the robot. Otherwise the robot might just
    # pick something up and put it back down, thinking it's unblocked. Also,
    # use a relatively large size buffer so that we're conservative in terms
    # of what's blocking versus not blocking.
    size_buffer = 0.25
    blocker_geom = object_to_top_down_geom(blocker_obj,
                                           state,
                                           size_buffer=size_buffer,
                                           put_on_robot_if_held=False)

    ret_val = blocker_geom.intersects(blocked_robot_line)
    return ret_val


def _not_blocked_classifier(state: State, objects: Sequence[Object]) -> bool:
    obj, = objects
    blocker_type, _ = _Blocking.types
    for blocker in state.get_objects(blocker_type):
        if _blocking_classifier(state, [blocker, obj]):
            return False
    return True


def _get_highest_surface_object_is_on(obj: Object,
                                      state: State) -> Optional[Object]:
    highest_surface: Optional[Object] = None
    highest_surface_z = -np.inf
    for other_obj in state.get_objects(_immovable_object_type):
        if _on_classifier(state, [obj, other_obj]):
            other_obj_z = state.get(other_obj, "z")
            if other_obj_z > highest_surface_z:
                highest_surface_z = other_obj_z
                highest_surface = other_obj
    return highest_surface


def _container_adjacent_to_surface_for_sweeping(container: Object,
                                                surface: Object,
                                                state: State) -> bool:

    surface_x = state.get(surface, "x")
    surface_y = state.get(surface, "y")

    # This is the location for spot to go to before placing. We need to convert
    # it into an expected location for the container.
    param_dict = load_spot_metadata()["prepare_container_relative_xy"]
    dx, dy, angle = param_dict["dx"], param_dict["dy"], param_dict["angle"]
    place_distance = 0.8
    expected_x = surface_x + dx + place_distance * np.cos(angle)
    expected_y = surface_y + dy + place_distance * np.sin(angle)

    container_x = state.get(container, "x")
    container_y = state.get(container, "y")

    dist = np.sqrt((expected_x - container_x)**2 +
                   (expected_y - container_y)**2)

    return dist <= _CONTAINER_SWEEP_READY_BUFFER


def _container_ready_for_sweeping_classifier(
        state: State, objects: Sequence[Object]) -> bool:
    container, surface = objects
    return _container_adjacent_to_surface_for_sweeping(container, surface,
                                                       state)


def _is_placeable_classifier(state: State, objects: Sequence[Object]) -> bool:
    obj, = objects
    return state.get(obj, "placeable") > 0.5


def _is_not_placeable_classifier(state: State,
                                 objects: Sequence[Object]) -> bool:
    return not _is_placeable_classifier(state, objects)


def _is_sweeper_classifier(state: State, objects: Sequence[Object]) -> bool:
    obj, = objects
    return state.get(obj, "is_sweeper") > 0.5


def _has_flat_top_surface_classifier(state: State,
                                     objects: Sequence[Object]) -> bool:
    obj, = objects
    return state.get(obj, "flat_top_surface") > 0.5


def _robot_ready_for_sweeping_classifier(state: State,
                                         objects: Sequence[Object]) -> bool:
    robot, target = objects

    # Check if the target is where we expect it to be relative to the robot.
    robot_pose = utils.get_se3_pose_from_state(state, robot)
    robot_se2 = robot_pose.get_closest_se2_transform()
    sweep_distance = 0.8
    expected_xy_vec = robot_se2 * math_helpers.Vec2(sweep_distance, 0.0)
    expected_xy = np.array([expected_xy_vec.x, expected_xy_vec.y])
    target_xy = np.array([state.get(target, "x"), state.get(target, "y")])
    return np.allclose(expected_xy, target_xy, atol=_ROBOT_SWEEP_READY_TOL)


def _is_semantically_greater_than_classifier(
        state: State, objects: Sequence[Object]) -> bool:
    del state  # unused
    obj1, obj2 = objects
    # Check if the name of object 1 is greater (in a Pythonic sense) than
    # that of object 2.
    return obj1.name > obj2.name


def _get_sweeping_surface_for_container(container: Object,
                                        state: State) -> Optional[Object]:
    if container.is_instance(_container_type):
        for surface in state.get_objects(_immovable_object_type):
            if _container_adjacent_to_surface_for_sweeping(
                    container, surface, state):
                return surface
    return None


_NEq = Predicate("NEq", [_base_object_type, _base_object_type],
                 _neq_classifier)
# _On = Predicate("On", [_movable_object_type, _base_object_type],
#                 _on_classifier)
_TopAbove = Predicate("TopAbove", [_base_object_type, _base_object_type],
                      _top_above_classifier)
# _Inside = Predicate("Inside", [_movable_object_type, _container_type],
#                     _inside_classifier)
_FitsInXY = Predicate("FitsInXY", [_movable_object_type, _base_object_type],
                      _fits_in_xy_classifier)
# NOTE: use this predicate instead if you want to disable inside checking.
# _FakeInside = Predicate(_Inside.name, _Inside.types,
#                         _create_dummy_predicate_classifier(_Inside))
# _NotInsideAnyContainer = Predicate("NotInsideAnyContainer",
#                                    [_movable_object_type],
#                                    _not_inside_any_container_classifier)
_HandEmpty = Predicate("HandEmpty", [_robot_type], _handempty_classifier)
_Holding = Predicate("Holding", [_robot_type, _movable_object_type],
                     _holding_classifier)
_NotHolding = Predicate("NotHolding", [_robot_type, _base_object_type],
                        _not_holding_classifier)
_InHandView = Predicate("InHandView", [_robot_type, _movable_object_type],
                        in_hand_view_classifier)
_InView = Predicate("InView", [_robot_type, _movable_object_type],
                    in_general_view_classifier)
_Reachable = Predicate("Reachable", [_robot_type, _base_object_type],
                       _reachable_classifier)
# _Blocking = Predicate("Blocking", [_base_object_type, _base_object_type],
#                       _blocking_classifier)
# _NotBlocked = Predicate("NotBlocked", [_base_object_type],
#                         _not_blocked_classifier)
_ContainerReadyForSweeping = Predicate(
    "ContainerReadyForSweeping", [_container_type, _immovable_object_type],
    _container_ready_for_sweeping_classifier)
_IsPlaceable = Predicate("IsPlaceable", [_movable_object_type],
                         _is_placeable_classifier)
_IsSweeper = Predicate("IsSweeper", [_movable_object_type],
                       _is_sweeper_classifier)
_IsNotPlaceable = Predicate("IsNotPlaceable", [_movable_object_type],
                            _is_not_placeable_classifier)
_HasFlatTopSurface = Predicate("HasFlatTopSurface", [_immovable_object_type],
                               _has_flat_top_surface_classifier)
_RobotReadyForSweeping = Predicate("RobotReadyForSweeping",
                                   [_robot_type, _movable_object_type],
                                   _robot_ready_for_sweeping_classifier)
_IsSemanticallyGreaterThan = Predicate(
    "IsSemanticallyGreaterThan", [_base_object_type, _base_object_type],
    _is_semantically_greater_than_classifier)


<<<<<<< HEAD
# NOTE: Define all regular or VLM predicates above
_ALL_PREDICATES = {
    _NEq, _TopAbove, _FitsInXY,
    _HandEmpty, _Holding, _NotHolding, _InHandView, _InView, _Reachable,
    _ContainerReadyForSweeping, _IsPlaceable,
    _IsNotPlaceable, _IsSweeper, _HasFlatTopSurface, _RobotReadyForSweeping,
    _IsSemanticallyGreaterThan
=======
def _get_vlm_query_str(pred_name: str, objects: Sequence[Object]) -> str:
    return pred_name + "(" + ", ".join(
        str(obj.name) for obj in objects) + ")"  # pragma: no cover


_VLMOn = utils.create_vlm_predicate("VLMOn",
                                    [_movable_object_type, _base_object_type],
                                    lambda o: _get_vlm_query_str("VLMOn", o))
_Upright = utils.create_vlm_predicate(
    "Upright", [_movable_object_type],
    lambda o: _get_vlm_query_str("Upright", o))
_Toasted = utils.create_vlm_predicate(
    "Toasted", [_movable_object_type],
    lambda o: _get_vlm_query_str("Toasted", o))
_VLMIn = utils.create_vlm_predicate(
    "VLMIn", [_movable_object_type, _immovable_object_type],
    lambda o: _get_vlm_query_str("In", o))
_Open = utils.create_vlm_predicate("Open", [_movable_object_type],
                                   lambda o: _get_vlm_query_str("Open", o))
_Stained = utils.create_vlm_predicate(
    "Stained", [_movable_object_type],
    lambda o: _get_vlm_query_str("Stained", o))
_Messy = utils.create_vlm_predicate("Messy", [_movable_object_type],
                                    lambda o: _get_vlm_query_str("Messy", o))

_Touching = utils.create_vlm_predicate(
    "Touching", [_dustpan_type, _wrappers_type],
    lambda o: _get_vlm_query_str("Touching", o))

_ALL_PREDICATES = {
    _NEq, _On, _TopAbove, _NotInsideAnyContainer, _FitsInXY, _HandEmpty,
    _Holding, _NotHolding, _InHandView, _InView, _Reachable, _Blocking,
    _NotBlocked, _ContainerReadyForSweeping, _IsPlaceable, _IsNotPlaceable,
    _IsSweeper, _HasFlatTopSurface, _RobotReadyForSweeping,
    _IsSemanticallyGreaterThan, _Inside
}
_VLM_PREDICATES = {
    _VLMOn,
    _Upright,
    _Toasted,
    _VLMIn,
    _Open,
    _Stained,
    _Messy,
    _Touching,
>>>>>>> 0830cffd
}

# DEBUG hardcode now; CFG not updated here?!
# if CFG.spot_vlm_eval_predicate:
tmp_vlm_flag = True

if tmp_vlm_flag:
    # Define door type
    _door_type = Type(
        "door", 
        list(_base_object_type.feature_names) + 
        ["is_open", "in_hand_view"],
        parent=_immovable_object_type
    )

    # Define VLM predicates
    _On = VLMPredicate(
        "On", [_movable_object_type, _base_object_type],
        prompt=
        "This predicate typically describes a movable object on a flat surface, so it's in conflict with the object being inside a container. Please check the image and confirm the object is on the surface. For a movable object (e.g., cup), if it's on a surface (even asked for floor), this predicate should be true. An objcet must be on some surface (if not really inside) - it can't be not on any surface."
        # So anwswer object on floor if you don't have other better answers. E.g., if you are not asked if an object on desk but only query if an object on floor, even if you only see the object on desk, you should answer object on floor.
    )
    _Inside = VLMPredicate(
        "Inside", [_movable_object_type, _container_type],
        prompt=
        "This typically describes an object (obj1, first arg) inside a container (obj2, second arg) (so it's overlapping), and it's in conflict with the object being on a surface. This is obj1 inside obj2, so obj1 should be smaller than obj2."
    )
    _FakeInside = VLMPredicate(_Inside.name, _Inside.types)
    
    _Blocking = VLMPredicate(
        "Blocking", [_base_object_type, _base_object_type],
        prompt="This means if an object is blocking the Spot robot approaching another one."
    )
    _NotBlocked = VLMPredicate(
        "NotBlocked", [_base_object_type],
        prompt="The given object is not blocked by any other object.")

    _NotInsideAnyContainer = VLMPredicate(
        "NotInsideAnyContainer", [_movable_object_type],
        prompt="This predicate is true if the given object is not inside any container, such as on a surface (e.g., a floor). It is contradictory to the object being inside a container - if an object is not inside a container, this should be true. Check the image and confirm the object is not inside any container."
    )

    # Door state predicates
    _DoorOpenKnownTrue = VLMPredicate(
        "DoorOpenKnownTrue", [_door_type],
        prompt="This predicate is true if you believe the door is open."
    )
    _DoorOpenKnownFalse = VLMPredicate(
        "DoorOpenKnownFalse", [_door_type],
        prompt="This predicate is true if you believe the door is closed."
    )
    
    _DrawerClosed = VLMPredicate(
        "DrawerClosed", [_container_type],
        prompt="[Answer: yes/no only] This predicate is true (answer [yes]) if the drawer is closed. If the drawer is open, answer [no]."
    )
    
    _DrawerOpen = VLMPredicate(
        "DrawerOpen", [_container_type],
        prompt="[Answer: yes/no only] This predicate is true (answer [yes]) if the drawer is open. If the drawer is closed, answer [no]."
    )
    
    # Belief predicates for container emptiness
    _Unknown_ContainerEmpty = VLMPredicate(
        "Unknown_ContainerEmpty", [_container_type],
        prompt="[Answer: yes/no only] This predicate is true (answer [yes]) only if you do not know whether the container is empty or not (about information of emptiness). Only if you can absolutely tell whether it's empty or not by viewing the entire container from top, answer [no]. Note that this is the negation of Known_ContainerEmpty - you must answer [yes] if you answer [no] to Unknown_ContainerEmpty. If you have either _BelieveTrue_ContainerEmpty or _BelieveFalse_ContainerEmpty as True, you should answer [no] to this Unknown_ContainerEmpty."
    )
    
    _Known_ContainerEmpty = VLMPredicate(
        "Known_ContainerEmpty", [_container_type],
        prompt="[Answer: yes/no only] This predicate is true (answer [yes]) only if you can very surely determine whether the container is empty or contains objects inside, by viewing the entire container completely from top (about information of emptiness). If you cannot tell, answer [no]. Note that this is the negation of Unknown_ContainerEmpty - you must answer [yes] if you answer [no] to Unknown_ContainerEmpty. If you have either _BelieveTrue_ContainerEmpty or _BelieveFalse_ContainerEmpty as True, you should answer [yes] to this Known_ContainerEmpty."
    )
    
    _BelieveTrue_ContainerEmpty = VLMPredicate(
        "BelieveTrue_ContainerEmpty", [_container_type],
        prompt="[Answer: yes/no only] This predicate is true (answer [yes]) if you believe the container is empty based on what you can see. We use single-color cup, so if you see only a single color, it's likely empty ([yes]), otherwise it's likely contains objects ([no]). If you believe it contains objects, answer [no]. Note that this is the negation of _BelieveFalse_ContainerEmpty - you must answer [yes] if you answer [no] to _BelieveFalse_ContainerEmpty. If you don't know, then _BelieveFalse_ContainerEmpty and _BelieveTrue_ContainerEmpty should be both [no]."
    )
    
    _BelieveFalse_ContainerEmpty = VLMPredicate(
        "BelieveFalse_ContainerEmpty", [_container_type],
        prompt="[Answer: yes/no only] This predicate is true (answer [yes]) if you believe the container contains objects based on what you can see. We use single-color cup, so if you see only a single color, it's likely empty ([no]), otherwise it's likely contains objects ([yes]). If you believe it is empty, answer [no]. Note that this is the negation of _BelieveTrue_ContainerEmpty - you must answer [yes] if you answer [no] to _BelieveTrue_ContainerEmpty. If you don't know, then _BelieveFalse_ContainerEmpty and _BelieveTrue_ContainerEmpty should be both [no]."
    )

    # Belief predicates for water content
    _Unknown_ContainingWater = VLMPredicate(
        "Unknown_ContainingWater", [_container_type],
        prompt="[Answer: yes/no only] This predicate is true (answer [yes]) if you do not know whether the container contains water or not. If you know, answer [no]."
    )
    
    _Known_ContainingWater = VLMPredicate(
        "Known_ContainingWater", [_container_type],
        prompt="[Answer: yes/no only] This predicate is true (answer [yes]) if you can determine whether the container contains water or not. If you cannot tell, answer [no]."
    )
    
    _BelieveTrue_ContainingWater = VLMPredicate(
        "BelieveTrue_ContainingWater", [_container_type],
        prompt="[Answer: yes/no only] This predicate is true (answer [yes]) if you believe the container has water in it. If you believe it doesn't have water, answer [no]."
    )
    
    _BelieveFalse_ContainingWater = VLMPredicate(
        "BelieveFalse_ContainingWater", [_container_type],
        prompt="[Answer: yes/no only] This predicate is true (answer [yes]) if you believe the container does not have water in it. If you believe it has water, answer [no]."
    )

    # Belief predicates for Inside relation
    _Unknown_Inside = VLMPredicate(
        "Unknown_Inside", [_movable_object_type, _container_type],
        prompt="[Answer: yes/no only] This predicate is true (answer [yes]) if you cannot determine whether the first object is inside the second object (container). If you can tell whether it's inside or not, answer [no]."
    )
    
    _Known_Inside = VLMPredicate(
        "Known_Inside", [_movable_object_type, _container_type],
        prompt="[Answer: yes/no only] This predicate is true (answer [yes]) if you can determine whether the first object is inside the second object (container). If you cannot tell, answer [no]."
    )
    
    _BelieveTrue_Inside = VLMPredicate(
        "BelieveTrue_Inside", [_movable_object_type, _container_type],
        prompt="[Answer: yes/no only] This predicate is true (answer [yes]) if you believe the first object is inside the second object (container) based on what you can see. If you believe it's not inside, answer [no]."
    )
    
    _BelieveFalse_Inside = VLMPredicate(
        "BelieveFalse_Inside", [_movable_object_type, _container_type],
        prompt="[Answer: yes/no only] This predicate is true (answer [yes]) if you believe the first object is not inside the second object (container) based on what you can see. If you believe it is inside, answer [no]."
    )

    _InHandViewFromTop = VLMPredicate(
        "InHandViewFromTop", [_robot_type, _movable_object_type],
        prompt="This predicate is true if the camera is viewing the given object (e.g., a container) from the top (so you can basically see the entire container from top), so it could see e.g., if the container has anything in it."
    )

    # Group all VLM predicates
    _VLM_PREDICATES = {
        _On, _Inside, _FakeInside, _Blocking, _NotBlocked, _NotInsideAnyContainer,
        _DoorOpenKnownTrue, _DoorOpenKnownFalse,
        _Unknown_ContainerEmpty, _Known_ContainerEmpty, _BelieveTrue_ContainerEmpty, _BelieveFalse_ContainerEmpty,
        _Unknown_ContainingWater, _Known_ContainingWater, _BelieveTrue_ContainingWater, _BelieveFalse_ContainingWater,
        _Unknown_Inside, _Known_Inside, _BelieveTrue_Inside, _BelieveFalse_Inside,
        _InHandViewFromTop,
        _DrawerClosed, _DrawerOpen
    }

    # Group belief predicates
    _VLM_BELIEF_PREDICATES = {
        _DoorOpenKnownTrue, _DoorOpenKnownFalse,
        _Unknown_ContainerEmpty, _Known_ContainerEmpty, _BelieveTrue_ContainerEmpty, _BelieveFalse_ContainerEmpty,
        _Unknown_ContainingWater, _Known_ContainingWater, _BelieveTrue_ContainingWater, _BelieveFalse_ContainingWater,
        _Unknown_Inside, _Known_Inside, _BelieveTrue_Inside, _BelieveFalse_Inside
    }
    
    _ALL_PREDICATES.update(_VLM_PREDICATES)

else:
    _On = Predicate("On", [_movable_object_type, _base_object_type],
                    _on_classifier)
    _Inside = Predicate("Inside", [_movable_object_type, _container_type],
                        _inside_classifier)
    # NOTE: use this predicate instead if you want to disable inside checking.
    _FakeInside = Predicate(_Inside.name, _Inside.types,
                            _create_dummy_predicate_classifier(_Inside))
    _Blocking = Predicate("Blocking", [_base_object_type, _base_object_type],
                          _blocking_classifier)
    _NotBlocked = Predicate("NotBlocked", [_base_object_type],
                            _not_blocked_classifier)
    _NotInsideAnyContainer = Predicate("NotInsideAnyContainer",
                                       [_movable_object_type],
                                       _not_inside_any_container_classifier)
    
    _ALL_PREDICATES.update({
        _On, _Inside, _FakeInside, _Blocking, _NotBlocked, _NotInsideAnyContainer
    })

_NONPERCEPT_PREDICATES: Set[Predicate] = set()

# Define VLM classifier predicates
_VLM_CLASSIFIER_PREDICATES: Set[VLMPredicate] = {
    p for p in _ALL_PREDICATES if isinstance(p, VLMPredicate)
}


## Operators (needed in the environment for non-percept atom hack)
def _create_operators() -> Iterator[STRIPSOperator]:
    """Inside a function to avoid scoping issues."""

    # MoveToReachObject
    robot = Variable("?robot", _robot_type)
    obj = Variable("?object", _base_object_type)
    parameters = [robot, obj]
    preconds = {
        LiftedAtom(_NotBlocked, [obj]),
        LiftedAtom(_NotHolding, [robot, obj]),
    }
    add_effs = {LiftedAtom(_Reachable, [robot, obj])}
    del_effs: Set[LiftedAtom] = set()
    ignore_effs = {_Reachable, _InHandView, _InView, _RobotReadyForSweeping}
    yield STRIPSOperator("MoveToReachObject", parameters, preconds, add_effs,
                         del_effs, ignore_effs)

    # MoveToHandViewObject
    robot = Variable("?robot", _robot_type)
    obj = Variable("?object", _movable_object_type)
    parameters = [robot, obj]
    preconds = {
        LiftedAtom(_NotBlocked, [obj]),
        LiftedAtom(_HandEmpty, [robot])
    }
    add_effs = {LiftedAtom(_InHandView, [robot, obj])}
    del_effs = set()
    ignore_effs = {_Reachable, _InHandView, _InView, _RobotReadyForSweeping}
    yield STRIPSOperator("MoveToHandViewObject", parameters, preconds,
                         add_effs, del_effs, ignore_effs)
    
    # # MoveToHandObserveObjectFromTop
    # robot = Variable("?robot", _robot_type)
    # obj = Variable("?object", _movable_object_type)
    # parameters = [robot, obj]
    # preconds = {
    #     LiftedAtom(_NotBlocked, [obj]),
    #     LiftedAtom(_HandEmpty, [robot])
    # }
    # add_effs = {
    #     LiftedAtom(_InHandViewFromTop, [robot, obj]),
    #     # This is precondition for pick, so necessary
    #     # This can be viewed as derived from InHandViewFromTop
    #     LiftedAtom(_InHandView, [robot, obj]),
    # }
    # del_effs = set()
    # ignore_effs = {_Reachable, _InHandViewFromTop, _InView, _RobotReadyForSweeping}
    # yield STRIPSOperator("MoveToHandObserveObjectFromTop", parameters, preconds,
    #                      add_effs, del_effs, ignore_effs)
    
    # # ObserveFromTop
    # robot = Variable("?robot", _robot_type)
    # cup = Variable("?cup", _container_type)  # TODO update
    # # cup = Variable("?cup", _movable_object_type)  # TODO update
    # surface = Variable("?surface", _immovable_object_type)
    # parameters = [robot, cup, surface]
    # preconds = {
    #     LiftedAtom(_On, [cup, surface]),
    #     LiftedAtom(_InHandViewFromTop, [robot, cup]),  # TODO comment
    #     LiftedAtom(_HandEmpty, [robot]),
    #     LiftedAtom(_NotHolding, [robot, cup]),
    #     LiftedAtom(_Unknown_ContainingWater, [cup]),
    # }
    # # NOTE: Determinized effect: both Containing and NotContaining
    # # The belief state will be updated after execution
    # add_effs = {
    #     LiftedAtom(_Known_ContainingWater, [cup]),
    #     LiftedAtom(_BelieveTrue_ContainingWater, [cup]),
    #     LiftedAtom(_BelieveFalse_ContainingWater, [cup])
    # }
    # del_effs = {
    #     LiftedAtom(_Unknown_ContainingWater, [cup])
    # }
    # # TODO check ignore effs
    # ignore_effs = {_Reachable, _InHandViewFromTop, _InView, _RobotReadyForSweeping}
    # ignore_effs = set()
    # yield STRIPSOperator("ObserveFromTop", parameters, preconds, add_effs, del_effs, ignore_effs)
    
    # MoveToBodyViewObject
    robot = Variable("?robot", _robot_type)
    obj = Variable("?object", _movable_object_type)
    parameters = [robot, obj]
    preconds = {
        LiftedAtom(_NotBlocked, [obj]),
        LiftedAtom(_NotHolding, [robot, obj])
    }
    add_effs = {
        LiftedAtom(_InView, [robot, obj]),
    }
    del_effs = set()
    ignore_effs = {_Reachable, _InHandView, _InView, _RobotReadyForSweeping}
    yield STRIPSOperator("MoveToBodyViewObject", parameters, preconds,
                         add_effs, del_effs, ignore_effs)

    # PickObjectFromTop
    robot = Variable("?robot", _robot_type)
    obj = Variable("?object", _movable_object_type)
    surface = Variable("?surface", _immovable_object_type)
    parameters = [robot, obj, surface]
    preconds = {
        LiftedAtom(_On, [obj, surface]),
        LiftedAtom(_HandEmpty, [robot]),
        LiftedAtom(_InHandView, [robot, obj]),
        LiftedAtom(_NotInsideAnyContainer, [obj]),
        LiftedAtom(_IsPlaceable, [obj]),
        LiftedAtom(_HasFlatTopSurface, [surface]),
    }
    add_effs = {
        LiftedAtom(_Holding, [robot, obj]),
    }
    del_effs = {
        LiftedAtom(_On, [obj, surface]),
        LiftedAtom(_HandEmpty, [robot]),
        LiftedAtom(_InHandView, [robot, obj]),
        LiftedAtom(_NotHolding, [robot, obj]),
    }
    ignore_effs = set()
    yield STRIPSOperator("PickObjectFromTop", parameters, preconds, add_effs,
                         del_effs, ignore_effs)

    # PickObjectToDrag
    robot = Variable("?robot", _robot_type)
    obj = Variable("?object", _movable_object_type)
    parameters = [robot, obj]
    preconds = {
        LiftedAtom(_HandEmpty, [robot]),
        LiftedAtom(_InHandView, [robot, obj]),
        LiftedAtom(_IsNotPlaceable, [obj]),
    }
    add_effs = {
        LiftedAtom(_Holding, [robot, obj]),
    }
    # Importantly, does not include On as a delete effect.
    del_effs = {
        LiftedAtom(_HandEmpty, [robot]),
        LiftedAtom(_InHandView, [robot, obj]),
        LiftedAtom(_NotHolding, [robot, obj]),
    }
    ignore_effs = set()
    yield STRIPSOperator("PickObjectToDrag", parameters, preconds, add_effs,
                         del_effs, ignore_effs)

    # PlaceObjectOnTop
    robot = Variable("?robot", _robot_type)
    held = Variable("?held", _movable_object_type)
    surface = Variable("?surface", _immovable_object_type)
    parameters = [robot, held, surface]
    preconds = {
        LiftedAtom(_Holding, [robot, held]),
        LiftedAtom(_Reachable, [robot, surface]),
        LiftedAtom(_NEq, [held, surface]),
        LiftedAtom(_IsPlaceable, [held]),
        LiftedAtom(_HasFlatTopSurface, [surface]),
        LiftedAtom(_FitsInXY, [held, surface]),
    }
    add_effs = {
        LiftedAtom(_On, [held, surface]),
        LiftedAtom(_HandEmpty, [robot]),
        LiftedAtom(_NotHolding, [robot, held]),
    }
    del_effs = {
        LiftedAtom(_Holding, [robot, held]),
    }
    ignore_effs = set()
    yield STRIPSOperator("PlaceObjectOnTop", parameters, preconds, add_effs,
                         del_effs, ignore_effs)

    # DropNotPlaceableObject
    robot = Variable("?robot", _robot_type)
    held = Variable("?held", _movable_object_type)
    parameters = [robot, held]
    preconds = {
        LiftedAtom(_Holding, [robot, held]),
        LiftedAtom(_IsNotPlaceable, [held]),
    }
    add_effs = {
        LiftedAtom(_HandEmpty, [robot]),
        LiftedAtom(_NotHolding, [robot, held]),
    }
    del_effs = {
        LiftedAtom(_Holding, [robot, held]),
    }
    ignore_effs = set()
    yield STRIPSOperator("DropNotPlaceableObject", parameters, preconds,
                         add_effs, del_effs, ignore_effs)

    # DropObjectInside
    robot = Variable("?robot", _robot_type)
    held = Variable("?held", _movable_object_type)
    container = Variable("?container", _container_type)
    parameters = [robot, held, container]
    preconds = {
        LiftedAtom(_Holding, [robot, held]),
        LiftedAtom(_Reachable, [robot, container]),
        LiftedAtom(_IsPlaceable, [held]),
        LiftedAtom(_FitsInXY, [held, container]),
    }
    add_effs = {
        LiftedAtom(_Inside, [held, container]),
        LiftedAtom(_HandEmpty, [robot]),
        LiftedAtom(_NotHolding, [robot, held]),
    }
    del_effs = {
        LiftedAtom(_Holding, [robot, held]),
        LiftedAtom(_NotInsideAnyContainer, [held])
    }
    ignore_effs = set()
    yield STRIPSOperator("DropObjectInside", parameters, preconds, add_effs,
                         del_effs, ignore_effs)

    # DropObjectInsideContainerOnTop
    robot = Variable("?robot", _robot_type)
    held = Variable("?held", _movable_object_type)
    container = Variable("?container", _container_type)
    surface = Variable("?surface", _immovable_object_type)
    parameters = [robot, held, container, surface]
    preconds = {
        LiftedAtom(_Holding, [robot, held]),
        LiftedAtom(_InView, [robot, container]),
        LiftedAtom(_On, [container, surface]),
        LiftedAtom(_IsPlaceable, [held]),
    }
    add_effs = {
        LiftedAtom(_Inside, [held, container]),
        LiftedAtom(_HandEmpty, [robot]),
        LiftedAtom(_On, [held, surface]),
        LiftedAtom(_NotHolding, [robot, held]),
        LiftedAtom(_FitsInXY, [held, container]),
    }
    del_effs = {
        LiftedAtom(_Holding, [robot, held]),
        LiftedAtom(_NotInsideAnyContainer, [held])
    }
    ignore_effs = set()
    yield STRIPSOperator("DropObjectInsideContainerOnTop", parameters,
                         preconds, add_effs, del_effs, ignore_effs)

    # DragToUnblockObject
    robot = Variable("?robot", _robot_type)
    blocked = Variable("?blocked", _base_object_type)
    blocker = Variable("?blocker", _movable_object_type)
    parameters = [robot, blocker, blocked]
    preconds = {
        LiftedAtom(_Blocking, [blocker, blocked]),
        LiftedAtom(_Holding, [robot, blocker]),
    }
    add_effs = {
        LiftedAtom(_NotBlocked, [blocked]),
        LiftedAtom(_HandEmpty, [robot]),
        LiftedAtom(_NotHolding, [robot, blocker]),
    }
    del_effs = {
        LiftedAtom(_Holding, [robot, blocker]),
    }
    ignore_effs = {_InHandView, _Reachable, _RobotReadyForSweeping, _Blocking}
    yield STRIPSOperator("DragToUnblockObject", parameters, preconds, add_effs,
                         del_effs, ignore_effs)

    # DragToBlockObject
    robot = Variable("?robot", _robot_type)
    blocked = Variable("?blocked", _base_object_type)
    blocker = Variable("?blocker", _movable_object_type)
    parameters = [robot, blocker, blocked]
    preconds = {
        LiftedAtom(_NotBlocked, [blocked]),
        LiftedAtom(_HandEmpty, [robot]),
        LiftedAtom(_Holding, [robot, blocker]),
    }
    add_effs = {
        LiftedAtom(_Blocking, [blocker, blocked]),
        LiftedAtom(_NotHolding, [robot, blocker]),
    }
    del_effs = {
        LiftedAtom(_Holding, [robot, blocker]),
    }
    ignore_effs = {_InHandView, _Reachable, _RobotReadyForSweeping, _Blocking}
    yield STRIPSOperator("DragToBlockObject", parameters, preconds, add_effs,
                         del_effs, ignore_effs)

    # MoveToReadySweep
    robot = Variable("?robot", _robot_type)
    container = Variable("?container", _container_type)
    target = Variable("?target", _movable_object_type)
    surface = Variable("?surface", _immovable_object_type)
    parameters = [robot, container, target, surface]
    preconds = {
        LiftedAtom(_On, [target, surface]),
        LiftedAtom(_ContainerReadyForSweeping, [container, surface]),
    }
    add_effs = {
        LiftedAtom(_RobotReadyForSweeping, [robot, target]),
    }
    del_effs = set()
    ignore_effs = {_Reachable, _InView, _InHandView}
    yield STRIPSOperator("MoveToReadySweep", parameters, preconds, add_effs,
                         del_effs, ignore_effs)

    # SweepTwoObjectsIntoContainer
    robot = Variable("?robot", _robot_type)
    sweeper = Variable("?sweeper", _movable_object_type)
    target1 = Variable("?target1", _movable_object_type)
    target2 = Variable("?target2", _movable_object_type)
    surface = Variable("?surface", _immovable_object_type)
    container = Variable("?container", _container_type)
    parameters = [robot, sweeper, target1, target2, surface, container]
    preconds = {
        # Arbitrarily pick one of the targets to be the one not blocked,
        # to prevent the robot 'dragging to unblock' twice.
        LiftedAtom(_NotBlocked, [target1]),
        LiftedAtom(_Holding, [robot, sweeper]),
        LiftedAtom(_On, [target1, surface]),
        LiftedAtom(_On, [target2, surface]),
        # This `IsSemanticallyGreaterThan` predicate just serves to
        # provide a canonical grounding for this operator (we don't want
        # Sweep(train_toy, football) to be separate from Sweep(football,
        # train_toy)).
        LiftedAtom(_IsSemanticallyGreaterThan, [target1, target2]),
        # Arbitrarily pick one of the targets to be the one ready for sweeping,
        # to prevent the robot 'moving to get ready for sweeping' twice.
        LiftedAtom(_RobotReadyForSweeping, [robot, target1]),
        # Same idea.
        LiftedAtom(_ContainerReadyForSweeping, [container, surface]),
        LiftedAtom(_IsPlaceable, [target1]),
        LiftedAtom(_IsPlaceable, [target2]),
        LiftedAtom(_HasFlatTopSurface, [surface]),
        LiftedAtom(_TopAbove, [surface, container]),
        LiftedAtom(_IsSweeper, [sweeper]),
        LiftedAtom(_FitsInXY, [target1, container]),
        LiftedAtom(_FitsInXY, [target2, container]),
    }
    add_effs = {
        LiftedAtom(_Inside, [target1, container]),
        LiftedAtom(_Inside, [target2, container]),
    }
    del_effs = {
        LiftedAtom(_On, [target1, surface]),
        LiftedAtom(_On, [target2, surface]),
        LiftedAtom(_ContainerReadyForSweeping, [container, surface]),
        LiftedAtom(_ContainerReadyForSweeping, [container, surface]),
        LiftedAtom(_RobotReadyForSweeping, [robot, target1]),
        LiftedAtom(_RobotReadyForSweeping, [robot, target2]),
        LiftedAtom(_Reachable, [robot, target1]),
        LiftedAtom(_Reachable, [robot, target2]),
        LiftedAtom(_NotInsideAnyContainer, [target1]),
        LiftedAtom(_NotInsideAnyContainer, [target2]),
    }
    ignore_effs = set()
    yield STRIPSOperator("SweepTwoObjectsIntoContainer", parameters, preconds,
                         add_effs, del_effs, ignore_effs)

    # SweepIntoContainer
    robot = Variable("?robot", _robot_type)
    sweeper = Variable("?sweeper", _movable_object_type)
    target = Variable("?target", _movable_object_type)
    surface = Variable("?surface", _immovable_object_type)
    container = Variable("?container", _container_type)
    parameters = [robot, sweeper, target, surface, container]
    preconds = {
        LiftedAtom(_NotBlocked, [target]),
        LiftedAtom(_Holding, [robot, sweeper]),
        LiftedAtom(_On, [target, surface]),
        LiftedAtom(_RobotReadyForSweeping, [robot, target]),
        LiftedAtom(_ContainerReadyForSweeping, [container, surface]),
        LiftedAtom(_IsPlaceable, [target]),
        LiftedAtom(_HasFlatTopSurface, [surface]),
        LiftedAtom(_TopAbove, [surface, container]),
        LiftedAtom(_IsSweeper, [sweeper]),
        LiftedAtom(_FitsInXY, [target, container]),
    }
    add_effs = {
        LiftedAtom(_Inside, [target, container]),
    }
    del_effs = {
        LiftedAtom(_On, [target, surface]),
        LiftedAtom(_ContainerReadyForSweeping, [container, surface]),
        LiftedAtom(_RobotReadyForSweeping, [robot, target]),
        LiftedAtom(_Reachable, [robot, target]),
        LiftedAtom(_NotInsideAnyContainer, [target])
    }
    ignore_effs = set()
    yield STRIPSOperator("SweepIntoContainer", parameters, preconds, add_effs,
                         del_effs, ignore_effs)

    # PrepareContainerForSweeping
    robot = Variable("?robot", _robot_type)
    target = Variable("?target", _movable_object_type)
    container = Variable("?container", _container_type)
    surface = Variable("?surface", _immovable_object_type)
    parameters = [robot, container, target, surface]
    preconds = {
        LiftedAtom(_Holding, [robot, container]),
        LiftedAtom(_On, [target, surface]),
        LiftedAtom(_TopAbove, [surface, container]),
        LiftedAtom(_NEq, [surface, container]),
    }
    add_effs = {
        LiftedAtom(_ContainerReadyForSweeping, [container, surface]),
        LiftedAtom(_HandEmpty, [robot]),
        LiftedAtom(_NotHolding, [robot, container]),
    }
    del_effs = {
        LiftedAtom(_Holding, [robot, container]),
    }
    ignore_effs = {_Reachable, _InHandView, _RobotReadyForSweeping}
    yield STRIPSOperator("PrepareContainerForSweeping", parameters, preconds,
                         add_effs, del_effs, ignore_effs)

    # PickAndDumpCup
    robot = Variable("?robot", _robot_type)
    container = Variable("?container", _container_type)
    surface = Variable("?surface", _base_object_type)
    obj_inside = Variable("?object", _movable_object_type)
    parameters = [robot, container, surface, obj_inside]
    preconds = {
        LiftedAtom(_On, [container, surface]),
        LiftedAtom(_Inside, [obj_inside, container]),
        LiftedAtom(_On, [obj_inside, surface]),
        LiftedAtom(_HandEmpty, [robot]),
        LiftedAtom(_InHandView, [robot, container])
    }
    add_effs = {
        LiftedAtom(_Holding, [robot, container]),
        LiftedAtom(_NotInsideAnyContainer, [obj_inside])
    }
    del_effs = {
        LiftedAtom(_Inside, [obj_inside, container]),
        LiftedAtom(_HandEmpty, [robot]),
        LiftedAtom(_InHandView, [robot, container]),
        LiftedAtom(_On, [container, surface]),
        LiftedAtom(_NotHolding, [robot, container]),
    }
    ignore_effs = set()
    yield STRIPSOperator("PickAndDumpCup", parameters, preconds, add_effs,
                         del_effs, ignore_effs)

    # PickAndDumpContainer (puts the container back down)
    robot = Variable("?robot", _robot_type)
    container = Variable("?container", _container_type)
    surface = Variable("?surface", _base_object_type)
    obj_inside = Variable("?object", _movable_object_type)
    parameters = [robot, container, surface, obj_inside]
    preconds = {
        LiftedAtom(_On, [container, surface]),
        LiftedAtom(_Inside, [obj_inside, container]),
        LiftedAtom(_HandEmpty, [robot]),
        LiftedAtom(_InHandView, [robot, container])
    }
    add_effs = {LiftedAtom(_NotInsideAnyContainer, [obj_inside])}
    del_effs = {
        LiftedAtom(_Inside, [obj_inside, container]),
    }
    ignore_effs = set()
    yield STRIPSOperator("PickAndDumpContainer", parameters, preconds,
                         add_effs, del_effs, ignore_effs)

    # PickAndDumpTwoFromContainer (puts the container back down)
    robot = Variable("?robot", _robot_type)
    container = Variable("?container", _container_type)
    surface = Variable("?surface", _base_object_type)
    obj_inside1 = Variable("?object1", _movable_object_type)
    obj_inside2 = Variable("?object2", _movable_object_type)
    parameters = [robot, container, surface, obj_inside1, obj_inside2]
    preconds = {
        LiftedAtom(_On, [container, surface]),
        LiftedAtom(_Inside, [obj_inside1, container]),
        LiftedAtom(_Inside, [obj_inside2, container]),
        LiftedAtom(_HandEmpty, [robot]),
        LiftedAtom(_InHandView, [robot, container])
    }
    add_effs = {
        LiftedAtom(_NotInsideAnyContainer, [obj_inside1]),
        LiftedAtom(_NotInsideAnyContainer, [obj_inside2]),
    }
    del_effs = {
        LiftedAtom(_Inside, [obj_inside1, container]),
        LiftedAtom(_Inside, [obj_inside2, container]),
    }
    ignore_effs = set()
    yield STRIPSOperator("PickAndDumpTwoFromContainer", parameters, preconds,
                         add_effs, del_effs, ignore_effs)

    # MoveToHandViewObjectFromTop (manipulation action to get top view)
    robot = Variable("?robot", _robot_type)
    obj = Variable("?object", _movable_object_type)
    parameters = [robot, obj]
    preconds = {
        LiftedAtom(_NotBlocked, [obj]),
        LiftedAtom(_HandEmpty, [robot])
    }
    add_effs = {
        LiftedAtom(_InHandViewFromTop, [robot, obj]),
        # This is precondition for pick, so necessary
        # This can be viewed as derived from InHandViewFromTop
        LiftedAtom(_InHandView, [robot, obj]),
    }
    del_effs = set()
    ignore_effs = {_Reachable, _InHandViewFromTop, _InView, _RobotReadyForSweeping}
    yield STRIPSOperator("MoveToHandViewObjectFromTop", parameters, preconds,
                         add_effs, del_effs, ignore_effs)
    
    # ObserveWaterContentFindWater (belief update action)
    robot = Variable("?robot", _robot_type)
    cup = Variable("?cup", _container_type)
    surface = Variable("?surface", _immovable_object_type)
    parameters = [robot, cup, surface]
    preconds = {
        LiftedAtom(_On, [cup, surface]),
        LiftedAtom(_InHandViewFromTop, [robot, cup]),
        LiftedAtom(_HandEmpty, [robot]),
        LiftedAtom(_NotHolding, [robot, cup]),
        LiftedAtom(_Unknown_ContainingWater, [cup]),
    }
    add_effs = {
        LiftedAtom(_Known_ContainingWater, [cup]),
        LiftedAtom(_BelieveTrue_ContainingWater, [cup]),
    }
    del_effs = {
        LiftedAtom(_Unknown_ContainingWater, [cup])
    }
    ignore_effs = set()
    yield STRIPSOperator("ObserveWaterContentFindWater", parameters, preconds, add_effs, del_effs, ignore_effs)

    # ObserveWaterContentFindEmpty (belief update action)
    robot = Variable("?robot", _robot_type)
    cup = Variable("?cup", _container_type)
    surface = Variable("?surface", _immovable_object_type)
    parameters = [robot, cup, surface]
    preconds = {
        LiftedAtom(_On, [cup, surface]),
        LiftedAtom(_InHandViewFromTop, [robot, cup]),
        LiftedAtom(_HandEmpty, [robot]),
        LiftedAtom(_NotHolding, [robot, cup]),
        LiftedAtom(_Unknown_ContainingWater, [cup]),
    }
    add_effs = {
        LiftedAtom(_Known_ContainingWater, [cup]),
        LiftedAtom(_BelieveFalse_ContainingWater, [cup]),
    }
    del_effs = {
        LiftedAtom(_Unknown_ContainingWater, [cup])
    }
    ignore_effs = set()
    yield STRIPSOperator("ObserveWaterContentFindEmpty", parameters, preconds, add_effs, del_effs, ignore_effs)
    
    # ObserveCupContentFindNotEmpty (belief update action)
    robot = Variable("?robot", _robot_type)
    cup = Variable("?cup", _container_type)
    surface = Variable("?surface", _immovable_object_type)
    parameters = [robot, cup, surface]
    preconds = {
        LiftedAtom(_On, [cup, surface]),
        LiftedAtom(_InHandViewFromTop, [robot, cup]),
        LiftedAtom(_HandEmpty, [robot]),
        LiftedAtom(_NotHolding, [robot, cup]),
        LiftedAtom(_Unknown_ContainerEmpty, [cup]),
    }
    add_effs = {
        LiftedAtom(_Known_ContainerEmpty, [cup]),
        LiftedAtom(_BelieveFalse_ContainerEmpty, [cup]),
    }
    del_effs = {
        LiftedAtom(_Unknown_ContainerEmpty, [cup])
    }
    ignore_effs = set()
    yield STRIPSOperator("ObserveCupContentFindNotEmpty", parameters, preconds, add_effs, del_effs, ignore_effs)

    # ObserveCupContentFindEmpty (belief update action)
    robot = Variable("?robot", _robot_type)
    cup = Variable("?cup", _container_type)
    surface = Variable("?surface", _immovable_object_type)
    parameters = [robot, cup, surface]
    preconds = {
        LiftedAtom(_On, [cup, surface]),
        LiftedAtom(_InHandViewFromTop, [robot, cup]),
        LiftedAtom(_HandEmpty, [robot]),
        LiftedAtom(_NotHolding, [robot, cup]),
        LiftedAtom(_Unknown_ContainerEmpty, [cup]),
    }
    add_effs = {
        LiftedAtom(_Known_ContainerEmpty, [cup]),
        LiftedAtom(_BelieveTrue_ContainerEmpty, [cup]),
    }
    del_effs = {
        LiftedAtom(_Unknown_ContainerEmpty, [cup])
    }
    ignore_effs = set()
    yield STRIPSOperator("ObserveCupContentFindEmpty", parameters, preconds, add_effs, del_effs, ignore_effs)

    # ObserveDrawerEmpty (belief update action)
    robot = Variable("?robot", _robot_type)
    container = Variable("?container", _container_type)
    parameters = [robot, container]
    preconds = {
        LiftedAtom(_Unknown_ContainerEmpty, [container]),
        LiftedAtom(_DrawerOpen, [container]),  # Drawer must be open to observe
        LiftedAtom(_Reachable, [robot, container]),  # Robot must be able to reach drawer
    }
    add_effs = {
        LiftedAtom(_Known_ContainerEmpty, [container]),  # We now know the drawer's state
        LiftedAtom(_BelieveTrue_ContainerEmpty, [container]),  # We believe it's empty
    }
    del_effs = {
        LiftedAtom(_Unknown_ContainerEmpty, [container]),
    }
    ignore_effs = set()
    yield STRIPSOperator("ObserveDrawerEmpty", parameters, preconds, add_effs, del_effs, ignore_effs)

    # ObserveDrawerNotEmpty (belief update action)
    robot = Variable("?robot", _robot_type)
    container = Variable("?container", _container_type)
    parameters = [robot, container]
    preconds = {
        LiftedAtom(_Unknown_ContainerEmpty, [container]),
        LiftedAtom(_DrawerOpen, [container]),  # Drawer must be open to observe
        LiftedAtom(_Reachable, [robot, container]),  # Robot must be able to reach drawer
    }
    add_effs = {
        LiftedAtom(_Known_ContainerEmpty, [container]),  # We now know the drawer's state
        LiftedAtom(_BelieveFalse_ContainerEmpty, [container]),  # We believe it's not empty
    }
    del_effs = {
        LiftedAtom(_Unknown_ContainerEmpty, [container]),
    }
    ignore_effs = set()
    yield STRIPSOperator("ObserveDrawerNotEmpty", parameters, preconds, add_effs, del_effs, ignore_effs)

    if not CFG.mock_env_use_belief_operators:
        return


###############################################################################
#                  Shared Utilities for Dry Run Simulation                    #
###############################################################################


def _dry_simulate_move_to_view_hand(
        last_obs: _SpotObservation, target_obj: Object,
        robot_rel_se2_pose: math_helpers.SE2Pose,
        nonpercept_atoms: Set[GroundAtom]) -> _SpotObservation:
    # Initialize values based on the last observation.
    objects_in_view = last_obs.objects_in_view.copy()
    objects_in_hand_view = set(last_obs.objects_in_hand_view)
    objects_in_any_view_except_back = set(
        last_obs.objects_in_any_view_except_back)
    gripper_open_percentage = last_obs.gripper_open_percentage
    robot_pose = last_obs.robot_pos

    # Add the target object to the set of objects in hand view.
    objects_in_hand_view.add(target_obj)

    # Update the robot position to be looking at the object, roughly.
    current_robot_se2_pose = robot_pose.get_closest_se2_transform()
    new_robot_se2_pose = current_robot_se2_pose * robot_rel_se2_pose
    robot_pose = new_robot_se2_pose.get_closest_se3_transform()

    # Finalize the next observation.
    next_obs = _SpotObservation(
        images={},
        objects_in_view=objects_in_view,
        objects_in_hand_view=objects_in_hand_view,
        objects_in_any_view_except_back=objects_in_any_view_except_back,
        robot=last_obs.robot,
        gripper_open_percentage=gripper_open_percentage,
        robot_pos=robot_pose,
        nonpercept_atoms=nonpercept_atoms,
        nonpercept_predicates=last_obs.nonpercept_predicates,
    )

    return next_obs


def _dry_simulate_move_to_reach_obj(
        last_obs: _SpotObservation, robot_rel_se2_pose: math_helpers.SE2Pose,
        nonpercept_atoms: Set[GroundAtom]) -> _SpotObservation:
    # Initialize values based on the last observation.
    objects_in_view = last_obs.objects_in_view.copy()
    objects_in_hand_view = set(last_obs.objects_in_hand_view)
    objects_in_any_view_except_back = set(
        last_obs.objects_in_any_view_except_back)
    gripper_open_percentage = last_obs.gripper_open_percentage
    robot_pose = last_obs.robot_pos

    # Update the robot position to be looking at the object, roughly.
    current_robot_se2_pose = robot_pose.get_closest_se2_transform()
    new_robot_se2_pose = current_robot_se2_pose * robot_rel_se2_pose
    robot_pose = new_robot_se2_pose.get_closest_se3_transform()

    # Finalize the next observation.
    next_obs = _SpotObservation(
        images={},
        objects_in_view=objects_in_view,
        objects_in_hand_view=objects_in_hand_view,
        objects_in_any_view_except_back=objects_in_any_view_except_back,
        robot=last_obs.robot,
        gripper_open_percentage=gripper_open_percentage,
        robot_pos=robot_pose,
        nonpercept_atoms=nonpercept_atoms,
        nonpercept_predicates=last_obs.nonpercept_predicates,
    )

    return next_obs


def _dry_simulate_pick_from_top(
        last_obs: _SpotObservation, target_obj: Object, pixel: Tuple[int, int],
        nonpercept_atoms: Set[GroundAtom]) -> _SpotObservation:
    # Initialize values based on the last observation.
    objects_in_view = last_obs.objects_in_view.copy()
    objects_in_any_view_except_back = set(
        last_obs.objects_in_any_view_except_back)
    robot_pose = last_obs.robot_pos

    # Check if the grasp is valid.
    target_pose = objects_in_view[target_obj]
    if _dry_grasp_is_valid(target_obj, target_pose, pixel):
        # Can't see anything in the hand because it's occluded now.
        objects_in_hand_view: Set[Object] = set()
        # Gripper is now closed.
        gripper_open_percentage = 100.0
        objects_in_any_view_except_back -= set(last_obs.objects_in_hand_view)
    # If the grasp failed, don't update the state.
    else:
        objects_in_hand_view = set(last_obs.objects_in_hand_view)
        gripper_open_percentage = last_obs.gripper_open_percentage

    # Finalize the next observation.
    next_obs = _SpotObservation(
        images={},
        objects_in_view=objects_in_view,
        objects_in_hand_view=objects_in_hand_view,
        objects_in_any_view_except_back=objects_in_any_view_except_back,
        robot=last_obs.robot,
        gripper_open_percentage=gripper_open_percentage,
        robot_pos=robot_pose,
        nonpercept_atoms=nonpercept_atoms,
        nonpercept_predicates=last_obs.nonpercept_predicates,
    )

    return next_obs


def _dry_grasp_is_valid(target_obj: Object, target_pose: math_helpers.SE3Pose,
                        pixel: Tuple[int, int]) -> bool:
    """Helper for _dry_simulate_pick_from_top()."""
    # For now, we're assuming that the image is already oriented consistently
    # with respect to the object. But in the future, we might want to use the
    # pose of the target object (and the pose of the camera) to re-orient the
    # pixel before checking it in the grasp map.
    del target_pose
    # Load the top-down grasp map for this object.
    grasp_map_filename = f"grasp_maps/{target_obj.name}-grasps.npy"
    grasp_map_path = utils.get_env_asset_path(grasp_map_filename)
    grasp_map = np.load(grasp_map_path)
    is_valid = grasp_map[pixel[0], pixel[1]]

    # Uncomment for debugging.
    # from matplotlib import pyplot as plt
    # plt.figure()
    # plt.imshow(grasp_map)
    # plt.plot([pixel[1]], [pixel[0]], marker="*", markersize=3, color="red")
    # valid_str = "VALID" if is_valid else "NOT valid"
    # plt.title(f"Grasp for {target_obj.name} is {valid_str}")
    # plt.savefig("grasp_debug.png")
    # import ipdb; ipdb.set_trace()

    return is_valid


def _dry_simulate_place_on_top(
        last_obs: _SpotObservation, held_obj: Object, target_surface: Object,
        place_offset: math_helpers.Vec3,
        nonpercept_atoms: Set[GroundAtom]) -> _SpotObservation:
    # Initialize values based on the last observation.
    objects_in_view = last_obs.objects_in_view.copy()
    objects_in_hand_view = set(last_obs.objects_in_hand_view)
    objects_in_any_view_except_back = set(
        last_obs.objects_in_any_view_except_back)
    robot_pose = last_obs.robot_pos

    static_feats = load_spot_metadata()["static-object-features"]
    surface_height = static_feats[target_surface.name]["height"]
    held_height = static_feats[held_obj.name]["height"]
    surface_pose = objects_in_view[target_surface]
    place_pose = robot_pose.transform_vec3(place_offset)
    x = place_pose.x
    y = place_pose.y
    # Place offset z ignored; gravity.
    z = surface_pose.z + surface_height / 2 + held_height
    held_obj_pose = math_helpers.SE3Pose(x, y, z, math_helpers.Quat())
    # We want to ensure the held_obj doesn't get lost after dragging!
    objects_in_view[held_obj] = held_obj_pose
    objects_in_any_view_except_back.add(held_obj)

    # Gripper is now empty.
    gripper_open_percentage = 0.0

    # Finalize the next observation.
    next_obs = _SpotObservation(
        images={},
        objects_in_view=objects_in_view,
        objects_in_hand_view=objects_in_hand_view,
        objects_in_any_view_except_back=objects_in_any_view_except_back,
        robot=last_obs.robot,
        gripper_open_percentage=gripper_open_percentage,
        robot_pos=robot_pose,
        nonpercept_atoms=nonpercept_atoms,
        nonpercept_predicates=last_obs.nonpercept_predicates,
    )

    return next_obs


def _dry_simulate_drop_inside(
        last_obs: _SpotObservation, held_obj: Object, container_obj: Object,
        drop_offset: math_helpers.Vec3,
        nonpercept_atoms: Set[GroundAtom]) -> _SpotObservation:

    # Initialize values based on the last observation.
    objects_in_view = last_obs.objects_in_view.copy()
    objects_in_hand_view = set(last_obs.objects_in_hand_view)
    objects_in_any_view_except_back = set(
        last_obs.objects_in_any_view_except_back)
    robot_pose = last_obs.robot_pos

    static_feats = load_spot_metadata()["static-object-features"]
    container_height = static_feats[container_obj.name]["height"]
    container_pose = objects_in_view[container_obj]
    drop_pose = robot_pose.transform_vec3(drop_offset)
    x = drop_pose.x
    y = drop_pose.y
    # Drop offset z ignored; gravity.
    z = container_pose.z - container_height / 2
    held_obj_pose = math_helpers.SE3Pose(x, y, z, math_helpers.Quat())
    # We want to ensure the held_obj doesn't get lost after dropping!
    objects_in_view[held_obj] = held_obj_pose
    objects_in_any_view_except_back.add(held_obj)

    # Gripper is now empty.
    gripper_open_percentage = 0.0

    # Finalize the next observation.
    next_obs = _SpotObservation(
        images={},
        objects_in_view=objects_in_view,
        objects_in_hand_view=objects_in_hand_view,
        objects_in_any_view_except_back=objects_in_any_view_except_back,
        robot=last_obs.robot,
        gripper_open_percentage=gripper_open_percentage,
        robot_pos=robot_pose,
        nonpercept_atoms=nonpercept_atoms,
        nonpercept_predicates=last_obs.nonpercept_predicates,
    )

    return next_obs


def _dry_simulate_drag(last_obs: _SpotObservation, held_obj: Object,
                       robot_rel_se2_pose: math_helpers.SE2Pose,
                       nonpercept_atoms: Set[GroundAtom]) -> _SpotObservation:

    # Initialize values based on the last observation.
    objects_in_view = last_obs.objects_in_view.copy()
    objects_in_hand_view = set(last_obs.objects_in_hand_view)
    objects_in_any_view_except_back = set(
        last_obs.objects_in_any_view_except_back)
    robot_pose = last_obs.robot_pos

    # Update the robot pose.
    old_robot_se2_pose = robot_pose.get_closest_se2_transform()
    new_robot_se2_pose = old_robot_se2_pose * robot_rel_se2_pose
    robot_pose = new_robot_se2_pose.get_closest_se3_transform()

    # Now update the held object relative to the robot.
    old_held_pose = objects_in_view[held_obj]
    robot_length = 0.8
    robot_yaw = new_robot_se2_pose.angle
    x = robot_pose.x + robot_length * np.cos(robot_yaw)
    y = robot_pose.y + robot_length * np.sin(robot_yaw)
    z = old_held_pose.z
    held_obj_pose = math_helpers.SE3Pose(x, y, z, math_helpers.Quat())
    # We want to ensure the held_obj doesn't get lost after dragging!
    objects_in_view[held_obj] = held_obj_pose
    objects_in_any_view_except_back.add(held_obj)

    # Gripper is now empty.
    gripper_open_percentage = 0.0

    # Finalize the next observation.
    next_obs = _SpotObservation(
        images={},
        objects_in_view=objects_in_view,
        objects_in_hand_view=objects_in_hand_view,
        objects_in_any_view_except_back=objects_in_any_view_except_back,
        robot=last_obs.robot,
        gripper_open_percentage=gripper_open_percentage,
        robot_pos=robot_pose,
        nonpercept_atoms=nonpercept_atoms,
        nonpercept_predicates=last_obs.nonpercept_predicates,
    )

    return next_obs


def _dry_simulate_prepare_container_for_sweeping(
        last_obs: _SpotObservation, container_obj: Object, surface_obj: Object,
        new_robot_se2_pose: math_helpers.SE2Pose,
        nonpercept_atoms: Set[GroundAtom]) -> _SpotObservation:

    # Initialize values based on the last observation.
    objects_in_view = last_obs.objects_in_view.copy()
    objects_in_hand_view = set(last_obs.objects_in_hand_view)
    objects_in_any_view_except_back = set(
        last_obs.objects_in_any_view_except_back)
    robot_pose = last_obs.robot_pos

    # Place the held container next to the target object, on the floor.
    # Also move the robot accordingly.
    static_object_feats = load_spot_metadata()["static-object-features"]
    known_immovable_objects = load_spot_metadata()["known-immovable-objects"]
    container_height = static_object_feats[container_obj.name]["height"]
    surface_x = known_immovable_objects[surface_obj.name]["x"]
    surface_y = known_immovable_objects[surface_obj.name]["y"]
    floor_obj = next(o for o in objects_in_view if o.name == "floor")
    floor_pose = objects_in_view[floor_obj]
    # First update the robot.
    robot_pose = new_robot_se2_pose.get_closest_se3_transform()
    # Now update the container relative to the robot.
    param_dict = load_spot_metadata()["prepare_container_relative_xy"]
    dx, dy, angle = param_dict["dx"], param_dict["dy"], param_dict["angle"]
    place_distance = 0.8
    expected_x = surface_x + dx + place_distance * np.cos(angle)
    expected_y = surface_y + dy + place_distance * np.sin(angle)
    z = floor_pose.z + container_height / 2
    container_pose = math_helpers.SE3Pose(expected_x, expected_y, z,
                                          math_helpers.Quat())
    # We want to ensure the container doesn't get lost after placing!
    objects_in_view[container_obj] = container_pose
    objects_in_any_view_except_back.add(container_obj)

    # Gripper is now empty.
    gripper_open_percentage = 0.0

    # Finalize the next observation.
    next_obs = _SpotObservation(
        images={},
        objects_in_view=objects_in_view,
        objects_in_hand_view=objects_in_hand_view,
        objects_in_any_view_except_back=objects_in_any_view_except_back,
        robot=last_obs.robot,
        gripper_open_percentage=gripper_open_percentage,
        robot_pos=robot_pose,
        nonpercept_atoms=nonpercept_atoms,
        nonpercept_predicates=last_obs.nonpercept_predicates,
    )

    return next_obs


def _dry_simulate_sweep_into_container(
        last_obs: _SpotObservation, swept_objs: Set[Object], container: Object,
        nonpercept_atoms: Set[GroundAtom], duration: float,
        rng: np.random.Generator) -> _SpotObservation:

    # Initialize values based on the last observation.
    objects_in_view = last_obs.objects_in_view.copy()
    objects_in_hand_view = set(last_obs.objects_in_hand_view)
    objects_in_any_view_except_back = set(
        last_obs.objects_in_any_view_except_back)
    robot_pose = last_obs.robot_pos
    gripper_open_percentage = last_obs.gripper_open_percentage

    static_feats = load_spot_metadata()["static-object-features"]
    container_pose = objects_in_view[container]
    container_radius = static_feats[container.name]["width"] / 2
    container_xy = np.array([container_pose.x, container_pose.y])

    # The optimal sweeping velocity depends on the initial positions of the
    # objects being swept. Objects farther from the container need a higher
    # velocity, closer need a lower velocity. Assume that what matters is the
    # FARTHEST object's position, since that object will collide with the
    # other objects during sweeping.
    farthest_swept_obj_distance = 0.0
    for swept_obj in swept_objs:
        swept_obj_pose = objects_in_view[swept_obj]
        swept_xy = np.array([swept_obj_pose.x, swept_obj_pose.y])
        dist = np.sum(np.square(np.subtract(swept_xy, container_xy)))
        farthest_swept_obj_distance = max(farthest_swept_obj_distance, dist)
    # Simply say that the optimal velocity is equal to the distance.
    optimal_velocity = farthest_swept_obj_distance
    velocity = 1. / duration
    # If the given velocity is close enough to the optimal velocity, sweep all
    # objects successfully; otherwise, have the objects fall randomly.
    thresh = 0.25
    for swept_obj in swept_objs:
        swept_obj_height = static_feats[swept_obj.name]["height"]
        swept_obj_radius = static_feats[swept_obj.name]["width"] / 2
        # Successful sweep.
        if abs(optimal_velocity - velocity) < thresh:
            x = container_pose.x
            y = container_pose.y
            z = container_pose.z + swept_obj_height / 2
        # Failure: the object fails randomly somewhere around the container.
        else:
            angle = rng.uniform(0, 2 * np.pi)
            distance = (container_radius + swept_obj_radius) + rng.uniform(
                1.1 * _INSIDE_SURFACE_BUFFER, 2 * _INSIDE_SURFACE_BUFFER)
            dx = distance * np.cos(angle)
            dy = distance * np.sin(angle)
            x = container_pose.x + dx
            y = container_pose.y + dy
            z = container_pose.z
            dist_to_container = (dx**2 + dy**2)**0.5
            assert dist_to_container > (container_radius +
                                        _INSIDE_SURFACE_BUFFER)

        swept_obj_pose = math_helpers.SE3Pose(x, y, z, math_helpers.Quat())
        # We want to make sure the object(s) don't get lost after sweeping!
        objects_in_view[swept_obj] = swept_obj_pose
        objects_in_any_view_except_back.add(swept_obj)

    # Finalize the next observation.
    next_obs = _SpotObservation(
        images={},
        objects_in_view=objects_in_view,
        objects_in_hand_view=objects_in_hand_view,
        objects_in_any_view_except_back=objects_in_any_view_except_back,
        robot=last_obs.robot,
        gripper_open_percentage=gripper_open_percentage,
        robot_pos=robot_pose,
        nonpercept_atoms=nonpercept_atoms,
        nonpercept_predicates=last_obs.nonpercept_predicates,
    )

    return next_obs


def _dry_simulate_drop_not_placeable_object(
        last_obs: _SpotObservation,
        nonpercept_atoms: Set[GroundAtom]) -> _SpotObservation:
    # Simply open the gripper.
    gripper_open_percentage = 0.0

    objects_in_view = last_obs.objects_in_view.copy()
    objects_in_hand_view = set(last_obs.objects_in_hand_view)
    objects_in_any_view_except_back = set(
        last_obs.objects_in_any_view_except_back)
    robot_pose = last_obs.robot_pos
    next_obs = _SpotObservation(
        images={},
        objects_in_view=objects_in_view,
        objects_in_hand_view=objects_in_hand_view,
        objects_in_any_view_except_back=objects_in_any_view_except_back,
        robot=last_obs.robot,
        gripper_open_percentage=gripper_open_percentage,
        robot_pos=robot_pose,
        nonpercept_atoms=nonpercept_atoms,
        nonpercept_predicates=last_obs.nonpercept_predicates,
    )
    return next_obs


def _dry_simulate_noop(last_obs: _SpotObservation,
                       nonpercept_atoms: Set[GroundAtom]) -> _SpotObservation:
    objects_in_view = last_obs.objects_in_view.copy()
    objects_in_hand_view = set(last_obs.objects_in_hand_view)
    objects_in_any_view_except_back = set(
        last_obs.objects_in_any_view_except_back)
    robot_pose = last_obs.robot_pos
    gripper_open_percentage = last_obs.gripper_open_percentage
    next_obs = _SpotObservation(
        images={},
        objects_in_view=objects_in_view,
        objects_in_hand_view=objects_in_hand_view,
        objects_in_any_view_except_back=objects_in_any_view_except_back,
        robot=last_obs.robot,
        gripper_open_percentage=gripper_open_percentage,
        robot_pos=robot_pose,
        nonpercept_atoms=nonpercept_atoms,
        nonpercept_predicates=last_obs.nonpercept_predicates,
    )
    return next_obs


def _dry_simulate_pick_and_dump_container(
        last_obs: _SpotObservation, objs_inside: Set[Object],
        nonpercept_atoms: Set[GroundAtom],
        rng: np.random.Generator) -> _SpotObservation:

    # Picking succeeded; dump the object on the floor.
    floor = next(o for o in last_obs.objects_in_view if o.name == "floor")

    # Randomize dropping on the floor.
    dx, dy = rng.uniform(-0.5, 0.5, size=2)
    place_offset = math_helpers.Vec3(dx, dy, 0)
    obs = last_obs
    for obj in objs_inside:
        obs = _dry_simulate_place_on_top(obs, obj, floor, place_offset,
                                         nonpercept_atoms)
    next_obs = _SpotObservation(
        images={},
        objects_in_view=obs.objects_in_view,
        objects_in_hand_view=obs.objects_in_hand_view,
        objects_in_any_view_except_back=obs.objects_in_any_view_except_back,
        robot=last_obs.robot,
        gripper_open_percentage=obs.gripper_open_percentage,
        robot_pos=obs.robot_pos,
        nonpercept_atoms=nonpercept_atoms,
        nonpercept_predicates=last_obs.nonpercept_predicates,
    )
    return next_obs


###############################################################################
#                         VLM Generic Test Env                                #
###############################################################################
class SpotMinimalVLMPredicateEnv(SpotRearrangementEnv):
    """An abstract env that makes it easy to test the VLM-based predicate
    invention and evaluation pipeline on the real Spot robot.

    Importantly note that every env that inherits from this doesn't
    require a map. Rather, it just works directly without a map. TODO:
    see if this assumption is actually tenable, or if we need to remove
    it?
    """

    def __init__(self, use_gui: bool = True) -> None:  #pylint:disable=super-init-not-called
        robot, _, lease_client = get_robot(use_localizer=False)
        self._robot = robot
        self._lease_client = lease_client
        self._strips_operators: Set[STRIPSOperator] = set()
        # Used to do [something] when the agent thinks the goal is reached
        # but the human says it is not.
        self._current_task_goal_reached = False
        # Used when we want to doa special check for a specific
        # action.
        self._last_action: Optional[Action] = None
        # Create constant objects.
        self._spot_object = Object("robot", _robot_type)
        op_to_name = {o.name: o for o in self._create_operators()}
        self._strips_operators = {
            op_to_name[o]
            for o in self.op_names_to_keep()
        }
        self._train_tasks = []
        self._test_tasks = []

    def op_names_to_keep(self) -> Set[str]:
        """Return the names of the operators we want to keep."""
        raise NotImplementedError("Implement in subclass.")

    def _create_operators(self) -> Iterator[STRIPSOperator]:
        """Create the STRIPS operators for this environment."""
        raise NotImplementedError("Implement in subclass.")

    def _get_dry_task(self, train_or_test: str,
                      task_idx: int) -> EnvironmentTask:
        raise NotImplementedError("No dry task for VLMPredicateEnvs.")

    def _generate_test_tasks(self) -> List[EnvironmentTask]:
        goal = self._generate_goal_description()  # currently just one goal
        return [EnvironmentTask(None, goal) for _ in range(CFG.num_test_tasks)]

    def _generate_train_tasks(self) -> List[EnvironmentTask]:
        goal = self._generate_goal_description()  # currently just one goal
        return [
            EnvironmentTask(None, goal) for _ in range(CFG.num_train_tasks)
        ]

    def _get_task_object_set(self) -> Set[Object]:
        """Get all the Objects in this particular task."""
        return set(self._detection_id_to_obj.values())

    def _actively_construct_env_task(self) -> EnvironmentTask:
        assert self._robot is not None
        rgbd_images = capture_images_without_context(self._robot)
        # Uncomment for debugging
        # import PIL
        # imgs = [v.rgb for _, v in rgbd_images.items()]
        # rot_imgs = [v.rotated_rgb for _, v in rgbd_images.items()]
        # ex1 = PIL.Image.fromarray(imgs[0])
        # ex2 = PIL.Image.fromarray(rot_imgs[0])
        # import ipdb; ipdb.set_trace()
        gripper_open_percentage = get_robot_gripper_open_percentage(
            self._robot)

        # Perform object detection.
        object_detections_per_camera = self.detect_objects(rgbd_images)

        # NOTE: uncomment for debugging via images.
        # artifacts = {
        #     "language": {
        #         "rgbds": rgbd_images,
        #         "object_id_to_img_detections": ret
        #     }
        # }
        # detections_outfile = Path(".") / "object_detection_artifacts.png"
        # no_detections_outfile = Path(".") / "no_detection_artifacts.png"
        # visualize_all_artifacts(artifacts, detections_outfile,
        #                         no_detections_outfile)
        # # Draw object bounding box on images.
        # rgbds = artifacts["language"]["rgbds"]
        # detections = artifacts["language"]["object_id_to_img_detections"]
        # flat_detections: List[Tuple[RGBDImage, LanguageObjectDetectionID,
        #                             SegmentedBoundingBox]] = []
        # for obj_id, img_detections in detections.items():
        #     for camera, seg_bb in img_detections.items():
        #         rgbd = rgbds[camera]
        #         flat_detections.append((rgbd, obj_id, seg_bb))
        # # For now assume we only have 1 image, front-left.
        # import PIL
        # from PIL import ImageDraw, ImageFont
        # bb_pil_imgs = []
        # img = list(rgbd_images.values())[0].rotated_rgb
        # pil_img = PIL.Image.fromarray(img)
        # draw = ImageDraw.Draw(pil_img)
        # for i, (rgbd, obj_id, seg_bb) in enumerate(flat_detections):
        #     # img = rgbd.rotated_rgb
        #     # pil_img = PIL.Image.fromarray(img)
        #     x0, y0, x1, y1 = seg_bb.bounding_box
        #     draw.rectangle([(x0, y0), (x1, y1)], outline='green', width=2)
        #     text = f"{obj_id.language_id}"
        #     font = ImageFont.load_default()
        #     # font = utils.get_scaled_default_font(draw, 4)
        #     # text_width, text_height = draw.textsize(text, font)
        #     # text_width = draw.textlength(text, font)
        #     # text_height = font.getsize("hg")[1]
        #     text_mask = font.getmask(text)
        #     text_width, text_height = text_mask.size
        #     text_bbox = [(x0, y0 - text_height - 2),
        #                   (x0 + text_width + 2, y0)]
        #     draw.rectangle(text_bbox, fill='green')
        #     draw.text((x0 + 1, y0 - text_height - 1),
        #               text,
        #               fill='white',
        #               font=font)
        # import ipdb; ipdb.set_trace()

        obs = _TruncatedSpotObservation(rgbd_images,
                                        self._get_task_object_set(), set(),
                                        set(), set(), self._spot_object,
                                        gripper_open_percentage,
                                        object_detections_per_camera, None)
        goal_description = self._generate_goal_description()
        task = EnvironmentTask(obs, goal_description)
        return task

    def detect_objects(
        self, rgbd_images: Dict[str, RGBDImage]
    ) -> Dict[str, List[Tuple[ObjectDetectionID, SegmentedBoundingBox]]]:
        """A simple minimal version of the `detect_objects` method that we
        import from object_detection.py.

        This is more minimal and can be used to construct simple
        observations specifically for this 'mapless' environment.
        """
        object_ids = list(self._detection_id_to_obj.keys())
        # For now, we assume that all object ids are LanguageObjectDetectionIDs.
        for obj_id in object_ids:
            assert isinstance(
                obj_id, LanguageObjectDetectionID
            ), "Only LanguageObjectDetectionIDs are supported."
        object_id_to_img_detections = _query_detic_sam(
            object_ids, rgbd_images)  # type: ignore
        # This ^ is currently a mapping of object_id -> camera_name ->
        # SegmentedBoundingBox.
        # We want to do our annotations by camera image, so let's turn this
        # into a mapping of camera_name -> object_id -> SegmentedBoundingBox.
        detections: Dict[str, List[Tuple[ObjectDetectionID,
                                         SegmentedBoundingBox]]] = {
                                             k: []
                                             for k in rgbd_images.keys()
                                         }
        for object_id, d in object_id_to_img_detections.items():
            for camera_name, seg_bb in d.items():
                detections[camera_name].append((object_id, seg_bb))
        return detections

    def reset(self, train_or_test: str, task_idx: int) -> Observation:
        prompt = f"Please set up {train_or_test} task {task_idx}!"
        utils.prompt_user(prompt)
        assert self._lease_client is not None
        # Automatically retry if a retryable error is encountered.
        while True:
            try:
                self._lease_client.take()
                self._current_task = self._actively_construct_env_task()
                break
            except RetryableRpcError as e:
                logging.warning("WARNING: the following retryable error "
                                f"was encountered. Trying again.\n{e}")
        self._current_observation = self._current_task.init_obs
        self._current_task_goal_reached = False
        self._last_action = None
        return self._current_task.init_obs

    def step(self, action: Action) -> Observation:
        assert self._robot is not None
        assert action.extra_info is not None
        action_name = action.extra_info.action_name
        # Special case: the action is "done", indicating that the robot
        # believes it has finished the task. Used for goal checking.
        if action_name == "done":
            while True:
                goal_description = self._current_task.goal_description
                logging.info(f"The goal is: {goal_description}")
                prompt = "Is the goal accomplished? Answer y or n. "
                response = utils.prompt_user(prompt).strip()
                if response == "y":
                    self._current_task_goal_reached = True
                    break
                if response == "n":
                    self._current_task_goal_reached = False
                    break
                logging.info("Invalid input, must be either 'y' or 'n'")
            return _TruncatedSpotObservation(
                self._current_observation.rgbd_images,
                self._get_task_object_set(),
                self._current_observation.objects_in_view, set(), set(),
                self._spot_object,
                self._current_observation.gripper_open_percentage,
                self._current_observation.object_detections_per_camera, action)

        # Execute the action in the real environment. Automatically retry
        # if a retryable error is encountered.
        action_fn = action.extra_info.real_world_fn
        action_fn_args = action.extra_info.real_world_fn_args
        while True:
            try:
                action_fn(*action_fn_args)  # type: ignore
                break
            except RetryableRpcError as e:
                logging.warning("WARNING: the following retryable error "
                                f"was encountered. Trying again.\n{e}")
        rgbd_images = capture_images_without_context(self._robot)
        gripper_open_percentage = get_robot_gripper_open_percentage(
            self._robot)
        # Perform object detection.
        object_detections_per_camera = self.detect_objects(rgbd_images)
        obs = _TruncatedSpotObservation(rgbd_images,
                                        self._get_task_object_set(), set(),
                                        set(), set(), self._spot_object,
                                        gripper_open_percentage,
                                        object_detections_per_camera, action)
        return obs


class SimpleVLMCupEnv(SpotMinimalVLMPredicateEnv):
    """An environment to test a demo task of picking and placing a cup onto a
    table."""

    @property
    def predicates(self) -> Set[Predicate]:
        return set(p for p in _ALL_PREDICATES | _VLM_PREDICATES if p.name in
                   ["Holding", "HandEmpty", "NotHolding", "Inside", "VLMOn"])

    @property
    def goal_predicates(self) -> Set[Predicate]:
        return self.predicates

    @classmethod
    def get_name(cls) -> str:
        return "spot_vlm_cup_table_env"

    @property
    def _detection_id_to_obj(self) -> Dict[ObjectDetectionID, Object]:

        detection_id_to_obj: Dict[ObjectDetectionID, Object] = {}
        objects = {
            Object("cup", _movable_object_type),
            Object("cardboard_table", _immovable_object_type),
        }
        for o in objects:
            detection_id = LanguageObjectDetectionID(o.name)
            detection_id_to_obj[detection_id] = o
        return detection_id_to_obj

    def _create_operators(self) -> Iterator[STRIPSOperator]:
        # Pick object
        robot = Variable("?robot", _robot_type)
        obj = Variable("?object", _movable_object_type)
        table = Variable("?table", _movable_object_type)
        parameters = [robot, obj, table]
        preconds: Set[LiftedAtom] = {
            LiftedAtom(_HandEmpty, [robot]),
            LiftedAtom(_NotHolding, [robot, obj]),
        }
        add_effs: Set[LiftedAtom] = {LiftedAtom(_Holding, [robot, obj])}
        del_effs: Set[LiftedAtom] = {
            LiftedAtom(_HandEmpty, [robot]),
            LiftedAtom(_NotHolding, [robot, obj]),
        }
        ignore_effs: Set[Predicate] = set()
        yield STRIPSOperator("PickObjectFromTop", parameters, preconds,
                             add_effs, del_effs, ignore_effs)

        # Place object
        robot = Variable("?robot", _robot_type)
        obj = Variable("?object", _movable_object_type)
        surf = Variable("?surf", _immovable_object_type)
        parameters = [robot, obj, surf]
        preconds = {LiftedAtom(_Holding, [robot, obj])}
        add_effs = {
            LiftedAtom(_HandEmpty, [robot]),
            LiftedAtom(_NotHolding, [robot, obj]),
            LiftedAtom(_VLMOn, [obj, surf])
        }
        del_effs = {LiftedAtom(_Holding, [robot, obj])}
        ignore_effs = set()
        yield STRIPSOperator("PlaceObjectOnTop", parameters, preconds,
                             add_effs, del_effs, ignore_effs)

    def op_names_to_keep(self) -> Set[str]:
        """Return the names of the operators we want to keep."""
        return {"PickObjectFromTop", "PlaceObjectOnTop"}

    def _generate_goal_description(self) -> GoalDescription:
        return "get the cup onto the table!"


class DustpanSweepingTestEnv(SpotMinimalVLMPredicateEnv):
    """An environment to test a demo task of sweeping some wrappers into a
    dustpan."""

    @property
    def predicates(self) -> Set[Predicate]:
        return set(
            p for p in _ALL_PREDICATES | _VLM_PREDICATES if p.name in
            ["Holding", "HandEmpty", "NotHolding", "Touching", "Inside"])

    @property
    def goal_predicates(self) -> Set[Predicate]:
        return self.predicates

    @classmethod
    def get_name(cls) -> str:
        return "spot_vlm_dustpan_test_env"

    @property
    def _detection_id_to_obj(self) -> Dict[ObjectDetectionID, Object]:

        detection_id_to_obj: Dict[ObjectDetectionID, Object] = {}
        objects = {
            Object("wrappers", _wrappers_type),
            Object("dustpan", _dustpan_type),
        }
        for o in objects:
            detection_id = LanguageObjectDetectionID(o.name)
            detection_id_to_obj[detection_id] = o
        return detection_id_to_obj

    def _create_operators(self) -> Iterator[STRIPSOperator]:
        # Pick(robot, dustpan)
        robot = Variable("?robot", _robot_type)
        dustpan = Variable("?dustpan", _dustpan_type)
        parameters = [robot, dustpan]
        preconds: Set[LiftedAtom] = {
            LiftedAtom(_HandEmpty, [robot]),
            LiftedAtom(_NotHolding, [robot, dustpan]),
        }
        add_effs: Set[LiftedAtom] = {LiftedAtom(_Holding, [robot, dustpan])}
        del_effs: Set[LiftedAtom] = {
            LiftedAtom(_HandEmpty, [robot]),
            LiftedAtom(_NotHolding, [robot, dustpan]),
        }
        ignore_effs: Set[Predicate] = set()
        yield STRIPSOperator("TeleopPick1", parameters, preconds, add_effs,
                             del_effs, ignore_effs)

        # Place(robot, dustpan, mess)
        robot = Variable("?robot", _robot_type)
        dustpan = Variable("?dustpan", _dustpan_type)
        mess = Variable("?mess", _wrappers_type)
        parameters = [robot, dustpan, mess]
        preconds = {LiftedAtom(_Holding, [robot, dustpan])}
        add_effs = {
            LiftedAtom(_HandEmpty, [robot]),
            LiftedAtom(_NotHolding, [robot, dustpan]),
            LiftedAtom(_Touching, [dustpan, mess])
        }
        del_effs = {LiftedAtom(_Holding, [robot, dustpan])}
        ignore_effs = set()
        yield STRIPSOperator("PlaceNextTo", parameters, preconds, add_effs,
                             del_effs, ignore_effs)

        # Pick(robot, broom)
        robot = Variable("?robot", _robot_type)
        broom = Variable("?broom", _broom_type)
        parameters = [robot, broom]
        preconds = {
            LiftedAtom(_HandEmpty, [robot]),
            LiftedAtom(_NotHolding, [robot, broom]),
        }
        add_effs = {LiftedAtom(_Holding, [robot, broom])}
        del_effs = {
            LiftedAtom(_HandEmpty, [robot]),
            LiftedAtom(_NotHolding, [robot, broom]),
        }
        ignore_effs = set()
        yield STRIPSOperator("TeleopPick2", parameters, preconds, add_effs,
                             del_effs, ignore_effs)

        # Sweep(robot, broom, mess, dustpan)
        robot = Variable("?robot", _robot_type)
        broom = Variable("?broom", _broom_type)
        mess = Variable("?mess", _wrappers_type)
        dustpan = Variable("?dustpan", _dustpan_type)
        parameters = [robot, broom, mess, dustpan]
        preconds = {
            LiftedAtom(_Holding, [robot, broom]),
            LiftedAtom(_NotHolding, [robot, dustpan]),
            LiftedAtom(_Touching, [dustpan, mess])
        }
        add_effs = {LiftedAtom(_Inside, [mess, dustpan])}
        del_effs = set()
        ignore_effs = set()
        yield STRIPSOperator("Sweep", parameters, preconds, add_effs, del_effs,
                             ignore_effs)

        # Place(robot, broom)
        robot = Variable("?robot", _robot_type)
        broom = Variable("?broom", _broom_type)
        parameters = [robot, broom]
        preconds = {LiftedAtom(_Holding, [robot, broom])}
        add_effs = {
            LiftedAtom(_HandEmpty, [robot]),
            LiftedAtom(_NotHolding, [robot, broom]),
        }
        del_effs = {LiftedAtom(_Holding, [robot, broom])}
        ignore_effs = set()
        yield STRIPSOperator("PlaceOnFloor", parameters, preconds, add_effs,
                             del_effs, ignore_effs)

    def op_names_to_keep(self) -> Set[str]:
        """Return the names of the operators we want to keep."""
        return {
            "TeleopPick1", "PlaceNextTo", "TeleopPick2", "Sweep",
            "PlaceOnFloor"
        }

    def _generate_goal_description(self) -> GoalDescription:
        return "put the mess in the dustpan"


###############################################################################
#                                Cube Table Env                               #
###############################################################################


class SpotCubeEnv(SpotRearrangementEnv):
    """An environment corresponding to the spot cube task where the robot
    attempts to place an April Tag cube onto a particular table."""

    def __init__(self, use_gui: bool = True) -> None:
        super().__init__(use_gui)

        op_to_name = {o.name: o for o in _create_operators()}
        op_names_to_keep = {
            "MoveToReachObject",
            "MoveToHandViewObject",
            "PickObjectFromTop",
            "PlaceObjectOnTop",
        }
        self._strips_operators = {op_to_name[o] for o in op_names_to_keep}

    @classmethod
    def get_name(cls) -> str:
        return "spot_cube_env"

    @property
    def _detection_id_to_obj(self) -> Dict[ObjectDetectionID, Object]:

        detection_id_to_obj: Dict[ObjectDetectionID, Object] = {}

        cube = Object("cube", _movable_object_type)
        cube_detection = AprilTagObjectDetectionID(410)
        detection_id_to_obj[cube_detection] = cube

        smooth_table = Object("smooth_table", _immovable_object_type)
        smooth_table_detection = AprilTagObjectDetectionID(408)
        detection_id_to_obj[smooth_table_detection] = smooth_table

        sticky_table = Object("sticky_table", _immovable_object_type)
        sticky_table_detection = AprilTagObjectDetectionID(409)
        detection_id_to_obj[sticky_table_detection] = sticky_table

        for obj, pose in get_known_immovable_objects().items():
            # Only keep the floor.
            if obj.name == "floor":
                detection = KnownStaticObjectDetectionID(obj.name, pose=pose)
                detection_id_to_obj[detection] = obj

        return detection_id_to_obj

    def _generate_goal_description(self) -> GoalDescription:
        return "put the cube on the sticky table"

    def _get_dry_task(self, train_or_test: str,
                      task_idx: int) -> EnvironmentTask:
        del train_or_test, task_idx  # task always the same for this simple env

        # Create the objects and their initial poses.
        objects_in_view: Dict[Object, math_helpers.SE3Pose] = {}

        # Make up some poses for the cube and tables, with the cube starting
        # on the smooth table.
        static_object_feats = load_spot_metadata()["static-object-features"]
        cube = Object("cube", _movable_object_type)
        table_height = static_object_feats["smooth_table"]["height"]
        cube_height = static_object_feats["cube"]["height"]
        x = self.render_x_ub - (self.render_x_ub - self.render_x_lb) / 5.0
        y = self.render_y_ub - (self.render_y_ub - self.render_y_lb) / 5.0
        z = table_height + cube_height / 2
        cube_pose = math_helpers.SE3Pose(x, y, z, math_helpers.Quat())
        objects_in_view[cube] = cube_pose

        smooth_table = Object("smooth_table", _immovable_object_type)
        r = static_object_feats["smooth_table"]["length"] / 2
        x = x - r / 2
        y = y - r / 2
        z = table_height / 2
        smooth_table_pose = math_helpers.SE3Pose(x, y, z, math_helpers.Quat())
        objects_in_view[smooth_table] = smooth_table_pose

        sticky_table = Object("sticky_table", _immovable_object_type)
        y = y - _REACHABLE_THRESHOLD / 2
        sticky_table_pose = math_helpers.SE3Pose(x, y, z, math_helpers.Quat())
        objects_in_view[sticky_table] = sticky_table_pose

        # The floor is loaded directly from metadata.
        floor = Object("floor", _immovable_object_type)
        floor_feats = load_spot_metadata()["known-immovable-objects"]["floor"]
        x = floor_feats["x"]
        y = floor_feats["y"]
        z = floor_feats["z"]
        floor_pose = math_helpers.SE3Pose(x, y, z, math_helpers.Quat())
        objects_in_view[floor] = floor_pose

        # Create robot pose.
        robot_se2 = get_spot_home_pose()
        robot_pose = robot_se2.get_closest_se3_transform()

        # Create the initial observation.
        init_obs = _SpotObservation(
            images={},
            objects_in_view=objects_in_view,
            objects_in_hand_view=set(),
            objects_in_any_view_except_back=set(),
            robot=self._spot_object,
            gripper_open_percentage=0.0,
            robot_pos=robot_pose,
            nonpercept_atoms=self._get_initial_nonpercept_atoms(),
            nonpercept_predicates=(self.predicates - self.percept_predicates),
        )

        # Finish the task.
        goal_description = self._generate_goal_description()
        return EnvironmentTask(init_obs, goal_description)


###############################################################################
#                                Soda Floor Env                               #
###############################################################################


class SpotSodaFloorEnv(SpotRearrangementEnv):
    """An extremely basic environment where a soda can needs to be picked up.

    Very simple and mostly just for testing.
    """

    def __init__(self, use_gui: bool = True) -> None:
        super().__init__(use_gui)

        op_to_name = {o.name: o for o in _create_operators()}
        op_names_to_keep = {
            "MoveToReachObject",
            "MoveToHandViewObject",
            "PickObjectFromTop",
            "PlaceObjectOnTop",
        }
        self._strips_operators = {op_to_name[o] for o in op_names_to_keep}

    @classmethod
    def get_name(cls) -> str:
        return "spot_soda_floor_env"

    @property
    def _detection_id_to_obj(self) -> Dict[ObjectDetectionID, Object]:

        detection_id_to_obj: Dict[ObjectDetectionID, Object] = {}

        soda_can = Object("soda_can", _movable_object_type)
        soda_can_detection = LanguageObjectDetectionID("soda can")
        detection_id_to_obj[soda_can_detection] = soda_can

        for obj, pose in get_known_immovable_objects().items():
            detection_id = KnownStaticObjectDetectionID(obj.name, pose)
            detection_id_to_obj[detection_id] = obj

        return detection_id_to_obj

    def _generate_goal_description(self) -> GoalDescription:
        return "pick up the soda can"

    def _get_dry_task(self, train_or_test: str,
                      task_idx: int) -> EnvironmentTask:
        raise NotImplementedError("Dry task generation not implemented.")


###############################################################################
#                                Soda Table Env                               #
###############################################################################


class SpotSodaTableEnv(SpotRearrangementEnv):
    """An environment where a soda can needs to be moved from a white table to
    the side tables."""

    def __init__(self, use_gui: bool = True) -> None:
        super().__init__(use_gui)

        op_to_name = {o.name: o for o in _create_operators()}
        op_names_to_keep = {
            "MoveToReachObject",
            "MoveToHandViewObject",
            "PickObjectFromTop",
            "PlaceObjectOnTop",
        }
        self._strips_operators = {op_to_name[o] for o in op_names_to_keep}

    @classmethod
    def get_name(cls) -> str:
        return "spot_soda_table_env"

    @property
    def _detection_id_to_obj(self) -> Dict[ObjectDetectionID, Object]:

        detection_id_to_obj: Dict[ObjectDetectionID, Object] = {}

        smooth_table = Object("smooth_table", _immovable_object_type)
        smooth_table_detection = AprilTagObjectDetectionID(408)
        detection_id_to_obj[smooth_table_detection] = smooth_table

        soda_can = Object("soda_can", _movable_object_type)
        soda_can_detection = LanguageObjectDetectionID("soda can")
        detection_id_to_obj[soda_can_detection] = soda_can

        for obj, pose in get_known_immovable_objects().items():
            detection_id = KnownStaticObjectDetectionID(obj.name, pose)
            detection_id_to_obj[detection_id] = obj

        return detection_id_to_obj

    def _generate_goal_description(self) -> GoalDescription:
        return "put the soda on the smooth table"

    def _get_dry_task(self, train_or_test: str,
                      task_idx: int) -> EnvironmentTask:
        raise NotImplementedError("Dry task generation not implemented.")


###############################################################################
#                               Soda Bucket Env                               #
###############################################################################


class SpotSodaBucketEnv(SpotRearrangementEnv):
    """An environment where a soda can needs to be put in a bucket."""

    def __init__(self, use_gui: bool = True) -> None:
        super().__init__(use_gui)

        op_to_name = {o.name: o for o in _create_operators()}
        op_names_to_keep = {
            "MoveToReachObject",
            "MoveToHandViewObject",
            "PickObjectFromTop",
            "PlaceObjectOnTop",
            "DropObjectInside",
        }
        self._strips_operators = {op_to_name[o] for o in op_names_to_keep}

    @classmethod
    def get_name(cls) -> str:
        return "spot_soda_bucket_env"

    @property
    def _detection_id_to_obj(self) -> Dict[ObjectDetectionID, Object]:

        detection_id_to_obj: Dict[ObjectDetectionID, Object] = {}

        soda_can = Object("soda_can", _movable_object_type)
        soda_can_detection = LanguageObjectDetectionID("soda can")
        detection_id_to_obj[soda_can_detection] = soda_can

        bucket = Object("bucket", _container_type)
        bucket_detection = LanguageObjectDetectionID("bucket")
        detection_id_to_obj[bucket_detection] = bucket

        for obj, pose in get_known_immovable_objects().items():
            detection_id = KnownStaticObjectDetectionID(obj.name, pose)
            detection_id_to_obj[detection_id] = obj

        return detection_id_to_obj

    def _generate_goal_description(self) -> GoalDescription:
        return "put the soda in the bucket"

    def _get_dry_task(self, train_or_test: str,
                      task_idx: int) -> EnvironmentTask:
        raise NotImplementedError("Dry task generation not implemented.")


###############################################################################
#                               Soda Chair Env                                #
###############################################################################


class SpotSodaChairEnv(SpotRearrangementEnv):
    """An environment where a soda can needs to be grasped, and a chair might
    need to be moved out of the way in order to grasp it."""

    def __init__(self, use_gui: bool = True) -> None:
        super().__init__(use_gui)

        op_to_name = {o.name: o for o in _create_operators()}
        op_names_to_keep = {
            "MoveToReachObject",
            "MoveToHandViewObject",
            "PickObjectFromTop",
            "PlaceObjectOnTop",
            "DropObjectInside",
            "DragToUnblockObject",
            "DragToBlockObject",
            "PickObjectToDrag",
        }
        self._strips_operators = {op_to_name[o] for o in op_names_to_keep}

    @classmethod
    def get_name(cls) -> str:
        return "spot_soda_chair_env"

    @property
    def _detection_id_to_obj(self) -> Dict[ObjectDetectionID, Object]:

        detection_id_to_obj: Dict[ObjectDetectionID, Object] = {}

        soda_can = Object("soda_can", _movable_object_type)
        soda_can_detection = LanguageObjectDetectionID("soda can")
        detection_id_to_obj[soda_can_detection] = soda_can

        chair = Object("chair", _movable_object_type)
        chair_detection = LanguageObjectDetectionID("chair")
        detection_id_to_obj[chair_detection] = chair

        bucket = Object("bucket", _container_type)
        bucket_detection = LanguageObjectDetectionID("bucket")
        detection_id_to_obj[bucket_detection] = bucket

        for obj, pose in get_known_immovable_objects().items():
            detection_id = KnownStaticObjectDetectionID(obj.name, pose)
            detection_id_to_obj[detection_id] = obj

        return detection_id_to_obj

    def _generate_goal_description(self) -> GoalDescription:
        return "put the soda in the bucket"

    def _get_dry_task(self, train_or_test: str,
                      task_idx: int) -> EnvironmentTask:
        raise NotImplementedError("Dry task generation not implemented.")


###############################################################################
#                               Soda Sweep Env                                #
###############################################################################


class SpotMainSweepEnv(SpotRearrangementEnv):
    """An environment where a soda can needs to be swept into a bucket.

    To force sweeping, the goal includes holding the sweeper.
    """

    def __init__(self, use_gui: bool = True) -> None:
        super().__init__(use_gui)

        op_to_name = {o.name: o for o in _create_operators()}
        op_names_to_keep = {
            "MoveToReachObject",
            "MoveToHandViewObject",
            "MoveToBodyViewObject",
            "PickObjectFromTop",
            "PlaceObjectOnTop",
            "DragToUnblockObject",
            "DragToBlockObject",
            "SweepIntoContainer",
            "SweepTwoObjectsIntoContainer",
            "PrepareContainerForSweeping",
            "PickAndDumpContainer",
            "PickAndDumpTwoFromContainer",
            "DropNotPlaceableObject",
            "MoveToReadySweep",
            "PickObjectToDrag",
            "DropObjectInside",
        }
        self._strips_operators = {op_to_name[o] for o in op_names_to_keep}

    @classmethod
    def get_name(cls) -> str:
        return "spot_main_sweep_env"

    @property
    def _detection_id_to_obj(self) -> Dict[ObjectDetectionID, Object]:

        detection_id_to_obj: Dict[ObjectDetectionID, Object] = {}

        train_toy = Object("train_toy", _movable_object_type)
        train_toy_detection = LanguageObjectDetectionID(train_toy_prompt)
        detection_id_to_obj[train_toy_detection] = train_toy

        football = Object("football", _movable_object_type)
        football_detection = LanguageObjectDetectionID(football_prompt)
        detection_id_to_obj[football_detection] = football

        brush = Object("brush", _movable_object_type)
        brush_detection = LanguageObjectDetectionID(brush_prompt)
        detection_id_to_obj[brush_detection] = brush

        chair = Object("chair", _movable_object_type)
        chair_detection = LanguageObjectDetectionID("chair")
        detection_id_to_obj[chair_detection] = chair

        bucket = Object("bucket", _container_type)
        bucket_detection = LanguageObjectDetectionID(bucket_prompt)
        detection_id_to_obj[bucket_detection] = bucket

        for obj, pose in get_known_immovable_objects().items():
            detection_id = KnownStaticObjectDetectionID(obj.name, pose)
            detection_id_to_obj[detection_id] = obj

        return detection_id_to_obj

    def _generate_goal_description(self) -> GoalDescription:
        return CFG.spot_sweep_env_goal_description

    def _get_dry_task(self, train_or_test: str,
                      task_idx: int) -> EnvironmentTask:
        del train_or_test, task_idx  # randomization coming later

        # Create the objects and their initial poses.
        objects_in_view: Dict[Object, math_helpers.SE3Pose] = {}

        # Make up some poses for the objects, with the soda can starting on the
        # table, and the bucket, chair, and brush starting on the floor.
        metadata = load_spot_metadata()
        static_object_feats = metadata["static-object-features"]
        known_immovables = metadata["known-immovable-objects"]
        table_height = static_object_feats["black_table"]["height"]
        table_length = static_object_feats["black_table"]["length"]
        train_toy_height = static_object_feats["train_toy"]["height"]
        train_toy_length = static_object_feats["train_toy"]["length"]
        football_height = static_object_feats["football"]["height"]
        brush_height = static_object_feats["brush"]["height"]
        chair_height = static_object_feats["chair"]["height"]
        chair_width = static_object_feats["chair"]["width"]
        bucket_height = static_object_feats["bucket"]["height"]
        floor_z = known_immovables["floor"]["z"]
        table_x = known_immovables["black_table"]["x"]
        table_y = known_immovables["black_table"]["y"]

        # Create immovable objects.
        for obj, pose in get_known_immovable_objects().items():
            objects_in_view[obj] = pose

        # Create robot pose.
        robot_se2 = get_spot_home_pose()
        robot_pose = robot_se2.get_closest_se3_transform()

        # Create movable objects.
        obj_to_xyz: Dict[Object, Tuple[float, float, float]] = {}

        if CFG.spot_graph_nav_map == "floor8-v2":
            # train_toy.
            train_toy = Object("train_toy", _movable_object_type)
            train_toy_x = table_x
            train_toy_y = table_y - table_length / 2.25 + train_toy_length
            train_toy_z = floor_z + table_height + train_toy_height / 2
            obj_to_xyz[train_toy] = (train_toy_x, train_toy_y, train_toy_z)

            # Chips.
            football = Object("football", _movable_object_type)
            football_x = train_toy_x
            football_y = train_toy_y + 0.1
            football_z = floor_z + table_height + football_height / 2
            obj_to_xyz[football] = (football_x, football_y, football_z)

            # Brush.
            brush = Object("brush", _movable_object_type)
            brush_x = table_x
            brush_y = self.render_y_ub - (self.render_y_ub -
                                          self.render_y_lb) / 5
            brush_z = floor_z + brush_height / 2
            obj_to_xyz[brush] = (brush_x, brush_y, brush_z)

            # Chair.
            chair = Object("chair", _movable_object_type)
            chair_x = table_x - 1.5 * chair_width
            chair_y = table_y
            chair_z = floor_z + chair_height / 2
            obj_to_xyz[chair] = (chair_x, chair_y, chair_z)

            # Bucket.
            bucket = Object("bucket", _container_type)
            bucket_x = table_x
            bucket_y = self.render_y_lb + (self.render_y_ub -
                                           self.render_y_lb) / 5
            bucket_z = floor_z + bucket_height / 2
            obj_to_xyz[bucket] = (bucket_x, bucket_y, bucket_z)

        elif CFG.spot_graph_nav_map == "floor8-sweeping":
            # train_toy.
            train_toy = Object("train_toy", _movable_object_type)
            train_toy_x = table_x - table_length / 2.25 + train_toy_length
            train_toy_y = table_y
            train_toy_z = floor_z + table_height + train_toy_height / 2
            obj_to_xyz[train_toy] = (train_toy_x, train_toy_y, train_toy_z)

            # Chips.
            football = Object("football", _movable_object_type)
            football_x = train_toy_x + 0.3
            football_y = train_toy_y
            football_z = floor_z + table_height + football_height / 2
            obj_to_xyz[football] = (football_x, football_y, football_z)

            # Brush.
            brush = Object("brush", _movable_object_type)
            brush_x = robot_pose.x + 1.0
            brush_y = robot_pose.y - 0.5
            brush_z = floor_z + brush_height / 2
            obj_to_xyz[brush] = (brush_x, brush_y, brush_z)

            # Chair.
            chair = Object("chair", _movable_object_type)
            chair_x = table_x
            chair_y = table_y + 1.5 * chair_width
            chair_z = floor_z + chair_height / 2
            obj_to_xyz[chair] = (chair_x, chair_y, chair_z)

            # Bucket. Note that this starts already next to the table
            # to be conducive to sweeping.
            bucket = Object("bucket", _container_type)
            bucket_x = table_x - 0.6
            bucket_y = table_y - 0.15
            bucket_z = floor_z + bucket_height / 2
            obj_to_xyz[bucket] = (bucket_x, bucket_y, bucket_z)

        else:
            raise NotImplementedError("Dry task generation not implemented "
                                      f"for map {CFG.spot_graph_nav_map}")

        for obj, (x, y, z) in obj_to_xyz.items():
            pose = math_helpers.SE3Pose(x, y, z, math_helpers.Quat())
            objects_in_view[obj] = pose

        # Create the initial observation.
        init_obs = _SpotObservation(
            images={},
            objects_in_view=objects_in_view,
            objects_in_hand_view=set(),
            objects_in_any_view_except_back=set(),
            robot=self._spot_object,
            gripper_open_percentage=0.0,
            robot_pos=robot_pose,
            nonpercept_atoms=self._get_initial_nonpercept_atoms(),
            nonpercept_predicates=(self.predicates - self.percept_predicates),
        )

        # Finish the task.
        goal_description = self._generate_goal_description()
        return EnvironmentTask(init_obs, goal_description)


###############################################################################
#                               Brush Shelf Env                               #
###############################################################################


class SpotBrushShelfEnv(SpotRearrangementEnv):
    """An environment where a brush needs to be moved from the table into one
    of the lower shelves."""

    def __init__(self, use_gui: bool = True) -> None:
        super().__init__(use_gui)

        op_to_name = {o.name: o for o in _create_operators()}
        op_names_to_keep = {
            "MoveToReachObject",
            "MoveToHandViewObject",
            "PickObjectFromTop",
            "PlaceObjectOnTop",
        }
        self._strips_operators = {op_to_name[o] for o in op_names_to_keep}

    @classmethod
    def get_name(cls) -> str:
        return "spot_brush_shelf_env"

    @property
    def _detection_id_to_obj(self) -> Dict[ObjectDetectionID, Object]:

        detection_id_to_obj: Dict[ObjectDetectionID, Object] = {}

        brush = Object("brush", _movable_object_type)
        brush_detection = LanguageObjectDetectionID("yellow brush")
        detection_id_to_obj[brush_detection] = brush

        for obj, pose in get_known_immovable_objects().items():
            detection_id = KnownStaticObjectDetectionID(obj.name, pose)
            detection_id_to_obj[detection_id] = obj

        return detection_id_to_obj

    def _generate_goal_description(self) -> GoalDescription:
        return "put the brush in the second shelf"

    def _get_dry_task(self, train_or_test: str,
                      task_idx: int) -> EnvironmentTask:
        raise NotImplementedError("Dry task generation not implemented.")


###############################################################################
#                Real-World Ball and Cup Sticky Table Env                     #
###############################################################################

# Specific type for sticky table.
_drafting_table_type = Type(
    "drafting_table",
    list(_immovable_object_type.feature_names) +
    ["sticky-region-x", "sticky-region-y"], _immovable_object_type)


class SpotBallAndCupStickyTableEnv(SpotRearrangementEnv):
    """A real-world version of the ball and cup sticky table environment."""

    def __init__(self, use_gui: bool = True) -> None:
        super().__init__(use_gui)
        op_to_name = {o.name: o for o in _create_operators()}
        op_names_to_keep = {
            "MoveToReachObject", "MoveToHandViewObject",
            "MoveToBodyViewObject", "PickObjectFromTop", "PlaceObjectOnTop",
            "DropObjectInsideContainerOnTop", "PickAndDumpCup"
        }
        self._strips_operators = {op_to_name[o] for o in op_names_to_keep}

    @property
    def types(self) -> Set[Type]:
        return set(_ALL_TYPES) | set([_drafting_table_type])

    @classmethod
    def get_name(cls) -> str:
        return "spot_ball_and_cup_sticky_table_env"

    @property
    def _detection_id_to_obj(self) -> Dict[ObjectDetectionID, Object]:

        detection_id_to_obj: Dict[ObjectDetectionID, Object] = {}

        ball = Object("ball", _movable_object_type)
        ball_prompt = "/".join([
            "small white ball", "ping-pong ball", "snowball", "cotton ball",
            "white button"
        ])
        ball_detection = LanguageObjectDetectionID(ball_prompt)
        detection_id_to_obj[ball_detection] = ball

        cup = Object("cup", _container_type)
        cup_detection = LanguageObjectDetectionID(
            "yellow hoop toy/yellow donut")
        detection_id_to_obj[cup_detection] = cup

        for obj, pose in get_known_immovable_objects().items():
            detection_id = KnownStaticObjectDetectionID(obj.name, pose)
            if obj.name == "drafting_table":
                drafting_table_obj = Object("drafting_table",
                                            _drafting_table_type)
                detection_id_to_obj[detection_id] = drafting_table_obj
            else:
                detection_id_to_obj[detection_id] = obj

        return detection_id_to_obj

    def _generate_goal_description(self) -> GoalDescription:
        return "put the ball on the table"

    def _get_dry_task(self, train_or_test: str,
                      task_idx: int) -> EnvironmentTask:
        raise NotImplementedError("Dry task generation not implemented.")


###############################################################################
#                              LIS Envs and Tasks                             #
###############################################################################

"""
Tasks:
### 1. Fully Observable (FO) Tasks

# Pick Only
LISSpotBlockFloorEnv:
- "pick up the (red) block"

# Pick and Place
LISSpotBlockBowlEnv:
- "pick the (red) block into the (green) bowl"

LISSpotBlockInBoxEnv:
- "put the (red) block into the cardboard box on floor"
- "view the block (object) from top"  # Verify info gathering operator

### 2. Partially Observable (PO) Tasks with Information Gathering
NOTE: PO tasks require specialized operators (e.g., MoveToHandObserveObjectFromTop) to handle information gathering 
about object states before manipulation.

# Pick Only with Info Gathering
LISSpotEmptyCupPickEnv:
- "know whether the cup is empty"  # Info gathering goal
- "pick up the empty cup"          # Main goal

# Pick and Place with Info Gathering
LISSpotEmptyCupBoxEnv:
- "place empty cup into the box"   # Requires verifying cup is empty first

LISSpotTableCupInBoxEnv:
- "put the cup into the cardboard box on floor"  # Requires checking cup state

# Pick Place in more open space
- TODO
"""


# Object detection prompt mappings for LIS environments
_OBJECT_PROMPTS = {
    # Movable objects
    "red_block": "red block/orange block/yellow block",
    "green_block": "green block/greenish block",
    "yellow_apple": "yellow apple/yellowish apple",
    "green_apple": "green apple/greenish apple",
    "spam_box": "spam box/spam container/spam-ish box",
    
    # Movable objects: cups, potentially with lids and non-empty
    "cup": "orange cup/orange cylinder/orange-ish mug",
    "orange_cup": "orange cup/orange cylinder/orange-ish mug/orange cup with content filled",
    "blue_cup": "blue cup/blue mug/blueish cup",
    # "green_cup": "green cup/greenish cup/green cylinder",
    "green_cup": "green cup on a flat surface",
    "red_cup": "red cup/red mug/redish cup",
    # "red_cup": "red cup on a flat surface",
    # "yellow_cup": "yellow cup on a flat surface",
    "yellow_cup": "yellow cup/yellowish cup/yellowish mug",
    
    # Containers
    "green_bowl": "green bowl/greenish bowl",
    "cardboard_box": "cardboard (paper) box on the ground",
    
    # Fixed objects with AprilTags
    "wooden_table": 32,  # AprilTag ID
}

def _get_detection_id(obj_name: str) -> ObjectDetectionID:
    """Get the appropriate detection ID for an object name."""
    prompt = _OBJECT_PROMPTS[obj_name]
    if isinstance(prompt, int):
        return AprilTagObjectDetectionID(prompt)
    return LanguageObjectDetectionID(prompt)


class LISSpotBlockFloorEnv(SpotRearrangementEnv):
    """An extremely basic environment where a block needs to be picked up and
    is specifically used for testing in the LIS Spot room.

    Very simple and mostly just for testing.
    """

    def __init__(self, use_gui: bool = True) -> None:
        super().__init__(use_gui)

        op_to_name = {o.name: o for o in _create_operators()}
        op_names_to_keep = {
            "MoveToReachObject",
            "MoveToHandViewObject",
            "PickObjectFromTop",
            "PlaceObjectOnTop",
        }
        self._strips_operators = {op_to_name[o] for o in op_names_to_keep}

    @classmethod
    def get_name(cls) -> str:
        return "lis_spot_block_floor_env"

    @property
    def _detection_id_to_obj(self) -> Dict[ObjectDetectionID, Object]:
        detection_id_to_obj: Dict[ObjectDetectionID, Object] = {}
        
        # List object identifier, object name (to find prompt), and type
        # NOTE: cup is container type
        objects_to_detect = [
            # ("block", "green_block", _movable_object_type),
            # ("block", "green_cup", _movable_object_type),
            ("cup1", "green_cup", _container_type),
            # ("cup2", "yellow_cup", _container_type),
            # ("cup3", "green_cup", _container_type),
        ]
        
        # Add detection object prompt and save object identifier
        for obj_identifier, obj_name, obj_type in objects_to_detect:
            obj = Object(obj_identifier, obj_type)
            detection_id = _get_detection_id(obj_name)
            detection_id_to_obj[detection_id] = obj
            
        # Add known immovable objects
        for obj, pose in get_known_immovable_objects().items():
            detection_id = KnownStaticObjectDetectionID(obj.name, pose)
            detection_id_to_obj[detection_id] = obj
            
        return detection_id_to_obj

    def _generate_goal_description(self) -> GoalDescription:
        # return "pick up the block"
        return "pick up the cup1"

    def _get_dry_task(self, train_or_test: str,
                      task_idx: int) -> EnvironmentTask:
        raise NotImplementedError("Dry task generation not implemented.")


class LISSpotBlockBowlEnv(SpotRearrangementEnv):
    """An extremely basic environment where a block needs to be placed in a
    bowl and is specifically used for testing in the LIS Spot room.

    Very simple and mostly just for testing.
    """

    def __init__(self, use_gui: bool = True) -> None:
        super().__init__(use_gui)

        op_to_name = {o.name: o for o in _create_operators()}
        op_names_to_keep = {
            "MoveToReachObject",
            "MoveToHandViewObject",
            "PickObjectFromTop", 
            "PlaceObjectOnTop",
            "DropObjectInside",
        }
        self._strips_operators = {op_to_name[o] for o in op_names_to_keep}

    @classmethod
    def get_name(cls) -> str:
        return "lis_spot_block_bowl_env"

    @property
    def _detection_id_to_obj(self) -> Dict[ObjectDetectionID, Object]:
        detection_id_to_obj: Dict[ObjectDetectionID, Object] = {}
        
        # List object identifier, object name (to find prompt), and type
        objects_to_detect = [
            ("block", "red_block", _movable_object_type),
            ("bowl", "green_bowl", _container_type),
            # ("mug", "orange_mug", _movable_object_type),  # Case 1: Mug facing up with no lid
        ]
        
        # Add detection object prompt and save object identifier
        for obj_identifier, obj_name, obj_type in objects_to_detect:
            obj = Object(obj_identifier, obj_type)
            detection_id = _get_detection_id(obj_name)
            detection_id_to_obj[detection_id] = obj
            
        # Add known immovable objects
        for obj, pose in get_known_immovable_objects().items():
            detection_id = KnownStaticObjectDetectionID(obj.name, pose)
            detection_id_to_obj[detection_id] = obj
            
        return detection_id_to_obj

    def _generate_goal_description(self) -> GoalDescription:
        return "pick the red block into the green bowl"

    def _get_dry_task(self, train_or_test: str,
                      task_idx: int) -> EnvironmentTask:
        raise NotImplementedError("Dry task generation not implemented.")
    
    
class LISSpotBlockInBoxEnv(SpotRearrangementEnv):
    """A fully-observable environment where a block needs to be moved into a cardboard box."""

    def __init__(self, use_gui: bool = True) -> None:
        super().__init__(use_gui)

        op_to_name = {o.name: o for o in _create_operators()}
        op_names_to_keep = {
            "MoveToReachObject",
            # "MoveToHandViewObject",
            "MoveToHandViewObjectFromTop",
            "PickObjectFromTop", 
            "PlaceObjectOnTop",
            "DropObjectInside",
        }
        self._strips_operators = {op_to_name[o] for o in op_names_to_keep}

    @classmethod
    def get_name(cls) -> str:
        return "lis_spot_block_in_box_env"

    @property
    def _detection_id_to_obj(self) -> Dict[ObjectDetectionID, Object]:
        detection_id_to_obj: Dict[ObjectDetectionID, Object] = {}
        
        # List object identifier, object name (to find prompt), and type
        objects_to_detect = [
            ("cardboard_box", "cardboard_box", _container_type),
            # ("block", "red_block", _movable_object_type),
            # DEBUG objects:
            # NOTE: should use movable type, because the goal for this task assumes movable
            # ("block", "orange_cup", _movable_object_type),
            # ("block", "spam_box", _movable_object_type), 
            # ("block", "yellow_apple", _movable_object_type),
            ("block", "green_cup", _movable_object_type),
            # ("block", "green_block", _movable_object_type),
            # ("block", "green_apple", _movable_object_type),
        ]
        
        # Add detection object prompt and save object identifier  
        for obj_identifier, obj_name, obj_type in objects_to_detect:
            obj = Object(obj_identifier, obj_type)
            detection_id = _get_detection_id(obj_name)
            detection_id_to_obj[detection_id] = obj
            
        # Add known immovable objects
        for obj, pose in get_known_immovable_objects().items():
            detection_id = KnownStaticObjectDetectionID(obj.name, pose)
            detection_id_to_obj[detection_id] = obj

        return detection_id_to_obj

    def _generate_goal_description(self) -> GoalDescription:
        return "put the block into the cardboard box on floor"

    def _get_dry_task(self, train_or_test: str,
                      task_idx: int) -> EnvironmentTask:
        raise NotImplementedError("Dry task generation not implemented.")


class LISSpotTableBlockInBowlEnv(SpotRearrangementEnv):
    """An environment where a block needs to be moved from a table into a bowl."""

    def __init__(self, use_gui: bool = True) -> None:
        super().__init__(use_gui)

        op_to_name = {o.name: o for o in _create_operators()}
        op_names_to_keep = {
            "MoveToReachObject",
            "MoveToHandViewObject",
            "PickObjectFromTop",
            "PlaceObjectOnTop",
        }
        self._strips_operators = {op_to_name[o] for o in op_names_to_keep}

    @classmethod
    def get_name(cls) -> str:
        return "lis_spot_table_block_in_bowl_env"

    @property
    def _detection_id_to_obj(self) -> Dict[ObjectDetectionID, Object]:

        detection_id_to_obj: Dict[ObjectDetectionID, Object] = {}

        # Add wooden table with AprilTag detection
        wooden_table = Object("wooden_table", _immovable_object_type)
        wooden_table_detection = AprilTagObjectDetectionID(32)
        detection_id_to_obj[wooden_table_detection] = wooden_table

        # List object identifier, object name (to find prompt), and type
        objects_to_detect = [
            ("block", "red_block", _movable_object_type), 
            ("bowl", "green_bowl", _container_type),
        ]
        
        # Add detection object prompt and save object identifier  
        for obj_identifier, obj_name, obj_type in objects_to_detect:
            obj = Object(obj_identifier, obj_type)
            detection_id = _get_detection_id(obj_name)
            detection_id_to_obj[detection_id] = obj

        for obj, pose in get_known_immovable_objects().items():
            detection_id = KnownStaticObjectDetectionID(obj.name, pose)
            detection_id_to_obj[detection_id] = obj

        return detection_id_to_obj

    def _generate_goal_description(self) -> GoalDescription:
        return "put the block on table into the bowl on floor"

    def _get_dry_task(self, train_or_test: str,
                      task_idx: int) -> EnvironmentTask:
        raise NotImplementedError("Dry task generation not implemented.")
    
    
class LISSpotTableCupInBoxEnv(SpotRearrangementEnv):
    """A partially observable environment where a cup (with certain property) on a table needs to be moved into a cardboard box."""

    def __init__(self, use_gui: bool = True) -> None:
        super().__init__(use_gui)

        op_to_name = {o.name: o for o in _create_operators()}
        op_names_to_keep = {
            "MoveToReachObject",
            "PickObjectFromTop", 
            "PlaceObjectOnTop",
            "DropObjectInside",
            # "MoveToHandViewObject",
            "MoveToHandViewObjectFromTop",
        }
        self._strips_operators = {op_to_name[o] for o in op_names_to_keep}

    @classmethod
    def get_name(cls) -> str:
        return "lis_spot_table_cup_in_box_env"

    @property
    def _detection_id_to_obj(self) -> Dict[ObjectDetectionID, Object]:
        detection_id_to_obj: Dict[ObjectDetectionID, Object] = {}
        
        # List object identifier, object name (to find prompt), and type
        # NOTE: cup is container type
        objects_to_detect = [
            ("cardboard_box", "cardboard_box", _container_type),
            ("cup", "orange_cup", _movable_object_type),
        ]
        
        # Add detection object prompt and save object identifier  
        for obj_identifier, obj_name, obj_type in objects_to_detect:
            obj = Object(obj_identifier, obj_type)
            detection_id = _get_detection_id(obj_name)
            detection_id_to_obj[detection_id] = obj
        
        # AprilTag object
        # wooden_table = Object("wooden_table", _immovable_object_type)
        # wooden_table_detection = AprilTagObjectDetectionID(32)
        # detection_id_to_obj[wooden_table_detection] = wooden_table
            
        # Add known immovable objects
        for obj, pose in get_known_immovable_objects().items():
            detection_id = KnownStaticObjectDetectionID(obj.name, pose)
            detection_id_to_obj[detection_id] = obj
            
        # TODO hack by adding a table object
        table = Object("table", _immovable_object_type)
        # NOTE: debug pose
        yaw = 0.0
        rot = math_helpers.Quat.from_yaw(yaw)
        pose = math_helpers.SE3Pose(1.4, 1.4, 0., rot=rot)
        table_detection = KnownStaticObjectDetectionID("table", pose)
        detection_id_to_obj[table_detection] = table

        return detection_id_to_obj

    def _generate_goal_description(self) -> GoalDescription:
        return "put the cup into the cardboard box on floor"
        
    def _get_dry_task(self, train_or_test: str,
                      task_idx: int) -> EnvironmentTask:
        raise NotImplementedError("Dry task generation not implemented.")
    

class LISSpotTableTwoCupInBoxEnv(SpotRearrangementEnv):
    """A partially observable environment where two cups on a table need to be moved into a cardboard box."""

    def __init__(self, use_gui: bool = True) -> None:
        super().__init__(use_gui)

        op_to_name = {o.name: o for o in _create_operators()}
        # Include all necessary operators for the task
        op_names_to_keep = {
            "MoveToReachObject",
            "PickObjectFromTop", 
            "PlaceObjectOnTop",
            "DropObjectInside",
            # "MoveToHandViewObject",
            "MoveToHandViewObjectFromTop",  # TODO test 
            # "ObserveFromTop",  # Added for better perception
        }
        self._strips_operators = {op_to_name[o] for o in op_names_to_keep}

    @classmethod
    def get_name(cls) -> str:
        return "lis_spot_table_two_cup_in_box_env"

    @property
    def _detection_id_to_obj(self) -> Dict[ObjectDetectionID, Object]:
        detection_id_to_obj: Dict[ObjectDetectionID, Object] = {}
        
        # List object identifier, object name (to find prompt), and type
        objects_to_detect = [
            ("cardboard_box", "cardboard_box", _container_type),
            ("cup1", "orange_cup", _movable_object_type),
            ("cup2", "yellow_cup", _movable_object_type),
            # ("cup2", "green_cup", _movable_object_type),
            # ("cup2", "blue_cup", _movable_object_type),
            # ("cup2", "red_cup", _movable_object_type),
            # ("cup2", "green_block", _movable_object_type),
        ]
        
        # Add detection object prompt and save object identifier  
        for obj_identifier, obj_name, obj_type in objects_to_detect:
            obj = Object(obj_identifier, obj_type)
            detection_id = _get_detection_id(obj_name)
            detection_id_to_obj[detection_id] = obj
        
        # Add known immovable objects
        for obj, pose in get_known_immovable_objects().items():
            detection_id = KnownStaticObjectDetectionID(obj.name, pose)
            detection_id_to_obj[detection_id] = obj

        return detection_id_to_obj

    def _generate_goal_description(self) -> GoalDescription:
        return "put two cups into the cardboard box on floor"
        
    def _get_dry_task(self, train_or_test: str,
                      task_idx: int) -> EnvironmentTask:
        raise NotImplementedError("Dry task generation not implemented.")


class LISSpotTableMultiCupInBoxEnv(SpotRearrangementEnv):
    """A partially observable environment where a cup (with certain property) on a table needs to be moved into a cardboard box."""

    def __init__(self, use_gui: bool = True) -> None:
        super().__init__(use_gui)

        op_to_name = {o.name: o for o in _create_operators()}
        op_names_to_keep = {
            # "MoveToReachObject",
            # "PickObjectFromTop", 
            # "PlaceObjectOnTop",
            # "DropObjectInside",
            # "MoveToHandViewObject",
            # "ObserveFromTop",
            "MoveToReachObject",
            "MoveToHandViewObject",
            "PickObjectFromTop",
            "PlaceObjectOnTop",
            "DropObjectInside",
        }
        self._strips_operators = {op_to_name[o] for o in op_names_to_keep}

    @classmethod
    def get_name(cls) -> str:
        return "lis_spot_table_multi_cup_in_box_env"

    @property
    def _detection_id_to_obj(self) -> Dict[ObjectDetectionID, Object]:
        detection_id_to_obj: Dict[ObjectDetectionID, Object] = {}
        
        # List object identifier, object name (to find prompt), and type
        # NOTE: cup is container type
        objects_to_detect = [
            # ("cardboard_box", "cardboard_box", _container_type),
            ("cup1", "red_cup", _container_type),
            ("cup2", "yellow_cup", _container_type),
            ("cup3", "green_cup", _container_type),
        ]
        # NOTE: goal is to put cup1 into the container box
        
        # Add detection object prompt and save object identifier  
        for obj_identifier, obj_name, obj_type in objects_to_detect:
            obj = Object(obj_identifier, obj_type)
            detection_id = _get_detection_id(obj_name)
            detection_id_to_obj[detection_id] = obj
        
        # AprilTag object
        # NOTE: remove this for now
        # wooden_table = Object("wooden_table", _immovable_object_type)
        # wooden_table_detection = AprilTagObjectDetectionID(32)
        # detection_id_to_obj[wooden_table_detection] = wooden_table
            
        # Add known immovable objects
        for obj, pose in get_known_immovable_objects().items():
            detection_id = KnownStaticObjectDetectionID(obj.name, pose)
            detection_id_to_obj[detection_id] = obj

        return detection_id_to_obj

    def _generate_goal_description(self) -> GoalDescription:
        # return "put the cup1 into the cardboard box on floor"
        return "pick up the cup1"
        
    def _get_dry_task(self, train_or_test: str,
                      task_idx: int) -> EnvironmentTask:
        raise NotImplementedError("Dry task generation not implemented.")


class LISSpotEmptyCupBoxEnv(SpotRearrangementEnv):
    """An environment designated for testing belief space predicates.
    
    The goal is to move a single empty cup on the floor to a cardboard box
    """

    def __init__(self, use_gui: bool = True) -> None:
        super().__init__(use_gui)

        op_to_name = {o.name: o for o in _create_operators()}
        op_names_to_keep = {
            "MoveToReachObject",
            "PickObjectFromTop", 
            "PlaceObjectOnTop",
            "DropObjectInside",
            "MoveToHandViewObjectFromTop",  # For checking if cup is empty
            "ObserveCupContentFindNotEmpty",
            "ObserveCupContentFindEmpty",
        }
        self._strips_operators = {op_to_name[o] for o in op_names_to_keep}

    @classmethod
    def get_name(cls) -> str:
        return "lis_spot_empty_cup_box_env"

    @property
    def _detection_id_to_obj(self) -> Dict[ObjectDetectionID, Object]:

        detection_id_to_obj: Dict[ObjectDetectionID, Object] = {}
        
        # List object identifier, object name (to find prompt), and type
        # NOTE: cup is container type
        objects_to_detect = [
            ("cardboard_box", "cardboard_box", _container_type),
            ("cup", "orange_cup", _container_type),
        ]
        
        # Add detection object prompt and save object identifier  
        for obj_identifier, obj_name, obj_type in objects_to_detect:
            obj = Object(obj_identifier, obj_type)
            detection_id = _get_detection_id(obj_name)
            detection_id_to_obj[detection_id] = obj

        for obj, pose in get_known_immovable_objects().items():
            detection_id = KnownStaticObjectDetectionID(obj.name, pose)
            detection_id_to_obj[detection_id] = obj

        return detection_id_to_obj
    
    
    def _generate_goal_description(self) -> GoalDescription:
        return "know cup emptiness"

    def _get_dry_task(self, train_or_test: str,
                      task_idx: int) -> EnvironmentTask:
        raise NotImplementedError("Dry task generation not implemented.")
    
    

class LISSpotGatherCupEmptinessEnv(SpotRearrangementEnv):
    """An environment designated for testing belief space predicates.
    
    The goal is to check emptiness of cups.
    """

    def __init__(self, use_gui: bool = True) -> None:
        super().__init__(use_gui)

        op_to_name = {o.name: o for o in _create_operators()}
        op_names_to_keep = {
            "MoveToReachObject",
            "PickObjectFromTop", 
            "PlaceObjectOnTop",
            "DropObjectInside",
            "MoveToHandViewObjectFromTop",  # For checking if cup is empty
            "ObserveCupContentFindNotEmpty",
            "ObserveCupContentFindEmpty",
        }
        self._strips_operators = {op_to_name[o] for o in op_names_to_keep}

    @classmethod
    def get_name(cls) -> str:
        return "lis_spot_gather_cup_emptiness_env"

    @property
    def _detection_id_to_obj(self) -> Dict[ObjectDetectionID, Object]:
        detection_id_to_obj: Dict[ObjectDetectionID, Object] = {}
        
        # List object identifier, object name (to find prompt), and type
        # NOTE: cup is container type
        objects_to_detect = [
            # ("cup1", "red_cup", _container_type),
            # ("cup2", "yellow_cup", _container_type), 
            # ("cup3", "green_cup", _container_type),
            # [orange, blue, green]
            ("cup1", "orange_cup", _container_type),
            ("cup2", "blue_cup", _container_type),
            # ("cup3", "green_cup", _container_type),
        ]
        
        # Add detection object prompt and save object identifier
        for obj_identifier, obj_name, obj_type in objects_to_detect:
            obj = Object(obj_identifier, obj_type)
            detection_id = _get_detection_id(obj_name)
            detection_id_to_obj[detection_id] = obj
            
        # Add known immovable objects
        for obj, pose in get_known_immovable_objects().items():
            detection_id = KnownStaticObjectDetectionID(obj.name, pose)
            detection_id_to_obj[detection_id] = obj
            
        return detection_id_to_obj

    def _generate_goal_description(self) -> GoalDescription:
        # return "pick up the empty cup"
        # return "know cup1-3 emptiness"
        return "know cup1-3 emptiness [orange,blue,green]"

    def _get_dry_task(self, train_or_test: str,
                      task_idx: int) -> EnvironmentTask:
        raise NotImplementedError("Dry task generation not implemented.")
    
    

# class LISSpotRemoveOneEmptyCupEnv(SpotRearrangementEnv):
#     """An environment designated for testing belief space predicates.
    
#     The goal is to grasp a single empty cup in the given objects
#     """

#     def __init__(self, use_gui: bool = True) -> None:
#         super().__init__(use_gui)

#         op_to_name = {o.name: o for o in _create_operators()}
#         op_names_to_keep = {
#             "MoveToReachObject",
#             "MoveToHandViewObject",
#             "PickObjectFromTop",
#             "PlaceObjectOnTop",
#         }
#         self._strips_operators = {op_to_name[o] for o in op_names_to_keep}

#     @classmethod
#     def get_name(cls) -> str:
#         return "lis_spot_grasp_empty_bottles"

#     @property
#     def _detection_id_to_obj(self) -> Dict[ObjectDetectionID, Object]:

#         detection_id_to_obj: Dict[ObjectDetectionID, Object] = {}

#         # NOTE Multiple types of containers with/without water
#         # 1, Transparent container, such as plastic bottle
#         # It's possible to directly tell whether there is water
#         # 2, Non-transparent container, such as mug
#         # Case 1: mug facing up with no lid
#         # Case 2: mug facing down
#         # Case 3: mug facing up with a (removable) lid
        
#         # 1. Transparent container (plastic bottle)
#         plastic_bottle = Object("plastic_bottle", _movable_object_type)
#         plastic_bottle_detection = LanguageObjectDetectionID("plastic bottle/water bottle/transparent bottle")
#         detection_id_to_obj[plastic_bottle_detection] = plastic_bottle

#         # 2. Non-transparent containers (mugs)
#         # Case 1: Mug facing up with no lid
#         open_mug = Object("open_mug", _movable_object_type)
#         open_mug_detection = LanguageObjectDetectionID("open mug/upright mug/uncovered mug")
#         detection_id_to_obj[open_mug_detection] = open_mug

#         # Case 2: Mug facing down
#         inverted_mug = Object("inverted_mug", _movable_object_type)
#         inverted_mug_detection = LanguageObjectDetectionID("inverted mug/upside-down mug/face-down mug")
#         detection_id_to_obj[inverted_mug_detection] = inverted_mug

#         # Case 3: Mug facing up with a (removable) lid
#         lidded_mug = Object("lidded_mug", _movable_object_type)
#         lidded_mug_detection = LanguageObjectDetectionID("lidded mug/covered mug/mug with lid")
#         detection_id_to_obj[lidded_mug_detection] = lidded_mug

#         # Additional object: Lid (as it's removable)
#         mug_lid = Object("mug_lid", _movable_object_type)
#         mug_lid_detection = LanguageObjectDetectionID("mug lid/cup lid/coffee lid")
#         detection_id_to_obj[mug_lid_detection] = mug_lid

#         for obj, pose in get_known_immovable_objects().items():
#             detection_id = KnownStaticObjectDetectionID(obj.name, pose)
#             detection_id_to_obj[detection_id] = obj

#         return detection_id_to_obj<|MERGE_RESOLUTION|>--- conflicted
+++ resolved
@@ -29,15 +29,10 @@
 from predicators.settings import CFG
 from predicators.spot_utils.perception.object_detection import \
     AprilTagObjectDetectionID, KnownStaticObjectDetectionID, \
-<<<<<<< HEAD
-    LanguageObjectDetectionID, ObjectDetectionID, detect_objects, \
-    visualize_all_artifacts
+    LanguageObjectDetectionID, ObjectDetectionID, _query_detic_sam, \
+    detect_objects, visualize_all_artifacts
 from predicators.spot_utils.perception.object_perception import \
     get_vlm_atom_combinations, vlm_predicate_batch_classify
-=======
-    LanguageObjectDetectionID, ObjectDetectionID, _query_detic_sam, \
-    detect_objects, visualize_all_artifacts
->>>>>>> 0830cffd
 from predicators.spot_utils.perception.object_specific_grasp_selection import \
     brush_prompt, bucket_prompt, football_prompt, train_toy_prompt
 from predicators.spot_utils.perception.perception_structs import RGBDImage, \
@@ -343,15 +338,15 @@
     def goal_predicates(self) -> Set[Predicate]:
         return set(_ALL_PREDICATES)
         # return self._fluent_predicates
-        
+
     @property
     def active_predicates(self) -> Set[Predicate]:
         return get_active_predicates(self._strips_operators)
-    
+
     @property
     def fluent_predicates(self) -> Set[Predicate]:
         return get_fluent_predicates(self._strips_operators)
-    
+
     @property
     def vlm_predicates(self) -> Set[VLMPredicate]:
         if CFG.spot_vlm_eval_predicate:
@@ -714,22 +709,22 @@
             time_str = time.strftime("%Y%m%d-%H%M%S")
             base_dir = Path(CFG.spot_perception_outdir)
             outdir = base_dir / time_str
-            
+
             # Create the output directory and its parents if they don't exist
             base_dir.mkdir(exist_ok=True)
             outdir.mkdir(exist_ok=True)
-            
+
             detections_outfile = outdir / f"detections_{time_str}.png"
             no_detections_outfile = outdir / f"no_detections_{time_str}.png"
-            hand_detections_outfile = outdir / f"hand_detections_{time_str}.png" 
+            hand_detections_outfile = outdir / f"hand_detections_{time_str}.png"
             hand_no_detections_outfile = outdir / f"hand_no_detections_{time_str}.png"
-            
+
             # Run sequentially instead of in parallel
             visualize_all_artifacts(all_artifacts, detections_outfile, no_detections_outfile)
             visualize_all_artifacts(hand_artifacts, hand_detections_outfile, hand_no_detections_outfile)
-            
+
             # Comment out multiprocessing version
-            # p1 = mp.Process(target=visualize_all_artifacts, 
+            # p1 = mp.Process(target=visualize_all_artifacts,
             #                 args=(all_artifacts, detections_outfile, no_detections_outfile))
             # p2 = mp.Process(target=visualize_all_artifacts,
             #                 args=(hand_artifacts, hand_detections_outfile, hand_no_detections_outfile))
@@ -822,12 +817,12 @@
 
         # Prepare the VLM predicates and ground atoms
         if CFG.spot_vlm_eval_predicate:
-            
+
             # Use currently visible objects to generate atom combinations
             objects = list(all_objects_in_view.keys())
             # NOTE: Also have the special robot object for robot-related predicates
             objects.append(self._spot_object)
-            
+
             vlm_atoms = get_vlm_atom_combinations(objects, self.vlm_predicates)
             vlm_atom_new: Dict[VLMGroundAtom, bool] | Set[VLMGroundAtom] = vlm_predicate_batch_classify(
                                    vlm_atoms,
@@ -1621,8 +1616,6 @@
     "IsSemanticallyGreaterThan", [_base_object_type, _base_object_type],
     _is_semantically_greater_than_classifier)
 
-
-<<<<<<< HEAD
 # NOTE: Define all regular or VLM predicates above
 _ALL_PREDICATES = {
     _NEq, _TopAbove, _FitsInXY,
@@ -1630,54 +1623,60 @@
     _ContainerReadyForSweeping, _IsPlaceable,
     _IsNotPlaceable, _IsSweeper, _HasFlatTopSurface, _RobotReadyForSweeping,
     _IsSemanticallyGreaterThan
-=======
-def _get_vlm_query_str(pred_name: str, objects: Sequence[Object]) -> str:
-    return pred_name + "(" + ", ".join(
-        str(obj.name) for obj in objects) + ")"  # pragma: no cover
-
-
-_VLMOn = utils.create_vlm_predicate("VLMOn",
-                                    [_movable_object_type, _base_object_type],
-                                    lambda o: _get_vlm_query_str("VLMOn", o))
-_Upright = utils.create_vlm_predicate(
-    "Upright", [_movable_object_type],
-    lambda o: _get_vlm_query_str("Upright", o))
-_Toasted = utils.create_vlm_predicate(
-    "Toasted", [_movable_object_type],
-    lambda o: _get_vlm_query_str("Toasted", o))
-_VLMIn = utils.create_vlm_predicate(
-    "VLMIn", [_movable_object_type, _immovable_object_type],
-    lambda o: _get_vlm_query_str("In", o))
-_Open = utils.create_vlm_predicate("Open", [_movable_object_type],
-                                   lambda o: _get_vlm_query_str("Open", o))
-_Stained = utils.create_vlm_predicate(
-    "Stained", [_movable_object_type],
-    lambda o: _get_vlm_query_str("Stained", o))
-_Messy = utils.create_vlm_predicate("Messy", [_movable_object_type],
-                                    lambda o: _get_vlm_query_str("Messy", o))
-
-_Touching = utils.create_vlm_predicate(
-    "Touching", [_dustpan_type, _wrappers_type],
-    lambda o: _get_vlm_query_str("Touching", o))
-
-_ALL_PREDICATES = {
-    _NEq, _On, _TopAbove, _NotInsideAnyContainer, _FitsInXY, _HandEmpty,
-    _Holding, _NotHolding, _InHandView, _InView, _Reachable, _Blocking,
-    _NotBlocked, _ContainerReadyForSweeping, _IsPlaceable, _IsNotPlaceable,
-    _IsSweeper, _HasFlatTopSurface, _RobotReadyForSweeping,
-    _IsSemanticallyGreaterThan, _Inside
 }
-_VLM_PREDICATES = {
-    _VLMOn,
-    _Upright,
-    _Toasted,
-    _VLMIn,
-    _Open,
-    _Stained,
-    _Messy,
-    _Touching,
->>>>>>> 0830cffd
-}
+
+# def _get_vlm_query_str(pred_name: str, objects: Sequence[Object]) -> str:
+#     return pred_name + "(" + ", ".join(
+#         str(obj.name) for obj in objects) + ")"  # pragma: no cover
+#
+#
+# _VLMOn = utils.create_vlm_predicate("VLMOn",
+#                                     [_movable_object_type, _base_object_type],
+#                                     lambda o: _get_vlm_query_str("VLMOn", o))
+# _Upright = utils.create_vlm_predicate(
+#     "Upright", [_movable_object_type],
+#     lambda o: _get_vlm_query_str("Upright", o))
+# _Toasted = utils.create_vlm_predicate(
+#     "Toasted", [_movable_object_type],
+#     lambda o: _get_vlm_query_str("Toasted", o))
+# _VLMIn = utils.create_vlm_predicate(
+#     "VLMIn", [_movable_object_type, _immovable_object_type],
+#     lambda o: _get_vlm_query_str("In", o))
+# _Open = utils.create_vlm_predicate("Open", [_movable_object_type],
+#                                    lambda o: _get_vlm_query_str("Open", o))
+# _Stained = utils.create_vlm_predicate(
+#     "Stained", [_movable_object_type],
+#     lambda o: _get_vlm_query_str("Stained", o))
+# _Messy = utils.create_vlm_predicate("Messy", [_movable_object_type],
+#                                     lambda o: _get_vlm_query_str("Messy", o))
+#
+# _Touching = utils.create_vlm_predicate(
+#     "Touching", [_dustpan_type, _wrappers_type],
+#     lambda o: _get_vlm_query_str("Touching", o))
+#
+# _ALL_PREDICATES = {
+#     _NEq, _TopAbove, _FitsInXY,
+#     _HandEmpty, _Holding, _NotHolding, _InHandView, _InView, _Reachable,
+#     _ContainerReadyForSweeping, _IsPlaceable,
+#     _IsNotPlaceable, _IsSweeper, _HasFlatTopSurface, _RobotReadyForSweeping,
+#     _IsSemanticallyGreaterThan
+#     _NEq, _On, _TopAbove, _NotInsideAnyContainer, _FitsInXY, _HandEmpty,
+#     _Holding, _NotHolding, _InHandView, _InView, _Reachable, _Blocking,
+#     _NotBlocked, _ContainerReadyForSweeping, _IsPlaceable, _IsNotPlaceable,
+#     _IsSweeper, _HasFlatTopSurface, _RobotReadyForSweeping,
+#     _IsSemanticallyGreaterThan, _Inside
+# }
+# _VLM_PREDICATES = {
+#     _VLMOn,
+#     _Upright,
+#     _Toasted,
+#     _VLMIn,
+#     _Open,
+#     _Stained,
+#     _Messy,
+#     _Touching,
+# }
+
 
 # DEBUG hardcode now; CFG not updated here?!
 # if CFG.spot_vlm_eval_predicate:
@@ -1686,8 +1685,8 @@
 if tmp_vlm_flag:
     # Define door type
     _door_type = Type(
-        "door", 
-        list(_base_object_type.feature_names) + 
+        "door",
+        list(_base_object_type.feature_names) +
         ["is_open", "in_hand_view"],
         parent=_immovable_object_type
     )
@@ -1705,7 +1704,7 @@
         "This typically describes an object (obj1, first arg) inside a container (obj2, second arg) (so it's overlapping), and it's in conflict with the object being on a surface. This is obj1 inside obj2, so obj1 should be smaller than obj2."
     )
     _FakeInside = VLMPredicate(_Inside.name, _Inside.types)
-    
+
     _Blocking = VLMPredicate(
         "Blocking", [_base_object_type, _base_object_type],
         prompt="This means if an object is blocking the Spot robot approaching another one."
@@ -1728,33 +1727,33 @@
         "DoorOpenKnownFalse", [_door_type],
         prompt="This predicate is true if you believe the door is closed."
     )
-    
+
     _DrawerClosed = VLMPredicate(
         "DrawerClosed", [_container_type],
         prompt="[Answer: yes/no only] This predicate is true (answer [yes]) if the drawer is closed. If the drawer is open, answer [no]."
     )
-    
+
     _DrawerOpen = VLMPredicate(
         "DrawerOpen", [_container_type],
         prompt="[Answer: yes/no only] This predicate is true (answer [yes]) if the drawer is open. If the drawer is closed, answer [no]."
     )
-    
+
     # Belief predicates for container emptiness
     _Unknown_ContainerEmpty = VLMPredicate(
         "Unknown_ContainerEmpty", [_container_type],
         prompt="[Answer: yes/no only] This predicate is true (answer [yes]) only if you do not know whether the container is empty or not (about information of emptiness). Only if you can absolutely tell whether it's empty or not by viewing the entire container from top, answer [no]. Note that this is the negation of Known_ContainerEmpty - you must answer [yes] if you answer [no] to Unknown_ContainerEmpty. If you have either _BelieveTrue_ContainerEmpty or _BelieveFalse_ContainerEmpty as True, you should answer [no] to this Unknown_ContainerEmpty."
     )
-    
+
     _Known_ContainerEmpty = VLMPredicate(
         "Known_ContainerEmpty", [_container_type],
         prompt="[Answer: yes/no only] This predicate is true (answer [yes]) only if you can very surely determine whether the container is empty or contains objects inside, by viewing the entire container completely from top (about information of emptiness). If you cannot tell, answer [no]. Note that this is the negation of Unknown_ContainerEmpty - you must answer [yes] if you answer [no] to Unknown_ContainerEmpty. If you have either _BelieveTrue_ContainerEmpty or _BelieveFalse_ContainerEmpty as True, you should answer [yes] to this Known_ContainerEmpty."
     )
-    
+
     _BelieveTrue_ContainerEmpty = VLMPredicate(
         "BelieveTrue_ContainerEmpty", [_container_type],
         prompt="[Answer: yes/no only] This predicate is true (answer [yes]) if you believe the container is empty based on what you can see. We use single-color cup, so if you see only a single color, it's likely empty ([yes]), otherwise it's likely contains objects ([no]). If you believe it contains objects, answer [no]. Note that this is the negation of _BelieveFalse_ContainerEmpty - you must answer [yes] if you answer [no] to _BelieveFalse_ContainerEmpty. If you don't know, then _BelieveFalse_ContainerEmpty and _BelieveTrue_ContainerEmpty should be both [no]."
     )
-    
+
     _BelieveFalse_ContainerEmpty = VLMPredicate(
         "BelieveFalse_ContainerEmpty", [_container_type],
         prompt="[Answer: yes/no only] This predicate is true (answer [yes]) if you believe the container contains objects based on what you can see. We use single-color cup, so if you see only a single color, it's likely empty ([no]), otherwise it's likely contains objects ([yes]). If you believe it is empty, answer [no]. Note that this is the negation of _BelieveTrue_ContainerEmpty - you must answer [yes] if you answer [no] to _BelieveTrue_ContainerEmpty. If you don't know, then _BelieveFalse_ContainerEmpty and _BelieveTrue_ContainerEmpty should be both [no]."
@@ -1765,17 +1764,17 @@
         "Unknown_ContainingWater", [_container_type],
         prompt="[Answer: yes/no only] This predicate is true (answer [yes]) if you do not know whether the container contains water or not. If you know, answer [no]."
     )
-    
+
     _Known_ContainingWater = VLMPredicate(
         "Known_ContainingWater", [_container_type],
         prompt="[Answer: yes/no only] This predicate is true (answer [yes]) if you can determine whether the container contains water or not. If you cannot tell, answer [no]."
     )
-    
+
     _BelieveTrue_ContainingWater = VLMPredicate(
         "BelieveTrue_ContainingWater", [_container_type],
         prompt="[Answer: yes/no only] This predicate is true (answer [yes]) if you believe the container has water in it. If you believe it doesn't have water, answer [no]."
     )
-    
+
     _BelieveFalse_ContainingWater = VLMPredicate(
         "BelieveFalse_ContainingWater", [_container_type],
         prompt="[Answer: yes/no only] This predicate is true (answer [yes]) if you believe the container does not have water in it. If you believe it has water, answer [no]."
@@ -1786,17 +1785,17 @@
         "Unknown_Inside", [_movable_object_type, _container_type],
         prompt="[Answer: yes/no only] This predicate is true (answer [yes]) if you cannot determine whether the first object is inside the second object (container). If you can tell whether it's inside or not, answer [no]."
     )
-    
+
     _Known_Inside = VLMPredicate(
         "Known_Inside", [_movable_object_type, _container_type],
         prompt="[Answer: yes/no only] This predicate is true (answer [yes]) if you can determine whether the first object is inside the second object (container). If you cannot tell, answer [no]."
     )
-    
+
     _BelieveTrue_Inside = VLMPredicate(
         "BelieveTrue_Inside", [_movable_object_type, _container_type],
         prompt="[Answer: yes/no only] This predicate is true (answer [yes]) if you believe the first object is inside the second object (container) based on what you can see. If you believe it's not inside, answer [no]."
     )
-    
+
     _BelieveFalse_Inside = VLMPredicate(
         "BelieveFalse_Inside", [_movable_object_type, _container_type],
         prompt="[Answer: yes/no only] This predicate is true (answer [yes]) if you believe the first object is not inside the second object (container) based on what you can see. If you believe it is inside, answer [no]."
@@ -1825,7 +1824,7 @@
         _Unknown_ContainingWater, _Known_ContainingWater, _BelieveTrue_ContainingWater, _BelieveFalse_ContainingWater,
         _Unknown_Inside, _Known_Inside, _BelieveTrue_Inside, _BelieveFalse_Inside
     }
-    
+
     _ALL_PREDICATES.update(_VLM_PREDICATES)
 
 else:
@@ -1843,7 +1842,7 @@
     _NotInsideAnyContainer = Predicate("NotInsideAnyContainer",
                                        [_movable_object_type],
                                        _not_inside_any_container_classifier)
-    
+
     _ALL_PREDICATES.update({
         _On, _Inside, _FakeInside, _Blocking, _NotBlocked, _NotInsideAnyContainer
     })
@@ -1887,7 +1886,7 @@
     ignore_effs = {_Reachable, _InHandView, _InView, _RobotReadyForSweeping}
     yield STRIPSOperator("MoveToHandViewObject", parameters, preconds,
                          add_effs, del_effs, ignore_effs)
-    
+
     # # MoveToHandObserveObjectFromTop
     # robot = Variable("?robot", _robot_type)
     # obj = Variable("?object", _movable_object_type)
@@ -1906,7 +1905,7 @@
     # ignore_effs = {_Reachable, _InHandViewFromTop, _InView, _RobotReadyForSweeping}
     # yield STRIPSOperator("MoveToHandObserveObjectFromTop", parameters, preconds,
     #                      add_effs, del_effs, ignore_effs)
-    
+
     # # ObserveFromTop
     # robot = Variable("?robot", _robot_type)
     # cup = Variable("?cup", _container_type)  # TODO update
@@ -1934,7 +1933,7 @@
     # ignore_effs = {_Reachable, _InHandViewFromTop, _InView, _RobotReadyForSweeping}
     # ignore_effs = set()
     # yield STRIPSOperator("ObserveFromTop", parameters, preconds, add_effs, del_effs, ignore_effs)
-    
+
     # MoveToBodyViewObject
     robot = Variable("?robot", _robot_type)
     obj = Variable("?object", _movable_object_type)
@@ -2356,7 +2355,7 @@
     ignore_effs = {_Reachable, _InHandViewFromTop, _InView, _RobotReadyForSweeping}
     yield STRIPSOperator("MoveToHandViewObjectFromTop", parameters, preconds,
                          add_effs, del_effs, ignore_effs)
-    
+
     # ObserveWaterContentFindWater (belief update action)
     robot = Variable("?robot", _robot_type)
     cup = Variable("?cup", _container_type)
@@ -2400,7 +2399,7 @@
     }
     ignore_effs = set()
     yield STRIPSOperator("ObserveWaterContentFindEmpty", parameters, preconds, add_effs, del_effs, ignore_effs)
-    
+
     # ObserveCupContentFindNotEmpty (belief update action)
     robot = Variable("?robot", _robot_type)
     cup = Variable("?cup", _container_type)
@@ -2629,6 +2628,7 @@
         last_obs: _SpotObservation, held_obj: Object, target_surface: Object,
         place_offset: math_helpers.Vec3,
         nonpercept_atoms: Set[GroundAtom]) -> _SpotObservation:
+
     # Initialize values based on the last observation.
     objects_in_view = last_obs.objects_in_view.copy()
     objects_in_hand_view = set(last_obs.objects_in_hand_view)
@@ -4106,7 +4106,7 @@
     "yellow_apple": "yellow apple/yellowish apple",
     "green_apple": "green apple/greenish apple",
     "spam_box": "spam box/spam container/spam-ish box",
-    
+
     # Movable objects: cups, potentially with lids and non-empty
     "cup": "orange cup/orange cylinder/orange-ish mug",
     "orange_cup": "orange cup/orange cylinder/orange-ish mug/orange cup with content filled",
@@ -4117,11 +4117,11 @@
     # "red_cup": "red cup on a flat surface",
     # "yellow_cup": "yellow cup on a flat surface",
     "yellow_cup": "yellow cup/yellowish cup/yellowish mug",
-    
+
     # Containers
     "green_bowl": "green bowl/greenish bowl",
     "cardboard_box": "cardboard (paper) box on the ground",
-    
+
     # Fixed objects with AprilTags
     "wooden_table": 32,  # AprilTag ID
 }
@@ -4160,7 +4160,7 @@
     @property
     def _detection_id_to_obj(self) -> Dict[ObjectDetectionID, Object]:
         detection_id_to_obj: Dict[ObjectDetectionID, Object] = {}
-        
+
         # List object identifier, object name (to find prompt), and type
         # NOTE: cup is container type
         objects_to_detect = [
@@ -4170,18 +4170,18 @@
             # ("cup2", "yellow_cup", _container_type),
             # ("cup3", "green_cup", _container_type),
         ]
-        
+
         # Add detection object prompt and save object identifier
         for obj_identifier, obj_name, obj_type in objects_to_detect:
             obj = Object(obj_identifier, obj_type)
             detection_id = _get_detection_id(obj_name)
             detection_id_to_obj[detection_id] = obj
-            
+
         # Add known immovable objects
         for obj, pose in get_known_immovable_objects().items():
             detection_id = KnownStaticObjectDetectionID(obj.name, pose)
             detection_id_to_obj[detection_id] = obj
-            
+
         return detection_id_to_obj
 
     def _generate_goal_description(self) -> GoalDescription:
@@ -4207,7 +4207,7 @@
         op_names_to_keep = {
             "MoveToReachObject",
             "MoveToHandViewObject",
-            "PickObjectFromTop", 
+            "PickObjectFromTop",
             "PlaceObjectOnTop",
             "DropObjectInside",
         }
@@ -4220,25 +4220,25 @@
     @property
     def _detection_id_to_obj(self) -> Dict[ObjectDetectionID, Object]:
         detection_id_to_obj: Dict[ObjectDetectionID, Object] = {}
-        
+
         # List object identifier, object name (to find prompt), and type
         objects_to_detect = [
             ("block", "red_block", _movable_object_type),
             ("bowl", "green_bowl", _container_type),
             # ("mug", "orange_mug", _movable_object_type),  # Case 1: Mug facing up with no lid
         ]
-        
+
         # Add detection object prompt and save object identifier
         for obj_identifier, obj_name, obj_type in objects_to_detect:
             obj = Object(obj_identifier, obj_type)
             detection_id = _get_detection_id(obj_name)
             detection_id_to_obj[detection_id] = obj
-            
+
         # Add known immovable objects
         for obj, pose in get_known_immovable_objects().items():
             detection_id = KnownStaticObjectDetectionID(obj.name, pose)
             detection_id_to_obj[detection_id] = obj
-            
+
         return detection_id_to_obj
 
     def _generate_goal_description(self) -> GoalDescription:
@@ -4247,8 +4247,8 @@
     def _get_dry_task(self, train_or_test: str,
                       task_idx: int) -> EnvironmentTask:
         raise NotImplementedError("Dry task generation not implemented.")
-    
-    
+
+
 class LISSpotBlockInBoxEnv(SpotRearrangementEnv):
     """A fully-observable environment where a block needs to be moved into a cardboard box."""
 
@@ -4260,7 +4260,7 @@
             "MoveToReachObject",
             # "MoveToHandViewObject",
             "MoveToHandViewObjectFromTop",
-            "PickObjectFromTop", 
+            "PickObjectFromTop",
             "PlaceObjectOnTop",
             "DropObjectInside",
         }
@@ -4273,7 +4273,7 @@
     @property
     def _detection_id_to_obj(self) -> Dict[ObjectDetectionID, Object]:
         detection_id_to_obj: Dict[ObjectDetectionID, Object] = {}
-        
+
         # List object identifier, object name (to find prompt), and type
         objects_to_detect = [
             ("cardboard_box", "cardboard_box", _container_type),
@@ -4281,19 +4281,19 @@
             # DEBUG objects:
             # NOTE: should use movable type, because the goal for this task assumes movable
             # ("block", "orange_cup", _movable_object_type),
-            # ("block", "spam_box", _movable_object_type), 
+            # ("block", "spam_box", _movable_object_type),
             # ("block", "yellow_apple", _movable_object_type),
             ("block", "green_cup", _movable_object_type),
             # ("block", "green_block", _movable_object_type),
             # ("block", "green_apple", _movable_object_type),
         ]
-        
-        # Add detection object prompt and save object identifier  
+
+        # Add detection object prompt and save object identifier
         for obj_identifier, obj_name, obj_type in objects_to_detect:
             obj = Object(obj_identifier, obj_type)
             detection_id = _get_detection_id(obj_name)
             detection_id_to_obj[detection_id] = obj
-            
+
         # Add known immovable objects
         for obj, pose in get_known_immovable_objects().items():
             detection_id = KnownStaticObjectDetectionID(obj.name, pose)
@@ -4340,11 +4340,11 @@
 
         # List object identifier, object name (to find prompt), and type
         objects_to_detect = [
-            ("block", "red_block", _movable_object_type), 
+            ("block", "red_block", _movable_object_type),
             ("bowl", "green_bowl", _container_type),
         ]
-        
-        # Add detection object prompt and save object identifier  
+
+        # Add detection object prompt and save object identifier
         for obj_identifier, obj_name, obj_type in objects_to_detect:
             obj = Object(obj_identifier, obj_type)
             detection_id = _get_detection_id(obj_name)
@@ -4362,8 +4362,8 @@
     def _get_dry_task(self, train_or_test: str,
                       task_idx: int) -> EnvironmentTask:
         raise NotImplementedError("Dry task generation not implemented.")
-    
-    
+
+
 class LISSpotTableCupInBoxEnv(SpotRearrangementEnv):
     """A partially observable environment where a cup (with certain property) on a table needs to be moved into a cardboard box."""
 
@@ -4373,7 +4373,7 @@
         op_to_name = {o.name: o for o in _create_operators()}
         op_names_to_keep = {
             "MoveToReachObject",
-            "PickObjectFromTop", 
+            "PickObjectFromTop",
             "PlaceObjectOnTop",
             "DropObjectInside",
             # "MoveToHandViewObject",
@@ -4388,30 +4388,30 @@
     @property
     def _detection_id_to_obj(self) -> Dict[ObjectDetectionID, Object]:
         detection_id_to_obj: Dict[ObjectDetectionID, Object] = {}
-        
+
         # List object identifier, object name (to find prompt), and type
         # NOTE: cup is container type
         objects_to_detect = [
             ("cardboard_box", "cardboard_box", _container_type),
             ("cup", "orange_cup", _movable_object_type),
         ]
-        
-        # Add detection object prompt and save object identifier  
+
+        # Add detection object prompt and save object identifier
         for obj_identifier, obj_name, obj_type in objects_to_detect:
             obj = Object(obj_identifier, obj_type)
             detection_id = _get_detection_id(obj_name)
             detection_id_to_obj[detection_id] = obj
-        
+
         # AprilTag object
         # wooden_table = Object("wooden_table", _immovable_object_type)
         # wooden_table_detection = AprilTagObjectDetectionID(32)
         # detection_id_to_obj[wooden_table_detection] = wooden_table
-            
+
         # Add known immovable objects
         for obj, pose in get_known_immovable_objects().items():
             detection_id = KnownStaticObjectDetectionID(obj.name, pose)
             detection_id_to_obj[detection_id] = obj
-            
+
         # TODO hack by adding a table object
         table = Object("table", _immovable_object_type)
         # NOTE: debug pose
@@ -4425,11 +4425,11 @@
 
     def _generate_goal_description(self) -> GoalDescription:
         return "put the cup into the cardboard box on floor"
-        
+
     def _get_dry_task(self, train_or_test: str,
                       task_idx: int) -> EnvironmentTask:
         raise NotImplementedError("Dry task generation not implemented.")
-    
+
 
 class LISSpotTableTwoCupInBoxEnv(SpotRearrangementEnv):
     """A partially observable environment where two cups on a table need to be moved into a cardboard box."""
@@ -4441,11 +4441,11 @@
         # Include all necessary operators for the task
         op_names_to_keep = {
             "MoveToReachObject",
-            "PickObjectFromTop", 
+            "PickObjectFromTop",
             "PlaceObjectOnTop",
             "DropObjectInside",
             # "MoveToHandViewObject",
-            "MoveToHandViewObjectFromTop",  # TODO test 
+            "MoveToHandViewObjectFromTop",  # TODO test
             # "ObserveFromTop",  # Added for better perception
         }
         self._strips_operators = {op_to_name[o] for o in op_names_to_keep}
@@ -4457,7 +4457,7 @@
     @property
     def _detection_id_to_obj(self) -> Dict[ObjectDetectionID, Object]:
         detection_id_to_obj: Dict[ObjectDetectionID, Object] = {}
-        
+
         # List object identifier, object name (to find prompt), and type
         objects_to_detect = [
             ("cardboard_box", "cardboard_box", _container_type),
@@ -4468,13 +4468,13 @@
             # ("cup2", "red_cup", _movable_object_type),
             # ("cup2", "green_block", _movable_object_type),
         ]
-        
-        # Add detection object prompt and save object identifier  
+
+        # Add detection object prompt and save object identifier
         for obj_identifier, obj_name, obj_type in objects_to_detect:
             obj = Object(obj_identifier, obj_type)
             detection_id = _get_detection_id(obj_name)
             detection_id_to_obj[detection_id] = obj
-        
+
         # Add known immovable objects
         for obj, pose in get_known_immovable_objects().items():
             detection_id = KnownStaticObjectDetectionID(obj.name, pose)
@@ -4484,7 +4484,7 @@
 
     def _generate_goal_description(self) -> GoalDescription:
         return "put two cups into the cardboard box on floor"
-        
+
     def _get_dry_task(self, train_or_test: str,
                       task_idx: int) -> EnvironmentTask:
         raise NotImplementedError("Dry task generation not implemented.")
@@ -4499,7 +4499,7 @@
         op_to_name = {o.name: o for o in _create_operators()}
         op_names_to_keep = {
             # "MoveToReachObject",
-            # "PickObjectFromTop", 
+            # "PickObjectFromTop",
             # "PlaceObjectOnTop",
             # "DropObjectInside",
             # "MoveToHandViewObject",
@@ -4519,7 +4519,7 @@
     @property
     def _detection_id_to_obj(self) -> Dict[ObjectDetectionID, Object]:
         detection_id_to_obj: Dict[ObjectDetectionID, Object] = {}
-        
+
         # List object identifier, object name (to find prompt), and type
         # NOTE: cup is container type
         objects_to_detect = [
@@ -4529,19 +4529,19 @@
             ("cup3", "green_cup", _container_type),
         ]
         # NOTE: goal is to put cup1 into the container box
-        
-        # Add detection object prompt and save object identifier  
+
+        # Add detection object prompt and save object identifier
         for obj_identifier, obj_name, obj_type in objects_to_detect:
             obj = Object(obj_identifier, obj_type)
             detection_id = _get_detection_id(obj_name)
             detection_id_to_obj[detection_id] = obj
-        
+
         # AprilTag object
         # NOTE: remove this for now
         # wooden_table = Object("wooden_table", _immovable_object_type)
         # wooden_table_detection = AprilTagObjectDetectionID(32)
         # detection_id_to_obj[wooden_table_detection] = wooden_table
-            
+
         # Add known immovable objects
         for obj, pose in get_known_immovable_objects().items():
             detection_id = KnownStaticObjectDetectionID(obj.name, pose)
@@ -4552,7 +4552,7 @@
     def _generate_goal_description(self) -> GoalDescription:
         # return "put the cup1 into the cardboard box on floor"
         return "pick up the cup1"
-        
+
     def _get_dry_task(self, train_or_test: str,
                       task_idx: int) -> EnvironmentTask:
         raise NotImplementedError("Dry task generation not implemented.")
@@ -4560,7 +4560,7 @@
 
 class LISSpotEmptyCupBoxEnv(SpotRearrangementEnv):
     """An environment designated for testing belief space predicates.
-    
+
     The goal is to move a single empty cup on the floor to a cardboard box
     """
 
@@ -4570,7 +4570,7 @@
         op_to_name = {o.name: o for o in _create_operators()}
         op_names_to_keep = {
             "MoveToReachObject",
-            "PickObjectFromTop", 
+            "PickObjectFromTop",
             "PlaceObjectOnTop",
             "DropObjectInside",
             "MoveToHandViewObjectFromTop",  # For checking if cup is empty
@@ -4587,15 +4587,15 @@
     def _detection_id_to_obj(self) -> Dict[ObjectDetectionID, Object]:
 
         detection_id_to_obj: Dict[ObjectDetectionID, Object] = {}
-        
+
         # List object identifier, object name (to find prompt), and type
         # NOTE: cup is container type
         objects_to_detect = [
             ("cardboard_box", "cardboard_box", _container_type),
             ("cup", "orange_cup", _container_type),
         ]
-        
-        # Add detection object prompt and save object identifier  
+
+        # Add detection object prompt and save object identifier
         for obj_identifier, obj_name, obj_type in objects_to_detect:
             obj = Object(obj_identifier, obj_type)
             detection_id = _get_detection_id(obj_name)
@@ -4606,20 +4606,20 @@
             detection_id_to_obj[detection_id] = obj
 
         return detection_id_to_obj
-    
-    
+
+
     def _generate_goal_description(self) -> GoalDescription:
         return "know cup emptiness"
 
     def _get_dry_task(self, train_or_test: str,
                       task_idx: int) -> EnvironmentTask:
         raise NotImplementedError("Dry task generation not implemented.")
-    
-    
+
+
 
 class LISSpotGatherCupEmptinessEnv(SpotRearrangementEnv):
     """An environment designated for testing belief space predicates.
-    
+
     The goal is to check emptiness of cups.
     """
 
@@ -4629,7 +4629,7 @@
         op_to_name = {o.name: o for o in _create_operators()}
         op_names_to_keep = {
             "MoveToReachObject",
-            "PickObjectFromTop", 
+            "PickObjectFromTop",
             "PlaceObjectOnTop",
             "DropObjectInside",
             "MoveToHandViewObjectFromTop",  # For checking if cup is empty
@@ -4645,30 +4645,30 @@
     @property
     def _detection_id_to_obj(self) -> Dict[ObjectDetectionID, Object]:
         detection_id_to_obj: Dict[ObjectDetectionID, Object] = {}
-        
+
         # List object identifier, object name (to find prompt), and type
         # NOTE: cup is container type
         objects_to_detect = [
             # ("cup1", "red_cup", _container_type),
-            # ("cup2", "yellow_cup", _container_type), 
+            # ("cup2", "yellow_cup", _container_type),
             # ("cup3", "green_cup", _container_type),
             # [orange, blue, green]
             ("cup1", "orange_cup", _container_type),
             ("cup2", "blue_cup", _container_type),
             # ("cup3", "green_cup", _container_type),
         ]
-        
+
         # Add detection object prompt and save object identifier
         for obj_identifier, obj_name, obj_type in objects_to_detect:
             obj = Object(obj_identifier, obj_type)
             detection_id = _get_detection_id(obj_name)
             detection_id_to_obj[detection_id] = obj
-            
+
         # Add known immovable objects
         for obj, pose in get_known_immovable_objects().items():
             detection_id = KnownStaticObjectDetectionID(obj.name, pose)
             detection_id_to_obj[detection_id] = obj
-            
+
         return detection_id_to_obj
 
     def _generate_goal_description(self) -> GoalDescription:
@@ -4678,73 +4678,4 @@
 
     def _get_dry_task(self, train_or_test: str,
                       task_idx: int) -> EnvironmentTask:
-        raise NotImplementedError("Dry task generation not implemented.")
-    
-    
-
-# class LISSpotRemoveOneEmptyCupEnv(SpotRearrangementEnv):
-#     """An environment designated for testing belief space predicates.
-    
-#     The goal is to grasp a single empty cup in the given objects
-#     """
-
-#     def __init__(self, use_gui: bool = True) -> None:
-#         super().__init__(use_gui)
-
-#         op_to_name = {o.name: o for o in _create_operators()}
-#         op_names_to_keep = {
-#             "MoveToReachObject",
-#             "MoveToHandViewObject",
-#             "PickObjectFromTop",
-#             "PlaceObjectOnTop",
-#         }
-#         self._strips_operators = {op_to_name[o] for o in op_names_to_keep}
-
-#     @classmethod
-#     def get_name(cls) -> str:
-#         return "lis_spot_grasp_empty_bottles"
-
-#     @property
-#     def _detection_id_to_obj(self) -> Dict[ObjectDetectionID, Object]:
-
-#         detection_id_to_obj: Dict[ObjectDetectionID, Object] = {}
-
-#         # NOTE Multiple types of containers with/without water
-#         # 1, Transparent container, such as plastic bottle
-#         # It's possible to directly tell whether there is water
-#         # 2, Non-transparent container, such as mug
-#         # Case 1: mug facing up with no lid
-#         # Case 2: mug facing down
-#         # Case 3: mug facing up with a (removable) lid
-        
-#         # 1. Transparent container (plastic bottle)
-#         plastic_bottle = Object("plastic_bottle", _movable_object_type)
-#         plastic_bottle_detection = LanguageObjectDetectionID("plastic bottle/water bottle/transparent bottle")
-#         detection_id_to_obj[plastic_bottle_detection] = plastic_bottle
-
-#         # 2. Non-transparent containers (mugs)
-#         # Case 1: Mug facing up with no lid
-#         open_mug = Object("open_mug", _movable_object_type)
-#         open_mug_detection = LanguageObjectDetectionID("open mug/upright mug/uncovered mug")
-#         detection_id_to_obj[open_mug_detection] = open_mug
-
-#         # Case 2: Mug facing down
-#         inverted_mug = Object("inverted_mug", _movable_object_type)
-#         inverted_mug_detection = LanguageObjectDetectionID("inverted mug/upside-down mug/face-down mug")
-#         detection_id_to_obj[inverted_mug_detection] = inverted_mug
-
-#         # Case 3: Mug facing up with a (removable) lid
-#         lidded_mug = Object("lidded_mug", _movable_object_type)
-#         lidded_mug_detection = LanguageObjectDetectionID("lidded mug/covered mug/mug with lid")
-#         detection_id_to_obj[lidded_mug_detection] = lidded_mug
-
-#         # Additional object: Lid (as it's removable)
-#         mug_lid = Object("mug_lid", _movable_object_type)
-#         mug_lid_detection = LanguageObjectDetectionID("mug lid/cup lid/coffee lid")
-#         detection_id_to_obj[mug_lid_detection] = mug_lid
-
-#         for obj, pose in get_known_immovable_objects().items():
-#             detection_id = KnownStaticObjectDetectionID(obj.name, pose)
-#             detection_id_to_obj[detection_id] = obj
-
-#         return detection_id_to_obj+        raise NotImplementedError("Dry task generation not implemented.")