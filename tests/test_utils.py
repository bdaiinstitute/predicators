"""Test cases for utils.
"""

import os
import time
from typing import Iterator, Tuple
import pytest
import numpy as np
from gym.spaces import Box
from predicators.src.structs import State, Type, ParameterizedOption, \
    Predicate, NSRT, Action, GroundAtom, DummyOption, STRIPSOperator, \
    LowLevelTrajectory
from predicators.src.approaches.oracle_approach import get_gt_nsrts
from predicators.src.envs import CoverEnv
from predicators.src.settings import CFG
from predicators.src import utils
from predicators.src.utils import _HAddHeuristic, _HMaxHeuristic, _HFFHeuristic


def test_intersects():
    """Tests for intersects().
    """
    p1, p2 = (2, 5), (7, 6)
    p3, p4 = (2.5, 7.1), (7.4, 5.3)
    assert utils.intersects(p1, p2, p3, p4)

    p1, p2 = (1, 3), (5, 3)
    p3, p4 = (3, 7), (3, 2)
    assert utils.intersects(p1, p2, p3, p4)

    p1, p2 = (2, 5), (7, 6)
    p3, p4 = (2, 6), (7, 7)
    assert not utils.intersects(p1, p2, p3, p4)

    p1, p2 = (1, 1), (3, 3)
    p3, p4 = (2, 2), (4, 4)
    assert not utils.intersects(p1, p2, p3, p4)

    p1, p2 = (1, 1), (3, 3)
    p3, p4 = (1, 1), (6.7, 7.4)
    assert not utils.intersects(p1, p2, p3, p4)

def test_overlap():
    """Tests for overlap().
    """
    l1, r1 = (1, 7), (3, 1)
    l2, r2 = (2, 10), (7, 3)
    assert utils.overlap(l1, r1, l2, r2)

    l1, r1 = (1, 7), (3, 1)
    l2, r2 = (1, 8), (6, 1)
    assert utils.overlap(l1, r1, l2, r2)

    l1, r1 = (1, 7), (5, 1)
    l2, r2 = (2, 4), (4, 2)
    assert utils.overlap(l1, r1, l2, r2)

    l1, r1 = (1, 4), (5, 1)
    l2, r2 = (2, 5), (4, 3)
    assert utils.overlap(l1, r1, l2, r2)

    l1, r1 = (1, 7), (3, 1)
    l2, r2 = (3, 5), (5, 3)
    assert not utils.overlap(l1, r1, l2, r2)

    l1, r1 = (1, 4), (3, 1)
    l2, r2 = (5, 8), (7, 6)
    assert not utils.overlap(l1, r1, l2, r2)

    l1, r1 = (1, 4), (6, 1)
    l2, r2 = (2, 7), (5, 5)
    assert not utils.overlap(l1, r1, l2, r2)

def test_option_to_trajectory():
    """Tests for option_to_trajectory().
    """
    cup_type = Type("cup_type", ["feat1"])
    plate_type = Type("plate_type", ["feat1", "feat2"])
    cup = cup_type("cup")
    plate = plate_type("plate")
    state = State({cup: [0.5], plate: [1.0, 1.2]})
    def _simulator(s, a):
        ns = s.copy()
        assert a.arr.shape == (1,)
        ns[cup][0] += a.arr.item()
        return ns
    params_space = Box(0, 1, (1,))
    def _policy(_1, _2, _3, p):
        return Action(p)
    def _initiable(_1, _2, _3, p):
        return p > 0.25
    def _terminal(s, _1, _2, _3):
        return s[cup][0] > 9.9
    parameterized_option = ParameterizedOption(
        "Move", [], params_space, _policy, _initiable, _terminal)
    params = [0.1]
    option = parameterized_option.ground([], params)
    with pytest.raises(AssertionError):
        # option is not initiable from start state
        utils.option_to_trajectory(state, _simulator, option,
                                   max_num_steps=5)
    params = [0.5]
    option = parameterized_option.ground([], params)
    traj = utils.option_to_trajectory(
        state, _simulator, option, max_num_steps=100)
    assert len(traj.actions) == len(traj.states)-1 == 19
    traj = utils.option_to_trajectory(
        state, _simulator, option, max_num_steps=10)
    assert len(traj.actions) == len(traj.states)-1 == 10


def test_option_plan_to_policy():
    """Tests for option_plan_to_policy().
    """
    cup_type = Type("cup_type", ["feat1"])
    plate_type = Type("plate_type", ["feat1", "feat2"])
    cup = cup_type("cup")
    plate = plate_type("plate")
    state = State({cup: [0.5], plate: [1.0, 1.2]})
    def _simulator(s, a):
        ns = s.copy()
        assert a.arr.shape == (1,)
        ns[cup][0] += a.arr.item()
        return ns
    params_space = Box(0, 1, (1,))
    def _policy(_1, _2, _3, p):
        return Action(p)
    def _initiable(_1, _2, _3, p):
        return p > 0.25
    def _terminal(s, _1, _2, _3):
        return s[cup][0] > 9.9
    parameterized_option = ParameterizedOption(
        "Move", [], params_space, _policy, _initiable, _terminal)
    params = [0.1]
    option = parameterized_option.ground([], params)
    plan = [option]
    policy = utils.option_plan_to_policy(plan)
    with pytest.raises(AssertionError):
        # option is not initiable from start state
        policy(state)
    params = [0.5]
    option = parameterized_option.ground([], params)
    plan = [option]
    policy = utils.option_plan_to_policy(plan)
    traj = utils.option_to_trajectory(
        state, _simulator, option, max_num_steps=100)
    assert len(traj.actions) == len(traj.states)-1 == 19
    for t in range(19):
        assert not option.terminal(state)
        assert state.allclose(traj.states[t])
        action = policy(state)
        assert np.allclose(action.arr, traj.actions[t].arr)
        state = _simulator(state, action)
    assert option.terminal(state)
    with pytest.raises(utils.OptionPlanExhausted):
        # Ran out of options
        policy(state)


def test_strip_predicate():
    """Test for strip_predicate().
    """
    cup_type = Type("cup_type", ["feat1"])
    plate_type = Type("plate_type", ["feat1", "feat2"])
    def _classifier1(state, objects):
        cup, plate = objects
        return state[cup][0] + state[plate][0] < 2
    pred = Predicate("On", [cup_type, plate_type], _classifier1)
    cup = cup_type("cup")
    plate1 = plate_type("plate1")
    plate2 = plate_type("plate2")
    state = State({cup: [0.5], plate1: [1.0, 1.2], plate2: [-9.0, 1.0]})
    pred_stripped = utils.strip_predicate(pred)
    assert pred.name == pred_stripped.name
    assert pred.types == pred_stripped.types
    assert pred.holds(state, (cup, plate1))
    assert pred.holds(state, (cup, plate2))
    assert not pred_stripped.holds(state, (cup, plate1))
    assert not pred_stripped.holds(state, (cup, plate2))


def test_abstract():
    """Tests for abstract().
    """
    cup_type = Type("cup_type", ["feat1"])
    plate_type = Type("plate_type", ["feat1", "feat2"])
    def _classifier1(state, objects):
        cup, plate = objects
        return state[cup][0] + state[plate][0] < 2
    pred1 = Predicate("On", [cup_type, plate_type], _classifier1)
    def _classifier2(state, objects):
        cup, _, plate = objects
        return state[cup][0] + state[plate][0] < -1
    pred2 = Predicate("Is", [cup_type, plate_type, plate_type], _classifier2)
    cup = cup_type("cup")
    plate1 = plate_type("plate1")
    plate2 = plate_type("plate2")
    state = State({cup: [0.5], plate1: [1.0, 1.2], plate2: [-9.0, 1.0]})
    atoms = utils.abstract(state, {pred1, pred2})
    with pytest.raises(AttributeError):
        utils.wrap_atom_predicates_lifted(atoms, "TEST-PREFIX-G-")
    wrapped = utils.wrap_atom_predicates_ground(atoms, "TEST-PREFIX-G-")
    assert len(wrapped) == len(atoms)
    for atom in wrapped:
        assert atom.predicate.name.startswith("TEST-PREFIX-G-")
    lifted_atoms = {pred1([cup_type("?cup"), plate_type("?plate")])}
    with pytest.raises(AttributeError):
        utils.wrap_atom_predicates_ground(lifted_atoms, "TEST-PREFIX-L-")
    wrapped = utils.wrap_atom_predicates_lifted(lifted_atoms, "TEST-PREFIX-L-")
    assert len(wrapped) == len(lifted_atoms)
    for atom in wrapped:
        assert atom.predicate.name.startswith("TEST-PREFIX-L-")
    assert len(atoms) == 4
    assert atoms == {pred1([cup, plate1]),
                     pred1([cup, plate2]),
                     pred2([cup, plate1, plate2]),
                     pred2([cup, plate2, plate2])}


def test_powerset():
    """Tests for powerset().
    """
    lst = [3, 1, 2]
    pwr = list(utils.powerset(lst, exclude_empty=False))
    assert len(pwr) == len(set(pwr)) == 8
    assert tuple(lst) in pwr
    assert tuple() in pwr
    pwr = list(utils.powerset(lst, exclude_empty=True))
    assert len(pwr) == len(set(pwr)) == 7
    assert tuple(lst) in pwr
    assert tuple() not in pwr
    for s in utils.powerset(lst, exclude_empty=False):
        assert set(s).issubset(set(lst))
    assert not list(utils.powerset([], exclude_empty=True))
    assert list(utils.powerset([], exclude_empty=False)) == [tuple()]


def test_unify():
    """Tests for unify().
    """
    cup_type = Type("cup_type", ["feat1"])
    cup0 = cup_type("cup0")
    cup1 = cup_type("cup1")
    cup2 = cup_type("cup2")
    var0 = cup_type("?var0")
    var1 = cup_type("?var1")
    var2 = cup_type("?var2")
    pred0 = Predicate("Pred0", [cup_type], lambda s, o: True)
    pred1 = Predicate("Pred1", [cup_type, cup_type], lambda s, o: True)
    pred2 = Predicate("Pred2", [cup_type], lambda s, o: True)

    kb0 = frozenset({pred0([cup0])})
    q0 = frozenset({pred0([var0])})
    found, assignment = utils.unify(kb0, q0)
    assert found
    assert assignment == {cup0: var0}

    q1 = frozenset({pred0([var0]), pred0([var1])})
    found, assignment = utils.unify(kb0, q1)
    assert not found
    assert assignment == {}

    kb1 = frozenset({pred0([cup0]), pred0([cup1])})
    found, assignment = utils.unify(kb1, q0)
    assert not found  # different number of predicates/objects
    assert assignment == {}

    kb2 = frozenset({pred0([cup0]), pred2([cup2])})
    q2 = frozenset({pred0([var0]), pred2([var2])})
    found, assignment = utils.unify(kb2, q2)
    assert found
    assert assignment == {cup0: var0, cup2: var2}

    kb3 = frozenset({pred0([cup0])})
    q3 = frozenset({pred0([var0]), pred2([var2])})
    found, assignment = utils.unify(kb3, q3)
    assert not found
    assert assignment == {}

    kb4 = frozenset({pred1([cup0, cup1]), pred1([cup1, cup2])})
    q4 = frozenset({pred1([var0, var1])})
    found, assignment = utils.unify(kb4, q4)
    assert not found  # different number of predicates
    assert assignment == {}

    kb5 = frozenset({pred0([cup2]), pred1([cup0, cup1]), pred1([cup1, cup2])})
    q5 = frozenset({pred1([var0, var1]), pred0([var1]), pred0([var0])})
    found, assignment = utils.unify(kb5, q5)
    assert not found
    assert assignment == {}

    kb6 = frozenset({pred0([cup0]), pred2([cup1]), pred1([cup0, cup2]),
                     pred1([cup2, cup1])})
    q6 = frozenset({pred0([var0]), pred2([var1]), pred1([var0, var1])})
    found, assignment = utils.unify(kb6, q6)
    assert not found
    assert assignment == {}

    kb7 = frozenset({pred0([cup0]), pred2([cup1])})
    q7 = frozenset({pred0([var0]), pred2([var0])})
    found, assignment = utils.unify(kb7, q7)
    assert not found  # different number of objects
    assert assignment == {}

    kb8 = frozenset({pred0([cup0]), pred2([cup0])})
    q8 = frozenset({pred0([var0]), pred2([var0])})
    found, assignment = utils.unify(kb8, q8)
    assert found
    assert assignment == {cup0: var0}

    kb9 = frozenset({pred1([cup0, cup1]), pred1([cup1, cup2]), pred2([cup0])})
    q9 = frozenset({pred1([var0, var1]), pred1([var2, var0]), pred2([var0])})
    found, assignment = utils.unify(kb9, q9)
    assert not found
    assert assignment == {}


def test_get_random_object_combination():
    """Tests for get_random_object_combination().
    """
    cup_type = Type("cup_type", ["feat1"])
    plate_type = Type("plate_type", ["feat2"])
    cup0 = cup_type("cup0")
    cup1 = cup_type("cup1")
    cup2 = cup_type("cup2")
    plate0 = plate_type("plate0")
    plate1 = plate_type("plate1")
    plate2 = plate_type("plate2")
    rng = np.random.default_rng(123)
    objs = utils.get_random_object_combination(
        {cup0, cup1, cup2}, [cup_type, cup_type], rng)
    assert all(obj.type == cup_type for obj in objs)
    objs = utils.get_random_object_combination(
        {cup0, cup1, cup2, plate0, plate1, plate2}, [cup_type, plate_type], rng)
    assert [obj.type for obj in objs] == [cup_type, plate_type]
    objs = utils.get_random_object_combination(
        {cup0}, [cup_type, cup_type, cup_type], rng)
    assert len(objs) == 3
    assert len(set(objs)) == 1
    with pytest.raises(ValueError):
        objs = utils.get_random_object_combination(
            {cup0}, [plate_type], rng)


def test_get_all_groundings():
    """Tests for get_all_groundings().
    """
    cup_type = Type("cup_type", ["feat1"])
    plate_type = Type("plate_type", ["feat2"])
    cup0 = cup_type("cup0")
    cup1 = cup_type("cup1")
    cup2 = cup_type("cup2")
    cup_var = cup_type("?cup")
    plate0 = plate_type("plate0")
    plate1 = plate_type("plate1")
    plate2 = plate_type("plate2")
    plate3 = plate_type("plate3")
    plate_var1 = plate_type("?plate1")
    plate_var2 = plate_type("?plate2")
    plate_var3 = plate_type("?plate3")
    pred1 = Predicate("Pred1", [cup_type, plate_type], lambda s, o: True)
    pred2 = Predicate("Pred2", [cup_type, plate_type, plate_type],
                      lambda s, o: True)
    lifted_atoms = frozenset({pred1([cup_var, plate_var1]),
                              pred2([cup_var, plate_var1, plate_var2])})
    objs = frozenset({cup0, cup1, cup2, plate0, plate1, plate2, plate3})
    start_time = time.time()
    for _ in range(10000):
        all_groundings = list(utils.get_all_groundings(lifted_atoms, objs))
    assert time.time()-start_time < 1, "Should be fast due to caching"
    # For pred1, there are 12 groundings (3 cups * 4 plates).
    # Pred2 adds on 4 options for plate_var2, bringing the total to 48.
    assert len(all_groundings) == 48
    for grounding, sub in all_groundings:
        assert len(grounding) == len(lifted_atoms)
        assert len(sub) == 3  # three variables
    lifted_atoms = frozenset({pred1([cup_var, plate_var1]),
                              pred2([cup_var, plate_var2, plate_var3])})
    objs = frozenset({cup0, cup1, cup2, plate0, plate1, plate2, plate3})
    start_time = time.time()
    for _ in range(10000):
        all_groundings = list(utils.get_all_groundings(lifted_atoms, objs))
    assert time.time()-start_time < 1, "Should be fast due to caching"
    # For pred1, there are 12 groundings (3 cups * 4 plates).
    # Pred2 adds on 4*4 options, bringing the total to 12*16.
    assert len(all_groundings) == 12*16
    for grounding, sub in all_groundings:
        assert len(grounding) == len(lifted_atoms)
        assert len(sub) == 4  # four variables


def test_find_substitution():
    """Tests for find_substitution().
    """
    cup_type = Type("cup_type", ["feat1"])
    cup0 = cup_type("cup0")
    cup1 = cup_type("cup1")
    cup2 = cup_type("cup2")
    var0 = cup_type("?var0")
    var1 = cup_type("?var1")
    var2 = cup_type("?var2")
    pred0 = Predicate("Pred0", [cup_type], lambda s, o: True)
    pred1 = Predicate("Pred1", [cup_type, cup_type], lambda s, o: True)
    pred2 = Predicate("Pred2", [cup_type], lambda s, o: True)

    kb0 = [pred0([cup0])]
    q0 = [pred0([var0])]
    found, assignment = utils.find_substitution(kb0, q0)
    assert found
    assert assignment == {var0: cup0}

    q1 = [pred0([var0]), pred0([var1])]
    found, assignment = utils.find_substitution(kb0, q1)
    assert not found
    assert assignment == {}

    q1 = [pred0([var0]), pred0([var1])]
    found, assignment = utils.find_substitution(kb0, q1,
                                                allow_redundant=True)
    assert found
    assert assignment == {var0: cup0, var1: cup0}

    kb1 = [pred0([cup0]), pred0([cup1])]
    found, assignment = utils.find_substitution(kb1, q0)
    assert found
    assert assignment == {var0: cup0}

    kb2 = [pred0([cup0]), pred2([cup2])]
    q2 = [pred0([var0]), pred2([var2])]
    found, assignment = utils.find_substitution(kb2, q2)
    assert found
    assert assignment == {var0: cup0, var2: cup2}

    kb3 = [pred0([cup0])]
    q3 = [pred0([var0]), pred2([var2])]
    found, assignment = utils.find_substitution(kb3, q3)
    assert not found
    assert assignment == {}

    kb4 = [pred1([cup0, cup1]), pred1([cup1, cup2])]
    q4 = [pred1([var0, var1])]
    found, assignment = utils.find_substitution(kb4, q4)
    assert found
    assert assignment == {var0: cup0, var1: cup1}

    kb5 = [pred0([cup2]), pred1([cup0, cup1]), pred1([cup1, cup2])]
    q5 = [pred1([var0, var1]), pred0([var1]), pred0([var0])]
    found, assignment = utils.find_substitution(kb5, q5)
    assert not found
    assert assignment == {}

    kb6 = [pred0([cup0]), pred2([cup1]), pred1([cup0, cup2]),
           pred1([cup2, cup1])]
    q6 = [pred0([var0]), pred2([var1]), pred1([var0, var1])]
    found, assignment = utils.find_substitution(kb6, q6)
    assert not found
    assert assignment == {}

    kb7 = [pred1([cup0, cup0])]
    q7 = [pred1([var0, var0])]
    found, assignment = utils.find_substitution(kb7, q7)
    assert found
    assert assignment == {var0: cup0}

    kb8 = [pred1([cup0, cup0])]
    q8 = [pred1([var0, var1])]
    found, assignment = utils.find_substitution(kb8, q8)
    assert not found
    assert assignment == {}

    found, assignment = utils.find_substitution(kb8, q8,
                                                allow_redundant=True)
    assert found
    assert assignment == {var0: cup0, var1: cup0}

    kb9 = [pred1([cup0, cup1])]
    q9 = [pred1([var0, var0])]
    found, assignment = utils.find_substitution(kb9, q9)
    assert not found
    assert assignment == {}

    found, assignment = utils.find_substitution(kb9, q9,
                                                allow_redundant=True)
    assert not found
    assert assignment == {}

    kb10 = [pred1([cup0, cup1]), pred1([cup1, cup0])]
    q10 = [pred1([var0, var1]), pred1([var0, var2])]
    found, assignment = utils.find_substitution(kb10, q10)
    assert not found
    assert assignment == {}

    kb11 = [pred1([cup0, cup1]), pred1([cup1, cup0])]
    q11 = [pred1([var0, var1]), pred1([var1, var0])]
    found, assignment = utils.find_substitution(kb11, q11)
    assert found
    assert assignment == {var0: cup0, var1: cup1}

    plate_type = Type("plate_type", ["feat1"])
    plate0 = plate_type("plate0")
    var3 = plate_type("?var3")
    pred4 = Predicate("Pred4", [plate_type], lambda s, o: True)
    pred5 = Predicate("Pred5", [plate_type, cup_type], lambda s, o: True)

    kb12 = [pred4([plate0])]
    q12 = [pred0([var0])]
    found, assignment = utils.find_substitution(kb12, q12)
    assert not found
    assert assignment == {}

    kb13 = [pred4([plate0]), pred5([plate0, cup0])]
    q13 = [pred4([var3]), pred5([var3, var0])]
    found, assignment = utils.find_substitution(kb13, q13)
    assert found
    assert assignment == {var3: plate0, var0: cup0}


def test_nsrt_methods():
    """Tests for all_ground_nsrts(), extract_preds_and_types().
    """
    cup_type = Type("cup_type", ["feat1"])
    plate_type = Type("plate_type", ["feat1"])
    on = Predicate("On", [cup_type, plate_type], lambda s, o: True)
    not_on = Predicate("NotOn", [cup_type, plate_type], lambda s, o: True)
    cup_var = cup_type("?cup")
    plate1_var = plate_type("?plate1")
    plate2_var = plate_type("?plate1")
    parameters = [cup_var, plate1_var, plate2_var]
    preconditions = {not_on([cup_var, plate1_var])}
    add_effects = {on([cup_var, plate1_var])}
    delete_effects = {not_on([cup_var, plate1_var])}
    params_space = Box(-10, 10, (2,))
    parameterized_option = ParameterizedOption(
        "Pick", [cup_type], params_space, lambda s, m, o, p: 2*p,
        lambda s, m, o, p: True, lambda s, m, o, p: True)
    nsrt = NSRT("PickNSRT", parameters, preconditions, add_effects,
                delete_effects, set(), parameterized_option, [parameters[0]],
                _sampler=None)
    cup1 = cup_type("cup1")
    cup2 = cup_type("cup2")
    plate1 = plate_type("plate1")
    plate2 = plate_type("plate2")
    objects = {cup1, cup2, plate1, plate2}
    ground_nsrts = utils.all_ground_nsrts(nsrt, objects)
    assert len(ground_nsrts) == 8
    all_obj = [nsrt.objects for nsrt in ground_nsrts]
    assert [cup1, plate1, plate1] in all_obj
    assert [cup1, plate2, plate1] in all_obj
    assert [cup2, plate1, plate1] in all_obj
    assert [cup2, plate2, plate1] in all_obj
    assert [cup1, plate1, plate2] in all_obj
    assert [cup1, plate2, plate2] in all_obj
    assert [cup2, plate1, plate2] in all_obj
    assert [cup2, plate2, plate2] in all_obj
    preds, types = utils.extract_preds_and_types({nsrt})
    assert preds == {"NotOn": not_on, "On": on}
    assert types == {"plate_type": plate_type, "cup_type": cup_type}


def test_all_ground_operators():
    """Tests for all_ground_operators().
    """
    cup_type = Type("cup_type", ["feat1"])
    plate_type = Type("plate_type", ["feat1"])
    on = Predicate("On", [cup_type, plate_type], lambda s, o: True)
    not_on = Predicate("NotOn", [cup_type, plate_type], lambda s, o: True)
    cup_var = cup_type("?cup")
    plate1_var = plate_type("?plate1")
    plate2_var = plate_type("?plate2")
    parameters = [cup_var, plate1_var, plate2_var]
    preconditions = {not_on([cup_var, plate1_var])}
    add_effects = {on([cup_var, plate1_var])}
    delete_effects = {not_on([cup_var, plate1_var])}
    op = STRIPSOperator("Pick", parameters, preconditions, add_effects,
                        delete_effects, set())
    cup1 = cup_type("cup1")
    cup2 = cup_type("cup2")
    plate1 = plate_type("plate1")
    plate2 = plate_type("plate2")
    objects = {cup1, cup2, plate1, plate2}
    ground_ops = utils.all_ground_operators(op, objects)
    assert len(ground_ops) == 8
    all_obj = [op.objects for op in ground_ops]
    assert [cup1, plate1, plate1] in all_obj
    assert [cup1, plate2, plate1] in all_obj
    assert [cup2, plate1, plate1] in all_obj
    assert [cup2, plate2, plate1] in all_obj
    assert [cup1, plate1, plate2] in all_obj
    assert [cup1, plate2, plate2] in all_obj
    assert [cup2, plate1, plate2] in all_obj
    assert [cup2, plate2, plate2] in all_obj
    preds, types = utils.extract_preds_and_types({op})
    assert preds == {"NotOn": not_on, "On": on}
    assert types == {"plate_type": plate_type, "cup_type": cup_type}


def test_all_ground_operators_given_partial():
    """Tests for all_ground_operators_given_partial().
    """
    cup_type = Type("cup_type", ["feat1"])
    plate_type = Type("plate_type", ["feat1"])
    on = Predicate("On", [cup_type, plate_type], lambda s, o: True)
    not_on = Predicate("NotOn", [cup_type, plate_type], lambda s, o: True)
    cup_var = cup_type("?cup")
    plate1_var = plate_type("?plate1")
    plate2_var = plate_type("?plate2")
    parameters = [cup_var, plate1_var, plate2_var]
    preconditions = {not_on([cup_var, plate1_var])}
    add_effects = {on([cup_var, plate1_var])}
    delete_effects = {not_on([cup_var, plate1_var])}
    op = STRIPSOperator("Pick", parameters, preconditions, add_effects,
                        delete_effects, set())
    cup1 = cup_type("cup1")
    cup2 = cup_type("cup2")
    plate1 = plate_type("plate1")
    plate2 = plate_type("plate2")
    objects = {cup1, cup2, plate1, plate2}
    # First test empty partial sub.
    ground_ops = utils.all_ground_operators_given_partial(op, objects, {})
    assert ground_ops == utils.all_ground_operators(op, objects)
    # Test with one partial sub.
    sub = {plate1_var: plate1}
    ground_ops = utils.all_ground_operators_given_partial(op, objects, sub)
    assert len(ground_ops) == 4
    all_obj = [op.objects for op in ground_ops]
    assert [cup1, plate1, plate1] in all_obj
    assert [cup2, plate1, plate1] in all_obj
    assert [cup1, plate1, plate2] in all_obj
    assert [cup2, plate1, plate2] in all_obj
    preds, types = utils.extract_preds_and_types({op})
    assert preds == {"NotOn": not_on, "On": on}
    assert types == {"plate_type": plate_type, "cup_type": cup_type}
    # Test another single partial sub.
    sub = {plate1_var: plate2}
    ground_ops = utils.all_ground_operators_given_partial(op, objects, sub)
    assert len(ground_ops) == 4
    all_obj = [op.objects for op in ground_ops]
    assert [cup1, plate2, plate1] in all_obj
    assert [cup2, plate2, plate1] in all_obj
    assert [cup1, plate2, plate2] in all_obj
    assert [cup2, plate2, plate2] in all_obj
    # Test multiple partial subs.
    sub = {plate1_var: plate1, plate2_var: plate2}
    ground_ops = utils.all_ground_operators_given_partial(op, objects, sub)
    assert len(ground_ops) == 2
    all_obj = [op.objects for op in ground_ops]
    assert [cup1, plate1, plate2] in all_obj
    assert [cup2, plate1, plate2] in all_obj
    sub = {plate1_var: plate2, plate2_var: plate1, cup_var: cup1}
    ground_ops = utils.all_ground_operators_given_partial(op, objects, sub)
    assert len(ground_ops) == 1
    all_obj = [op.objects for op in ground_ops]
    assert [cup1, plate2, plate1] in all_obj


def test_prune_ground_atom_dataset():
    """Tests for prune_ground_atom_dataset().
    """
    cup_type = Type("cup_type", ["feat1"])
    plate_type = Type("plate_type", ["feat1"])
    on = Predicate("On", [cup_type, plate_type], lambda s, o: False)
    not_on = Predicate("NotOn", [cup_type, plate_type], lambda s, o: False)
    cup1 = cup_type("cup1")
    cup2 = cup_type("cup2")
    plate1 = plate_type("plate1")
    plate2 = plate_type("plate2")
    state = State({cup1: [0.5], cup2: [0.1], plate1: [1.0], plate2: [1.2]})
    on_ground = {GroundAtom(on, [cup1, plate1]),
                 GroundAtom(on, [cup2, plate2])}
    not_on_ground = {GroundAtom(not_on, [cup1, plate2]),
                     GroundAtom(not_on, [cup2, plate1])}
    all_atoms = on_ground | not_on_ground
    ground_atom_dataset = [(LowLevelTrajectory([state], []), [all_atoms])]
    pruned_dataset1 = utils.prune_ground_atom_dataset(ground_atom_dataset, {on})
    assert pruned_dataset1[0][1][0] == on_ground
    pruned_dataset2 = utils.prune_ground_atom_dataset(ground_atom_dataset,
                                                      {not_on})
    assert pruned_dataset2[0][1][0] == not_on_ground
    pruned_dataset3 = utils.prune_ground_atom_dataset(ground_atom_dataset,
                                                      {on, not_on})
    assert pruned_dataset3[0][1][0] == all_atoms
    pruned_dataset4 = utils.prune_ground_atom_dataset(ground_atom_dataset,
                                                      set())
    assert pruned_dataset4[0][1][0] == set()


def test_ground_atom_methods():
    """Tests for all_ground_predicates(), all_possible_ground_atoms().
    """
    cup_type = Type("cup_type", ["feat1"])
    plate_type = Type("plate_type", ["feat1"])
    on = Predicate("On", [cup_type, plate_type], lambda s, o: False)
    not_on = Predicate("NotOn", [cup_type, plate_type], lambda s, o: False)
    cup1 = cup_type("cup1")
    cup2 = cup_type("cup2")
    plate1 = plate_type("plate1")
    plate2 = plate_type("plate2")
    objects = {cup1, cup2, plate1, plate2}
    state = State({cup1: [0.5], cup2: [0.1], plate1: [1.0], plate2: [1.2]})
    on_ground = {GroundAtom(on, [cup1, plate1]),
                 GroundAtom(on, [cup1, plate2]),
                 GroundAtom(on, [cup2, plate1]),
                 GroundAtom(on, [cup2, plate2])}
    not_on_ground = {GroundAtom(not_on, [cup1, plate1]),
                     GroundAtom(not_on, [cup1, plate2]),
                     GroundAtom(not_on, [cup2, plate1]),
                     GroundAtom(not_on, [cup2, plate2])}
    ground_atoms = sorted(on_ground | not_on_ground)
    assert utils.all_ground_predicates(on, objects) == on_ground
    assert utils.all_ground_predicates(not_on, objects) == not_on_ground
    assert utils.all_possible_ground_atoms(state, {on, not_on}) == ground_atoms
    assert not utils.abstract(state, {on, not_on})


def test_create_ground_atom_dataset():
    """Tests for create_ground_atom_dataset().
    """
    cup_type = Type("cup_type", ["feat1"])
    plate_type = Type("plate_type", ["feat1"])
    on = Predicate("On", [cup_type, plate_type],
                   lambda s, o: s.get(o[0], "feat1") > s.get(o[1], "feat1"))
    cup1 = cup_type("cup1")
    cup2 = cup_type("cup2")
    plate1 = plate_type("plate1")
    plate2 = plate_type("plate2")
    states = [
        State({cup1: [0.5], cup2: [0.1], plate1: [1.0], plate2: [1.2]}),
        State({cup1: [1.1], cup2: [0.1], plate1: [1.0], plate2: [1.2]})
    ]
    actions = [DummyOption]
    dataset = [LowLevelTrajectory(states, actions)]
    ground_atom_dataset = utils.create_ground_atom_dataset(dataset, {on})
    assert len(ground_atom_dataset) == 1
    assert len(ground_atom_dataset[0]) == 2
    assert len(ground_atom_dataset[0][0].states) == len(states)
    assert all(gs.allclose(s) for gs, s in \
               zip(ground_atom_dataset[0][0].states, states))
    assert len(ground_atom_dataset[0][0].actions) == len(actions)
    assert all(ga == a for ga, a
               in zip(ground_atom_dataset[0][0].actions, actions))
    assert len(ground_atom_dataset[0][1]) == len(states) == 2
    assert ground_atom_dataset[0][1][0] == set()
    assert ground_atom_dataset[0][1][1] == {GroundAtom(on, [cup1, plate1])}


def test_static_nsrt_filtering():
    """Tests for filter_static_nsrts().
    """
    cup_type = Type("cup_type", ["feat1"])
    plate_type = Type("plate_type", ["feat1"])
    pred1 = Predicate("Pred1", [cup_type, plate_type], lambda s, o: True)
    pred2 = Predicate("Pred2", [cup_type, plate_type], lambda s, o: True)
    pred3 = Predicate("Pred3", [cup_type, plate_type], lambda s, o: True)
    cup_var = cup_type("?cup")
    plate_var = plate_type("?plate")
    parameters = [cup_var, plate_var]
    # pred1 is static, pred2/pred3 are not
    preconditions1 = {pred1([cup_var, plate_var])}
    add_effects1 = {pred2([cup_var, plate_var])}
    delete_effects1 = {}
    preconditions2 = {pred1([cup_var, plate_var])}
    add_effects2 = {}
    delete_effects2 = {pred3([cup_var, plate_var])}
    nsrt1 = NSRT("Pick", parameters, preconditions1, add_effects1,
                 delete_effects1, side_predicates=set(), option=None,
                 option_vars=[], _sampler=None)
    nsrt2 = NSRT("Place", parameters, preconditions2, add_effects2,
                 delete_effects2, side_predicates=set(), option=None,
                 option_vars=[], _sampler=None)
    cup1 = cup_type("cup1")
    cup2 = cup_type("cup2")
    plate1 = plate_type("plate1")
    plate2 = plate_type("plate2")
    objects = {cup1, cup2, plate1, plate2}
    ground_nsrts = (utils.all_ground_nsrts(nsrt1, objects) |
                    utils.all_ground_nsrts(nsrt2, objects))
    assert len(ground_nsrts) == 8
    atoms = {pred1([cup1, plate1]), pred1([cup1, plate2]),
             pred2([cup1, plate1]), pred2([cup1, plate2]),
             pred2([cup2, plate1]), pred2([cup2, plate2])}
    assert utils.atom_to_tuple(pred1([cup1, plate1])) == (
        "Pred1", "cup1:cup_type", "plate1:plate_type")
    with pytest.raises(AttributeError):
        # Can't call atom_to_tuple on a lifted atom.
        utils.atom_to_tuple(pred1([cup_var, plate_var]))
    assert utils.atoms_to_tuples(
        {pred1([cup1, plate1]), pred2([cup2, plate2])}) == {
            ("Pred1", "cup1:cup_type", "plate1:plate_type"),
            ("Pred2", "cup2:cup_type", "plate2:plate_type")}
    # All NSRTs with cup2 in the args should get filtered out,
    # since pred1 doesn't hold on cup2.
    ground_nsrts = utils.filter_static_nsrts(ground_nsrts, atoms)
    all_obj = [(nsrt.name, nsrt.objects) for nsrt in ground_nsrts]
    assert ("Pick", [cup1, plate1]) in all_obj
    assert ("Pick", [cup1, plate2]) in all_obj
    assert ("Place", [cup1, plate1]) in all_obj
    assert ("Place", [cup1, plate2]) in all_obj


def test_is_dr_reachable():
    """Tests for is_dr_reachable().
    """
    cup_type = Type("cup_type", ["feat1"])
    plate_type = Type("plate_type", ["feat1"])
    pred1 = Predicate("Pred1", [cup_type, plate_type], lambda s, o: True)
    pred2 = Predicate("Pred2", [cup_type, plate_type], lambda s, o: True)
    pred3 = Predicate("Pred3", [cup_type, plate_type], lambda s, o: True)
    cup_var = cup_type("?cup")
    plate_var = plate_type("?plate")
    parameters = [cup_var, plate_var]
    # pred3 is unreachable
    preconditions1 = {pred1([cup_var, plate_var])}
    add_effects1 = {pred2([cup_var, plate_var])}
    delete_effects1 = {}
    preconditions2 = {pred1([cup_var, plate_var])}
    add_effects2 = {}
    delete_effects2 = {pred3([cup_var, plate_var])}
    nsrt1 = NSRT("Pick", parameters, preconditions1, add_effects1,
                 delete_effects1, side_predicates=set(), option=None,
                 option_vars=[], _sampler=None)
    nsrt2 = NSRT("Place", parameters, preconditions2, add_effects2,
                 delete_effects2, side_predicates=set(), option=None,
                 option_vars=[], _sampler=None)
    cup1 = cup_type("cup1")
    cup2 = cup_type("cup2")
    plate1 = plate_type("plate1")
    plate2 = plate_type("plate2")
    objects = {cup1, cup2, plate1, plate2}
    ground_nsrts = (utils.all_ground_nsrts(nsrt1, objects) |
                    utils.all_ground_nsrts(nsrt2, objects))
    assert len(ground_nsrts) == 8
    atoms = {pred1([cup1, plate1]), pred1([cup1, plate2])}
    ground_nsrts = utils.filter_static_nsrts(ground_nsrts, atoms)
    assert utils.is_dr_reachable(ground_nsrts, atoms, {pred1([cup1, plate1])})
    assert utils.is_dr_reachable(ground_nsrts, atoms, {pred1([cup1, plate2])})
    assert utils.is_dr_reachable(ground_nsrts, atoms, {pred2([cup1, plate1])})
    assert utils.is_dr_reachable(ground_nsrts, atoms, {pred2([cup1, plate2])})
    assert not utils.is_dr_reachable(
        ground_nsrts, atoms, {pred3([cup1, plate1])})
    assert not utils.is_dr_reachable(
        ground_nsrts, atoms, {pred3([cup1, plate2])})
    assert not utils.is_dr_reachable(
        ground_nsrts, atoms, {pred1([cup2, plate1])})
    assert not utils.is_dr_reachable(
        ground_nsrts, atoms, {pred1([cup2, plate2])})
    assert not utils.is_dr_reachable(
        ground_nsrts, atoms, {pred2([cup2, plate1])})
    assert not utils.is_dr_reachable(
        ground_nsrts, atoms, {pred2([cup2, plate2])})
    assert not utils.is_dr_reachable(
        ground_nsrts, atoms, {pred3([cup2, plate1])})
    assert not utils.is_dr_reachable(
        ground_nsrts, atoms, {pred3([cup2, plate2])})


def test_nsrt_application():
    """Tests for get_applicable_nsrts(), apply_operator() with a _GroundNSRT.
    """
    cup_type = Type("cup_type", ["feat1"])
    plate_type = Type("plate_type", ["feat1"])
    pred1 = Predicate("Pred1", [cup_type, plate_type], lambda s, o: True)
    pred2 = Predicate("Pred2", [cup_type, plate_type], lambda s, o: True)
    pred3 = Predicate("Pred3", [cup_type, plate_type], lambda s, o: True)
    cup_var = cup_type("?cup")
    plate_var = plate_type("?plate")
    parameters = [cup_var, plate_var]
    preconditions1 = {pred1([cup_var, plate_var])}
    add_effects1 = {pred2([cup_var, plate_var])}
    delete_effects1 = {}
    preconditions2 = {pred1([cup_var, plate_var])}
    add_effects2 = {}
    delete_effects2 = {pred3([cup_var, plate_var])}
    nsrt1 = NSRT("Pick", parameters, preconditions1, add_effects1,
                 delete_effects1, side_predicates=set(), option=None,
                 option_vars=[], _sampler=None)
    nsrt2 = NSRT("Place", parameters, preconditions2, add_effects2,
                 delete_effects2, side_predicates=set(), option=None,
                 option_vars=[], _sampler=None)
    cup1 = cup_type("cup1")
    cup2 = cup_type("cup2")
    plate1 = plate_type("plate1")
    plate2 = plate_type("plate2")
    objects = {cup1, cup2, plate1, plate2}
    ground_nsrts = (utils.all_ground_nsrts(nsrt1, objects) |
                  utils.all_ground_nsrts(nsrt2, objects))
    assert len(ground_nsrts) == 8
    applicable = list(utils.get_applicable_nsrts(
        ground_nsrts, {pred1([cup1, plate1])}))
    assert len(applicable) == 2
    all_obj = [(nsrt.name, nsrt.objects) for nsrt in applicable]
    assert ("Pick", [cup1, plate1]) in all_obj
    assert ("Place", [cup1, plate1]) in all_obj
    next_atoms = [utils.apply_operator(nsrt, {pred1([cup1, plate1])})
                  for nsrt in applicable]
    assert {pred1([cup1, plate1])} in next_atoms
    assert {pred1([cup1, plate1]), pred2([cup1, plate1])} in next_atoms
    assert list(utils.get_applicable_nsrts(
        ground_nsrts, {pred1([cup1, plate2])}))
    assert list(utils.get_applicable_nsrts(
        ground_nsrts, {pred1([cup2, plate1])}))
    assert list(utils.get_applicable_nsrts(
        ground_nsrts, {pred1([cup2, plate2])}))
    assert not list(utils.get_applicable_nsrts(
        ground_nsrts, {pred2([cup1, plate1])}))
    assert not list(utils.get_applicable_nsrts(
        ground_nsrts, {pred2([cup1, plate2])}))
    assert not list(utils.get_applicable_nsrts(
        ground_nsrts, {pred2([cup2, plate1])}))
    assert not list(utils.get_applicable_nsrts(
        ground_nsrts, {pred2([cup2, plate2])}))
    assert not list(utils.get_applicable_nsrts(
        ground_nsrts, {pred3([cup1, plate1])}))
    assert not list(utils.get_applicable_nsrts(
        ground_nsrts, {pred3([cup1, plate2])}))
    assert not list(utils.get_applicable_nsrts(
        ground_nsrts, {pred3([cup2, plate1])}))
    assert not list(utils.get_applicable_nsrts(
        ground_nsrts, {pred3([cup2, plate2])}))
    # Tests with side predicates.
    side_predicates = {pred2}
    nsrt3 = NSRT("Pick", parameters, preconditions1, add_effects1,
             delete_effects1, side_predicates=side_predicates, option=None,
             option_vars=[], _sampler=None)
    ground_nsrts = utils.all_ground_nsrts(nsrt3, objects)
    applicable = list(utils.get_applicable_nsrts(
        ground_nsrts, {pred1([cup1, plate1])}))
    assert len(applicable) == 1
    ground_nsrt = applicable[0]
    atoms = {pred1([cup1, plate1]), pred2([cup2, plate2])}
    next_atoms = utils.apply_operator(ground_nsrt, atoms)
    assert next_atoms == {pred1([cup1, plate1]), pred2([cup1, plate1])}


def test_operator_application():
<<<<<<< HEAD
    """Tests for get_applicable_operators(), apply_operator(), and
    get_successors_from_ground_ops().
=======
    """Tests for get_applicable_operators(), apply_operator() with a
    _GroundSTRIPSOperator.
>>>>>>> aee95393
    """
    cup_type = Type("cup_type", ["feat1"])
    plate_type = Type("plate_type", ["feat1"])
    pred1 = Predicate("Pred1", [cup_type, plate_type], lambda s, o: True)
    pred2 = Predicate("Pred2", [cup_type, plate_type], lambda s, o: True)
    pred3 = Predicate("Pred3", [cup_type, plate_type], lambda s, o: True)
    cup_var = cup_type("?cup")
    plate_var = plate_type("?plate")
    parameters = [cup_var, plate_var]
    preconditions1 = {pred1([cup_var, plate_var])}
    add_effects1 = {pred2([cup_var, plate_var])}
    delete_effects1 = {}
    preconditions2 = {pred1([cup_var, plate_var])}
    add_effects2 = {}
    delete_effects2 = {pred3([cup_var, plate_var])}
    op1 = STRIPSOperator("Pick", parameters, preconditions1, add_effects1,
                         delete_effects1, set())
    op2 = STRIPSOperator("Place", parameters, preconditions2, add_effects2,
                         delete_effects2, set())
    cup1 = cup_type("cup1")
    cup2 = cup_type("cup2")
    plate1 = plate_type("plate1")
    plate2 = plate_type("plate2")
    objects = {cup1, cup2, plate1, plate2}
    ground_ops = (utils.all_ground_operators(op1, objects) |
                  utils.all_ground_operators(op2, objects))
    assert len(ground_ops) == 8
    applicable = list(utils.get_applicable_operators(
        ground_ops, {pred1([cup1, plate1])}))
    assert len(applicable) == 2
    all_obj = [(op.name, op.objects) for op in applicable]
    assert ("Pick", [cup1, plate1]) in all_obj
    assert ("Place", [cup1, plate1]) in all_obj
    next_atoms = [utils.apply_operator(op, {pred1([cup1, plate1])})
                  for op in applicable]
    assert {pred1([cup1, plate1])} in next_atoms
    assert {pred1([cup1, plate1]), pred2([cup1, plate1])} in next_atoms
    assert list(utils.get_applicable_operators(
        ground_ops, {pred1([cup1, plate2])}))
    assert list(utils.get_applicable_operators(
        ground_ops, {pred1([cup2, plate1])}))
    assert list(utils.get_applicable_operators(
        ground_ops, {pred1([cup2, plate2])}))
    assert not list(utils.get_applicable_operators(
        ground_ops, {pred2([cup1, plate1])}))
    assert not list(utils.get_applicable_operators(
        ground_ops, {pred2([cup1, plate2])}))
    assert not list(utils.get_applicable_operators(
        ground_ops, {pred2([cup2, plate1])}))
    assert not list(utils.get_applicable_operators(
        ground_ops, {pred2([cup2, plate2])}))
    assert not list(utils.get_applicable_operators(
        ground_ops, {pred3([cup1, plate1])}))
    assert not list(utils.get_applicable_operators(
        ground_ops, {pred3([cup1, plate2])}))
    assert not list(utils.get_applicable_operators(
        ground_ops, {pred3([cup2, plate1])}))
    assert not list(utils.get_applicable_operators(
        ground_ops, {pred3([cup2, plate2])}))
<<<<<<< HEAD
    # Test for get_successors_from_ground_ops().
    # Make sure uniqueness is handled properly.
    op3 = STRIPSOperator("Pick", parameters, preconditions1, add_effects1,
                         delete_effects1)
    preconditions3 = {pred2([cup_var, plate_var])}
    op4 = STRIPSOperator("Place", parameters, preconditions3, add_effects2,
                         delete_effects2)
    op5 = STRIPSOperator("Pick2", parameters, preconditions1, add_effects1,
                         delete_effects1)
    ground_ops = (utils.all_ground_operators(op3, objects) |
                  utils.all_ground_operators(op4, objects) |
                  utils.all_ground_operators(op5, objects))
    successors = list(utils.get_successors_from_ground_ops(
                      {pred1([cup1, plate1])}, ground_ops))
    assert len(successors) == 1
    assert successors[0] == {pred1([cup1, plate1]), pred2([cup1, plate1])}
    successors = list(utils.get_successors_from_ground_ops(
                      {pred1([cup1, plate1])}, ground_ops, unique=False))
    assert len(successors) == 2
    assert successors[0] == successors[1]
    assert not list(utils.get_successors_from_ground_ops(
        {pred3([cup2, plate2])}, ground_ops))
=======
    # Tests with side predicates.
    side_predicates = {pred2}
    op3 = STRIPSOperator("Pick", parameters, preconditions1, add_effects1,
                         delete_effects1, side_predicates=side_predicates)
    ground_ops = utils.all_ground_operators(op3, objects)
    applicable = list(utils.get_applicable_operators(
        ground_ops, {pred1([cup1, plate1])}))
    assert len(applicable) == 1
    ground_op = applicable[0]
    atoms = {pred1([cup1, plate1]), pred2([cup2, plate2])}
    next_atoms = utils.apply_operator(ground_op, atoms)
    assert next_atoms == {pred1([cup1, plate1]), pred2([cup1, plate1])}
>>>>>>> aee95393


def test_create_heuristic():
    """Tests for create_heuristic().
    """
    hadd_heuristic = utils.create_heuristic("hadd", set(), set(), set())
    assert isinstance(hadd_heuristic, _HAddHeuristic)
    hmax_heuristic = utils.create_heuristic("hmax", set(), set(), set())
    assert isinstance(hmax_heuristic, _HMaxHeuristic)
    hff_heuristic = utils.create_heuristic("hff", set(), set(), set())
    assert isinstance(hff_heuristic, _HFFHeuristic)
    with pytest.raises(ValueError):
        utils.create_heuristic("not a real heuristic", set(), set(), set())


def test_hadd_heuristic():
    """Tests for _HAddHeuristic.
    """
    initial_state = frozenset({("IsBlock", "block0:block"),
                               ("IsTarget", "target0:target"),
                               ("IsTarget", "target1:target"),
                               ("HandEmpty",),
                               ("IsBlock", "block1:block")})
    operators = [
        utils.RelaxedOperator(
            "Pick", frozenset({("HandEmpty",), ("IsBlock", "block1:block")}),
            frozenset({("Holding", "block1:block")})),
        utils.RelaxedOperator(
            "Pick", frozenset({("IsBlock", "block0:block"), ("HandEmpty",)}),
            frozenset({("Holding", "block0:block")})),
        utils.RelaxedOperator(
            "Place", frozenset({("Holding", "block0:block"),
                                ("IsBlock", "block0:block"),
                                ("IsTarget", "target0:target")}),
            frozenset({("HandEmpty",),
                       ("Covers", "block0:block", "target0:target")})),
        utils.RelaxedOperator(
            "Place", frozenset({("IsTarget", "target0:target"),
                                ("Holding", "block1:block"),
                                ("IsBlock", "block1:block")}),
            frozenset({("HandEmpty",),
                       ("Covers", "block1:block", "target0:target")})),
        utils.RelaxedOperator(
            "Place", frozenset({("IsTarget", "target1:target"),
                                ("Holding", "block1:block"),
                                ("IsBlock", "block1:block")}),
            frozenset({("Covers", "block1:block", "target1:target"),
                       ("HandEmpty",)})),
        utils.RelaxedOperator(
            "Place", frozenset({("IsTarget", "target1:target"),
                                ("Holding", "block0:block"),
                                ("IsBlock", "block0:block")}),
            frozenset({("Covers", "block0:block", "target1:target"),
                       ("HandEmpty",)})),
        utils.RelaxedOperator(
            "Dummy", frozenset({}), frozenset({}))]
    goals = frozenset({("Covers", "block0:block", "target0:target"),
                       ("Covers", "block1:block", "target1:target")})
    heuristic = _HAddHeuristic(initial_state, goals, operators)
    assert heuristic(initial_state) == 4
    assert heuristic(goals) == 0
    goals = frozenset({("Covers", "block0:block", "target0:target")})
    heuristic = _HAddHeuristic(initial_state, goals, operators)
    assert heuristic(initial_state) == 2
    assert heuristic(goals) == 0


def test_hmax_heuristic():
    """Tests for _HMaxHeuristic.
    """
    initial_state = frozenset({("IsBlock", "block0:block"),
                               ("IsTarget", "target0:target"),
                               ("IsTarget", "target1:target"),
                               ("HandEmpty",),
                               ("IsBlock", "block1:block")})
    operators = [
        utils.RelaxedOperator(
            "Pick", frozenset({("HandEmpty",), ("IsBlock", "block1:block")}),
            frozenset({("Holding", "block1:block")})),
        utils.RelaxedOperator(
            "Pick", frozenset({("IsBlock", "block0:block"), ("HandEmpty",)}),
            frozenset({("Holding", "block0:block")})),
        utils.RelaxedOperator(
            "Place", frozenset({("Holding", "block0:block"),
                                ("IsBlock", "block0:block"),
                                ("IsTarget", "target0:target")}),
            frozenset({("HandEmpty",),
                       ("Covers", "block0:block", "target0:target")})),
        utils.RelaxedOperator(
            "Place", frozenset({("IsTarget", "target0:target"),
                                ("Holding", "block1:block"),
                                ("IsBlock", "block1:block")}),
            frozenset({("HandEmpty",),
                       ("Covers", "block1:block", "target0:target")})),
        utils.RelaxedOperator(
            "Place", frozenset({("IsTarget", "target1:target"),
                                ("Holding", "block1:block"),
                                ("IsBlock", "block1:block")}),
            frozenset({("Covers", "block1:block", "target1:target"),
                       ("HandEmpty",)})),
        utils.RelaxedOperator(
            "Place", frozenset({("IsTarget", "target1:target"),
                                ("Holding", "block0:block"),
                                ("IsBlock", "block0:block")}),
            frozenset({("Covers", "block0:block", "target1:target"),
                       ("HandEmpty",)})),
        utils.RelaxedOperator(
            "Dummy", frozenset({}), frozenset({}))]
    goals = frozenset({("Covers", "block0:block", "target0:target"),
                       ("Covers", "block1:block", "target1:target")})
    heuristic = _HMaxHeuristic(initial_state, goals, operators)
    assert heuristic(initial_state) == 2
    assert heuristic(goals) == 0
    goals = frozenset({("Covers", "block0:block", "target0:target")})
    heuristic = _HMaxHeuristic(initial_state, goals, operators)
    assert heuristic(initial_state) == 2
    assert heuristic(goals) == 0
    # Test edge case with empty operator preconditions.
    initial_state = frozenset()
    operators = [
        utils.RelaxedOperator(
            "Pick", frozenset(), frozenset({("HoldingSomething",)})),
    ]
    goals = frozenset({("HoldingSomething",)})
    heuristic = _HMaxHeuristic(initial_state, goals, operators)
    assert heuristic(initial_state) == 1


def test_hff_heuristic():
    """Tests for _HFFHeuristic.
    """
    initial_state = frozenset({("IsBlock", "block0:block"),
                               ("IsTarget", "target0:target"),
                               ("IsTarget", "target1:target"),
                               ("HandEmpty",),
                               ("IsBlock", "block1:block")})
    operators = [
        utils.RelaxedOperator(
            "Pick", frozenset({("HandEmpty",), ("IsBlock", "block1:block")}),
            frozenset({("Holding", "block1:block")})),
        utils.RelaxedOperator(
            "Pick", frozenset({("IsBlock", "block0:block"), ("HandEmpty",)}),
            frozenset({("Holding", "block0:block")})),
        utils.RelaxedOperator(
            "Place", frozenset({("Holding", "block0:block"),
                                ("IsBlock", "block0:block"),
                                ("IsTarget", "target0:target")}),
            frozenset({("HandEmpty",),
                       ("Covers", "block0:block", "target0:target")})),
        utils.RelaxedOperator(
            "Place", frozenset({("IsTarget", "target0:target"),
                                ("Holding", "block1:block"),
                                ("IsBlock", "block1:block")}),
            frozenset({("HandEmpty",),
                       ("Covers", "block1:block", "target0:target")})),
        utils.RelaxedOperator(
            "Place", frozenset({("IsTarget", "target1:target"),
                                ("Holding", "block1:block"),
                                ("IsBlock", "block1:block")}),
            frozenset({("Covers", "block1:block", "target1:target"),
                       ("HandEmpty",)})),
        utils.RelaxedOperator(
            "Place", frozenset({("IsTarget", "target1:target"),
                                ("Holding", "block0:block"),
                                ("IsBlock", "block0:block")}),
            frozenset({("Covers", "block0:block", "target1:target"),
                       ("HandEmpty",)})),
        utils.RelaxedOperator(
            "Dummy", frozenset({}), frozenset({}))]
    goals = frozenset({("Covers", "block0:block", "target0:target"),
                       ("Covers", "block1:block", "target1:target")})
    heuristic = _HFFHeuristic(initial_state, goals, operators)
    assert heuristic(initial_state) == 2
    assert heuristic(goals) == 0
    goals = frozenset({("Covers", "block0:block", "target0:target")})
    heuristic = _HFFHeuristic(initial_state, goals, operators)
    assert heuristic(initial_state) == 2
    assert heuristic(goals) == 0
    # Test unreachable goal.
    goals = frozenset({("Covers", "block0:block", "target0:target")})
    heuristic = _HFFHeuristic(initial_state, goals, [])
    assert heuristic(initial_state) == float("inf")


def test_create_pddl():
    """Tests for create_pddl_domain() and create_pddl_problem().
    """
    utils.update_config({"env": "cover"})
    # All predicates and options
    env = CoverEnv()
    nsrts = get_gt_nsrts(env.predicates, env.options)
    env.seed(123)
    train_task = next(env.train_tasks_generator())[0]
    state = train_task.init
    objects = list(state)
    init_atoms = utils.abstract(state, env.predicates)
    goal = train_task.goal
    domain_str = utils.create_pddl_domain(nsrts, env.predicates, env.types,
                                          "cover")
    problem_str = utils.create_pddl_problem(objects, init_atoms, goal,
                                            "cover", "cover-problem0")
    assert domain_str == """(define (domain cover)
  (:requirements :typing)
  (:types block robot target)

  (:predicates
    (Covers ?x0 - block ?x1 - target)
    (HandEmpty)
    (Holding ?x0 - block)
    (IsBlock ?x0 - block)
    (IsTarget ?x0 - target)
  )

  (:action Pick
    :parameters (?block - block)
    :precondition (and (HandEmpty)
        (IsBlock ?block))
    :effect (and (Holding ?block)
        (not (HandEmpty)))
  )

  (:action Place
    :parameters (?block - block ?target - target)
    :precondition (and (Holding ?block)
        (IsBlock ?block)
        (IsTarget ?target))
    :effect (and (Covers ?block ?target)
        (HandEmpty)
        (not (Holding ?block)))
  )
)"""

    assert problem_str == """(define (problem cover-problem0) (:domain cover)
  (:objects
    block0 - block
    block1 - block
    robby - robot
    target0 - target
    target1 - target
  )
  (:init
    (HandEmpty)
    (IsBlock block0)
    (IsBlock block1)
    (IsTarget target0)
    (IsTarget target1)
  )
  (:goal (and (Covers block0 target0)))
)
"""


def test_save_video():
    """Tests for save_video().
    """
    dirname = "_fake_tmp_video_dir"
    filename = "video.mp4"
    utils.update_config({"video_dir": dirname})
    rng = np.random.default_rng(123)
    video = [rng.integers(255, size=(3, 3), dtype=np.uint8)
             for _ in range(3)]
    utils.save_video(filename, video)
    os.remove(os.path.join(dirname, filename))
    os.rmdir(dirname)


def test_get_config_path_str():
    """Tests for get_config_path_str().
    """
    utils.update_config({
        "env": "dummyenv",
        "approach": "dummyapproach",
        "seed": 321,
    })
    s = utils.get_config_path_str()
    assert s == "dummyenv__dummyapproach__321"


def test_update_config():
    """Tests for update_config().
    """
    utils.update_config({
        "env": "cover",
        "approach": "random_actions",
        "seed": 123,
    })
    assert CFG.env == "cover"
    assert CFG.approach == "random_actions"
    assert CFG.seed == 123
    utils.update_config({
        "env": "dummyenv",
        "approach": "dummyapproach",
        "seed": 321,
    })
    assert CFG.env == "dummyenv"
    assert CFG.approach == "dummyapproach"
    assert CFG.seed == 321
    with pytest.raises(ValueError):
        utils.update_config({"not a real setting name": 0})


def test_run_gbfs():
    """Tests for run_gbfs().
    """
    S = Tuple[int, int]  # grid (row, col)
    A = str  # up, down, left, right

    def _grid_successor_fn(state: S) -> Iterator[Tuple[A, S, float]]:
        arrival_costs = np.array([
            [1, 1, 8, 1, 1],
            [1, 8, 1, 1, 1],
            [1, 8, 1, 1, 1],
            [1, 1, 1, 8, 1],
            [1, 1, 2, 1, 1],
        ], dtype=float)

        act_to_delta = {
            "up": (-1, 0),
            "down": (1, 0),
            "left": (0, -1),
            "right": (0, 1),
        }

        r, c = state

        for act in sorted(act_to_delta):
            dr, dc = act_to_delta[act]
            new_r, new_c = r + dr, c + dc
            # Check if in bounds
            if not (0 <= new_r < arrival_costs.shape[0] and \
                    0 <= new_c < arrival_costs.shape[1]):
                continue
            # Valid action
            yield (act, (new_r, new_c), arrival_costs[new_r, new_c])

    def _grid_check_goal_fn(state: S) -> bool:
        # Bottom right corner of grid
        return state == (4, 4)

    def _grid_heuristic_fn(state: S) -> float:
        # Manhattan distance
        return float(abs(state[0] - 4) + abs(state[1] - 4))

    initial_state = (0, 0)
    state_sequence, action_sequence = utils.run_gbfs(initial_state,
        _grid_check_goal_fn, _grid_successor_fn, _grid_heuristic_fn)
    assert state_sequence == [(0, 0), (1, 0), (2, 0), (3, 0), (4, 0), (4, 1),
                              (4, 2), (4, 3), (4, 4)]
    assert action_sequence == ['down', 'down', 'down', 'down',
                               'right', 'right', 'right', 'right']

    # Same, but actually reaching the goal is impossible.
    state_sequence, action_sequence = utils.run_gbfs(initial_state,
        lambda s: False, _grid_successor_fn, _grid_heuristic_fn)
    assert state_sequence == [(0, 0), (1, 0), (2, 0), (3, 0), (4, 0), (4, 1),
                              (4, 2), (4, 3), (4, 4)]
    assert action_sequence == ['down', 'down', 'down', 'down',
                               'right', 'right', 'right', 'right']

    # Test with an infinite branching factor.
    def _inf_grid_successor_fn(state: S) -> Iterator[Tuple[A, S, float]]:
        # Change all costs to 1.
        for (a, ns, _) in _grid_successor_fn(state):
            yield (a, ns, 1.)
        # Yield unnecessary and costly noops.
        # These lines should not be covered, and that's the point!
        i = 0  # pragma: no cover
        while True:  # pragma: no cover
            action = f"noop{i}"  # pragma: no cover
            yield (action, state, 100.)  # pragma: no cover
            i += 1  # pragma: no cover
    state_sequence, action_sequence = utils.run_gbfs(initial_state,
        _grid_check_goal_fn, _inf_grid_successor_fn, _grid_heuristic_fn,
        lazy_expansion=True)
    assert state_sequence == [(0, 0), (1, 0), (2, 0), (3, 0), (4, 0), (4, 1),
                              (4, 2), (4, 3), (4, 4)]
    assert action_sequence == ['down', 'down', 'down', 'down',
                               'right', 'right', 'right', 'right']
    # Test limit on max evals.
    state_sequence, action_sequence = utils.run_gbfs(initial_state,
        _grid_check_goal_fn, _inf_grid_successor_fn, _grid_heuristic_fn,
        lazy_expansion=True, max_evals=2)
    assert state_sequence == [(0, 0), (1, 0)]
    assert action_sequence == ['down']


def test_ops_and_specs_to_dummy_nsrts():
    """Tests fo ops_and_specs_to_dummy_nsrts().
    """
    cup_type = Type("cup_type", ["feat1"])
    plate_type = Type("plate_type", ["feat1"])
    on = Predicate("On", [cup_type, plate_type], lambda s, o: True)
    not_on = Predicate("NotOn", [cup_type, plate_type], lambda s, o: True)
    cup_var = cup_type("?cup")
    plate_var = plate_type("?plate")
    parameters = [cup_var, plate_var]
    preconditions = {not_on([cup_var, plate_var])}
    add_effects = {on([cup_var, plate_var])}
    delete_effects = {not_on([cup_var, plate_var])}
    params_space = Box(-10, 10, (2,))
    parameterized_option = ParameterizedOption(
        "Pick", [], params_space, lambda s, m, o, p: 2*p,
        lambda s, m, o, p: True, lambda s, m, o, p: True)
    strips_operator = STRIPSOperator("Pick", parameters, preconditions,
                                     add_effects, delete_effects, set())
    nsrts = utils.ops_and_specs_to_dummy_nsrts([strips_operator],
                                               [(parameterized_option, [])])
    assert len(nsrts) == 1
    nsrt = next(iter(nsrts))
    assert nsrt.parameters == parameters
    assert nsrt.preconditions == preconditions
    assert nsrt.add_effects == add_effects
    assert nsrt.delete_effects == delete_effects
    assert nsrt.option == parameterized_option
    assert nsrt.option_vars == []<|MERGE_RESOLUTION|>--- conflicted
+++ resolved
@@ -932,13 +932,8 @@
 
 
 def test_operator_application():
-<<<<<<< HEAD
-    """Tests for get_applicable_operators(), apply_operator(), and
-    get_successors_from_ground_ops().
-=======
     """Tests for get_applicable_operators(), apply_operator() with a
-    _GroundSTRIPSOperator.
->>>>>>> aee95393
+    _GroundSTRIPSOperator, and get_successors_from_ground_ops().
     """
     cup_type = Type("cup_type", ["feat1"])
     plate_type = Type("plate_type", ["feat1"])
@@ -998,7 +993,18 @@
         ground_ops, {pred3([cup2, plate1])}))
     assert not list(utils.get_applicable_operators(
         ground_ops, {pred3([cup2, plate2])}))
-<<<<<<< HEAD
+    # Tests with side predicates.
+    side_predicates = {pred2}
+    op3 = STRIPSOperator("Pick", parameters, preconditions1, add_effects1,
+                         delete_effects1, side_predicates=side_predicates)
+    ground_ops = utils.all_ground_operators(op3, objects)
+    applicable = list(utils.get_applicable_operators(
+        ground_ops, {pred1([cup1, plate1])}))
+    assert len(applicable) == 1
+    ground_op = applicable[0]
+    atoms = {pred1([cup1, plate1]), pred2([cup2, plate2])}
+    next_atoms = utils.apply_operator(ground_op, atoms)
+    assert next_atoms == {pred1([cup1, plate1]), pred2([cup1, plate1])}
     # Test for get_successors_from_ground_ops().
     # Make sure uniqueness is handled properly.
     op3 = STRIPSOperator("Pick", parameters, preconditions1, add_effects1,
@@ -1021,20 +1027,6 @@
     assert successors[0] == successors[1]
     assert not list(utils.get_successors_from_ground_ops(
         {pred3([cup2, plate2])}, ground_ops))
-=======
-    # Tests with side predicates.
-    side_predicates = {pred2}
-    op3 = STRIPSOperator("Pick", parameters, preconditions1, add_effects1,
-                         delete_effects1, side_predicates=side_predicates)
-    ground_ops = utils.all_ground_operators(op3, objects)
-    applicable = list(utils.get_applicable_operators(
-        ground_ops, {pred1([cup1, plate1])}))
-    assert len(applicable) == 1
-    ground_op = applicable[0]
-    atoms = {pred1([cup1, plate1]), pred2([cup2, plate2])}
-    next_atoms = utils.apply_operator(ground_op, atoms)
-    assert next_atoms == {pred1([cup1, plate1]), pred2([cup1, plate1])}
->>>>>>> aee95393
 
 
 def test_create_heuristic():
