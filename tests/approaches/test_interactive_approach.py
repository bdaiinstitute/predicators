--- conflicted
+++ resolved
@@ -55,7 +55,6 @@
             pass
         # We won't check the policy here because we don't want unit tests to
         # have to train very good models, since that would be slow.
-<<<<<<< HEAD
     # Test interactive_action_strategy random.
     utils.update_config({
         "interactive_action_strategy": "random",
@@ -67,12 +66,11 @@
     utils.update_config({
         "interactive_action_strategy": "glib",
         "timeout": 0.0,
-=======
+    })
     # Test with a query policy that always queries about every atom.
     utils.update_config({
         "interactive_query_policy": "nonstrict_best_seen",
         "interactive_score_function": "trivial",
->>>>>>> d2237d64
     })
     interaction_requests = approach.get_interaction_requests()
     _generate_interaction_results(env.simulate, teacher, train_tasks,
