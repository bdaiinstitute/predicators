--- conflicted
+++ resolved
@@ -7,11 +7,7 @@
 from dataclasses import dataclass
 from enum import Enum
 from pathlib import Path
-<<<<<<< HEAD
-from typing import Callable, Collection, Dict, Iterator, List, Optional, \
-=======
 from typing import Callable, ClassVar, Dict, Iterator, List, Optional, \
->>>>>>> 6d56b003
     Sequence, Set, Tuple
 
 import matplotlib
