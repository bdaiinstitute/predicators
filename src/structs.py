--- conflicted
+++ resolved
@@ -173,13 +173,12 @@
                 return False
         return True
 
-<<<<<<< HEAD
     def scope(self, objects: Collection[Object]) -> State:
         """Create a substate involving only the given objects.
         """
         assert set(objects).issubset(self)
         return State({o: self[o] for o in objects}, self.simulator_state)
-=======
+
     def pretty_str(self) -> str:
         """Display the state in a nice human-readable format.
         """
@@ -198,8 +197,6 @@
         prefix = "#" * (ll//2 - 3) + " STATE " + "#" * (ll - ll//2 - 4) + "\n"
         suffix = "\n" + "#" * ll+ "\n"
         return prefix + "\n\n".join(table_strs) + suffix
-
->>>>>>> 960d54bf
 
 DefaultState = State({})
 
