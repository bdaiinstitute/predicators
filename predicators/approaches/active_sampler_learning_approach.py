"""An approach that performs active sampler learning.

The current implementation assumes for convenience that NSRTs and options are
1:1 and share the same parameters (like a PDDL environment). It is
straightforward conceptually to remove this assumption, because the approach
uses its own NSRTs to select options, but it is difficult implementation-wise,
so we're punting for now.

See scripts/configs/active_sampler_learning.yaml for examples.
"""
from __future__ import annotations

import abc
import logging
from collections import defaultdict
from typing import Any, Callable, DefaultDict, Dict, List, Optional, \
    Sequence, Set, Tuple

import dill as pkl
import numpy as np
from gym.spaces import Box

from predicators import utils
from predicators.approaches.online_nsrt_learning_approach import \
    OnlineNSRTLearningApproach
from predicators.competence_models import SkillCompetenceModel
from predicators.explorers import BaseExplorer, create_explorer
from predicators.ml_models import BinaryClassifier, BinaryClassifierEnsemble, \
    KNeighborsClassifier, MLPBinaryClassifier, MLPRegressor
from predicators.settings import CFG
from predicators.structs import NSRT, Array, GroundAtom, LowLevelTrajectory, \
    Metrics, NSRTSampler, Object, ParameterizedOption, Predicate, Segment, \
    State, Task, Type, _GroundNSRT, _GroundSTRIPSOperator, _Option

# Dataset for sampler learning: includes (s, option, s', label) per param opt.
_OptionSamplerDataset = List[Tuple[State, _Option, State, Any]]
_SamplerDataset = Dict[ParameterizedOption, _OptionSamplerDataset]
_ScoreFn = Callable[[State, Sequence[Object], List[Array]], List[float]]


class ActiveSamplerLearningApproach(OnlineNSRTLearningApproach):
    """Performs active sampler learning."""

    def __init__(self, initial_predicates: Set[Predicate],
                 initial_options: Set[ParameterizedOption], types: Set[Type],
                 action_space: Box, train_tasks: List[Task]) -> None:
        super().__init__(initial_predicates, initial_options, types,
                         action_space, train_tasks)

        # The current implementation assumes that NSRTs are not changing.
        assert CFG.strips_learner == "oracle"
        # The base sampler should also be unchanging and from the oracle.
        assert CFG.sampler_learner == "oracle"

        self._sampler_data: _SamplerDataset = {}
        # Maps used ground operators to all historical outcomes (whether they
        # successfully reached their effects or not). Updated in-place by the
        # explorer when CFG.explorer is active_sampler_explorer.
        self._ground_op_hist: Dict[_GroundSTRIPSOperator, List[bool]] = {}
        self._competence_models: Dict[_GroundSTRIPSOperator,
                                      SkillCompetenceModel] = {}
        self._last_seen_segment_traj_idx = -1

        # For certain methods, we may want the NSRTs used for exploration to
        # differ from those used for execution (they will differ precisely
        # in their sampler). Thus, we will keep around a separate mapping from
        # NSRTs to samplers to be used at exploration time.
        self._nsrt_to_explorer_sampler: Dict[NSRT, NSRTSampler] = {}

        # Record what train tasks have been seen during exploration so far.
        self._seen_train_task_idxs: Set[int] = set()

        # Set the default cost for skills.
        alpha, beta = CFG.skill_competence_default_alpha_beta
        c = utils.beta_bernoulli_posterior([], alpha=alpha, beta=beta).mean()
        self._default_cost = -np.log(c)

    @classmethod
    def get_name(cls) -> str:
        return "active_sampler_learning"

    def _run_task_plan(
        self, task: Task, nsrts: Set[NSRT], preds: Set[Predicate],
        timeout: float, seed: int, **kwargs: Any
    ) -> Tuple[List[_GroundNSRT], List[Set[GroundAtom]], Metrics]:
        # Add ground operator competence for competence-aware planning.
        ground_op_costs = {
            o: -np.log(m.get_current_competence())
            for o, m in self._competence_models.items()
        }
        return super()._run_task_plan(task,
                                      nsrts,
                                      preds,
                                      timeout,
                                      seed,
                                      ground_op_costs=ground_op_costs,
                                      default_cost=self._default_cost,
                                      **kwargs)

    def _create_explorer(self) -> BaseExplorer:
        # Geometrically increase the length of exploration.
        b = CFG.active_sampler_learning_explore_length_base
        max_steps = b**(1 + self._online_learning_cycle)
        preds = self._get_current_predicates()
        # Pursue the task goal during exploration periodically.
        n = CFG.active_sampler_learning_explore_pursue_goal_interval
        pursue_task_goal_first = False
<<<<<<< HEAD
        if self._online_learning_cycle < CFG.active_sampler_learning_init_cycles_to_pursue_goal or (
=======
        if self._online_learning_cycle < \
            CFG.active_sampler_learning_init_cycles_to_pursue_goal or (
>>>>>>> 4cd25c8c
                self._online_learning_cycle % n == 0):
            pursue_task_goal_first = True
        explorer = create_explorer(
            CFG.explorer,
            preds,
            self._initial_options,
            self._types,
            self._action_space,
            self._train_tasks,
            self._get_current_nsrts(),
            self._option_model,
            ground_op_hist=self._ground_op_hist,
            competence_models=self._competence_models,
            max_steps_before_termination=max_steps,
            nsrt_to_explorer_sampler=self._nsrt_to_explorer_sampler,
            seen_train_task_idxs=self._seen_train_task_idxs,
            pursue_task_goal_first=pursue_task_goal_first)
        return explorer

    def load(self, online_learning_cycle: Optional[int]) -> None:
        super().load(online_learning_cycle)
        save_path = utils.get_approach_load_path_str()
        with open(f"{save_path}_{online_learning_cycle}.DATA", "rb") as f:
            save_dict = pkl.load(f)
        self._dataset = save_dict["dataset"]
        self._sampler_data = save_dict["sampler_data"]
        self._ground_op_hist = save_dict["ground_op_hist"]
        self._competence_models = save_dict["competence_models"]
        self._last_seen_segment_traj_idx = save_dict[
            "last_seen_segment_traj_idx"]
        self._nsrt_to_explorer_sampler = save_dict["nsrt_to_explorer_sampler"]
        self._seen_train_task_idxs = save_dict["seen_train_task_idxs"]
        self._train_tasks = save_dict["train_tasks"]
        self._online_learning_cycle = 0 if online_learning_cycle is None \
            else online_learning_cycle + 1

    def _learn_nsrts(self, trajectories: List[LowLevelTrajectory],
                     online_learning_cycle: Optional[int],
                     annotations: Optional[List[Any]]) -> None:
        # Start by learning NSRTs in the usual way.
        super()._learn_nsrts(trajectories, online_learning_cycle, annotations)
        # Check the assumption that operators and options are 1:1.
        # This is just an implementation convenience.
        assert len({nsrt.option for nsrt in self._nsrts}) == len(self._nsrts)
        for nsrt in self._nsrts:
            assert nsrt.option_vars == nsrt.parameters
        # Update the sampler data using the updated self._segmented_trajs.
        self._update_sampler_data()
        # Re-learn samplers. Updates the NSRTs.
        self._learn_wrapped_samplers(online_learning_cycle)
        # Advance the competence models.
        for competence_model in self._competence_models.values():
            competence_model.advance_cycle()
        # Sanity check that the ground op histories and sampler data are sync.
        op_to_num_ground_op_hist: Dict[str, int] = {
            n.name: 0
            for n in self._sampler_data
        }
        for ground_op, examples in self._ground_op_hist.items():
            num = len(examples)
            name = ground_op.parent.name
            assert name in op_to_num_ground_op_hist
            op_to_num_ground_op_hist[name] += num
        for op, op_sampler_data in self._sampler_data.items():
            # The only case where there should be more sampler data than ground
            # op hist is if we started out with a nontrivial dataset. That
            # dataset is not included in the ground op hist.
            num_ground_op = op_to_num_ground_op_hist[op.name]
            num_sampler = len(op_sampler_data)
            assert num_ground_op == num_sampler or \
                (num_sampler > num_ground_op and CFG.max_initial_demos > 0)
        # Save the things we need other than the NSRTs, which were already
        # saved in the above call to self._learn_nsrts()
        save_path = utils.get_approach_save_path_str()
        with open(f"{save_path}_{online_learning_cycle}.DATA", "wb") as f:
            pkl.dump(
                {
                    "dataset": self._dataset,
                    "sampler_data": self._sampler_data,
                    "ground_op_hist": self._ground_op_hist,
                    "competence_models": self._competence_models,
                    "last_seen_segment_traj_idx":
                    self._last_seen_segment_traj_idx,
                    "nsrt_to_explorer_sampler": self._nsrt_to_explorer_sampler,
                    "seen_train_task_idxs": self._seen_train_task_idxs,
                    # We need to save train tasks because they get modified
                    # in the explorer. The original sin is that tasks are
                    # generated before reset with default init states, which
                    # are subsequently overwritten after reset is called.
                    "train_tasks": self._train_tasks,
                },
                f)

    def _update_sampler_data(self) -> None:
        start_idx = self._last_seen_segment_traj_idx + 1
        new_trajs = self._segmented_trajs[start_idx:]
        ground_op_to_num_data: DefaultDict[_GroundSTRIPSOperator,
                                           int] = defaultdict(int)
        for segmented_traj in new_trajs:
            self._last_seen_segment_traj_idx += 1
            just_made_incorrect_pick = False
            for segment in segmented_traj:
                s = segment.states[0]
                o = segment.get_option()
                ns = segment.states[-1]
                success = self._check_option_success(o, segment)
                if CFG.active_sampler_learning_use_teacher:
                    assert CFG.env in ("bumpy_cover", "regional_bumpy_cover")
                    if CFG.bumpy_cover_right_targets:
                        # In bumpy cover with the 'bumpy_cover_right_targets'
                        # flag set, picking from the left is bad and can
                        # potentially lead to failures to place. We will
                        # say that picking from left fails, and also skip
                        # adding all the subsequent 'Place' actions.
                        if o.name == "Pick":
                            block = o.objects[0]
                            block_center = s.get(block, "pose")
                            block_width = s.get(block, "width")
                            if block_center - block_width < o.params[
                                    0] < block_center:
                                success = False
                                just_made_incorrect_pick = True
                            elif success:
                                just_made_incorrect_pick = False
                        if o.name == "Place" and just_made_incorrect_pick:
                            continue  # pragma: no cover

                if CFG.active_sampler_learning_model in [
                        "myopic_classifier_mlp", "myopic_classifier_ensemble",
                        "myopic_classifier_knn"
                ]:
                    label: Any = success
                else:
                    assert CFG.active_sampler_learning_model == "fitted_q"
                    label = 0.0 if success else -1.0

                # Store transition per ParameterizedOption. Don't store by
                # NSRT because those change as we re-learn.
                if o.parent not in self._sampler_data:
                    self._sampler_data[o.parent] = []
                self._sampler_data[o.parent].append((s, o, ns, label))
                ground_nsrt = utils.option_to_ground_nsrt(o, self._nsrts)
                ground_op_to_num_data[ground_nsrt.op] += 1
        # Save competence models.
        for ground_op, model in self._competence_models.items():
            approach_save_path = utils.get_approach_save_path_str()
            save_path = "_".join([
                approach_save_path, f"{ground_op.name}{ground_op.objects}",
                f"{self._online_learning_cycle}.competence"
            ])
            with open(save_path, "wb") as f:
                pkl.dump(model, f)
            logging.info(f"Saved competence model to {save_path}.")

    def _check_option_success(self, option: _Option, segment: Segment) -> bool:
        ground_nsrt = utils.option_to_ground_nsrt(option, self._nsrts)
        # Only the add effects are checked to determine option success. This
        # is fine for our cover environments, but will probably break in
        # other environments (for instance, if we accidentally delete
        # atoms that are actually necessary for a future operator in the
        # plan). The right thing to do here is check the necessary atoms,
        # which we will do in a forthcoming PR.
        return ground_nsrt.add_effects.issubset(segment.final_atoms)

    def _learn_wrapped_samplers(self,
                                online_learning_cycle: Optional[int]) -> None:
        """Update the NSRTs in place."""
        if CFG.active_sampler_learning_model in [
                "myopic_classifier_mlp", "myopic_classifier_knn"
        ]:
            learner: _WrappedSamplerLearner = _ClassifierWrappedSamplerLearner(
                self._get_current_nsrts(), self._get_current_predicates(),
                online_learning_cycle)
        elif CFG.active_sampler_learning_model == "myopic_classifier_ensemble":
            learner = \
                _ClassifierEnsembleWrappedSamplerLearner(
                self._get_current_nsrts(), self._get_current_predicates(),
                online_learning_cycle)
        else:
            assert CFG.active_sampler_learning_model == "fitted_q"
            learner = _FittedQWrappedSamplerLearner(
                self._get_current_nsrts(), self._get_current_predicates(),
                online_learning_cycle)
        # Fit with the current data.
        learner.learn(self._sampler_data)
        wrapped_samplers = learner.get_samplers()
        # Update the NSRTs.
        new_test_nsrts: Set[NSRT] = set()
        self._nsrt_to_explorer_sampler.clear()
        for nsrt, (test_sampler, explore_sampler) in wrapped_samplers.items():
            # Create new test NSRT.
            new_test_nsrt = NSRT(nsrt.name, nsrt.parameters,
                                 nsrt.preconditions, nsrt.add_effects,
                                 nsrt.delete_effects, nsrt.ignore_effects,
                                 nsrt.option, nsrt.option_vars, test_sampler)
            new_test_nsrts.add(new_test_nsrt)
            # Update the dictionary mapping NSRTs to exploration samplers.
            self._nsrt_to_explorer_sampler[nsrt] = explore_sampler
        # Special case, especially on the first iteration: if there was no
        # data for the sampler, then we didn't learn a wrapped sampler, so
        # we should just use the original NSRT.
        new_nsrt_options = {n.option for n in new_test_nsrts}
        for old_nsrt in self._nsrts:
            if old_nsrt.option not in new_nsrt_options:
                new_test_nsrts.add(old_nsrt)
                self._nsrt_to_explorer_sampler[old_nsrt] = old_nsrt._sampler  # pylint: disable=protected-access
        self._nsrts = new_test_nsrts
        # Re-save the NSRTs now that we've updated them.
        save_path = utils.get_approach_save_path_str()
        with open(f"{save_path}_{online_learning_cycle}.NSRTs", "wb") as f:
            pkl.dump(self._nsrts, f)


class _WrappedSamplerLearner(abc.ABC):
    """A base class for learning wrapped samplers."""

    def __init__(self, nsrts: Set[NSRT], predicates: Set[Predicate],
                 online_learning_cycle: Optional[int]) -> None:
        self._nsrts = nsrts
        self._predicates = predicates
        self._online_learning_cycle = online_learning_cycle
        self._rng = np.random.default_rng(CFG.seed)
        # We keep track of two samplers per NSRT: one to use at test time
        # and another to use during exploration/play time.
        self._learned_samplers: Optional[Dict[NSRT, Tuple[NSRTSampler,
                                                          NSRTSampler]]] = None

    def learn(self, data: _SamplerDataset) -> None:
        """Fit all of the samplers."""
        new_samplers: Dict[NSRT, Tuple[NSRTSampler, NSRTSampler]] = {}
        for param_opt, nsrt_data in data.items():
            nsrt = utils.param_option_to_nsrt(param_opt, self._nsrts)
            logging.info(f"Fitting wrapped sampler for {nsrt.name}...")
            new_samplers[nsrt] = self._learn_nsrt_sampler(nsrt_data, nsrt)
        self._learned_samplers = new_samplers

    def get_samplers(self) -> Dict[NSRT, Tuple[NSRTSampler, NSRTSampler]]:
        """Expose the fitted samplers, organized by NSRTs."""
        assert self._learned_samplers is not None
        return self._learned_samplers

    @abc.abstractmethod
    def _learn_nsrt_sampler(self, nsrt_data: _OptionSamplerDataset,
                            nsrt: NSRT) -> Tuple[NSRTSampler, NSRTSampler]:
        """Learn the new test-time and exploration samplers for a single NSRT
        and return them."""


class _ClassifierWrappedSamplerLearner(_WrappedSamplerLearner):
    """Using boolean class labels on transitions, learn a classifier, and then
    use the probability of predicting True to select parameters."""

    def _learn_nsrt_sampler(self, nsrt_data: _OptionSamplerDataset,
                            nsrt: NSRT) -> Tuple[NSRTSampler, NSRTSampler]:
        X_classifier: List[Array] = []
        y_classifier: List[int] = []
        for state, option, _, label in nsrt_data:
            objects = option.objects
            params = option.params
            x_arr = utils.construct_active_sampler_input(
                state, objects, params, option.parent)
            X_classifier.append(x_arr)
            y_classifier.append(label)
        X_arr_classifier = np.array(X_classifier)
        # output is binary signal
        y_arr_classifier = np.array(y_classifier)
        if CFG.active_sampler_learning_model.endswith("mlp"):
            classifier: BinaryClassifier = MLPBinaryClassifier(
                seed=CFG.seed,
                balance_data=CFG.mlp_classifier_balance_data,
                max_train_iters=CFG.sampler_mlp_classifier_max_itr,
                learning_rate=CFG.learning_rate,
                weight_decay=CFG.weight_decay,
                use_torch_gpu=CFG.use_torch_gpu,
                train_print_every=CFG.pytorch_train_print_every,
                n_iter_no_change=CFG.mlp_classifier_n_iter_no_change,
                hid_sizes=CFG.mlp_classifier_hid_sizes,
                n_reinitialize_tries=CFG.
                sampler_mlp_classifier_n_reinitialize_tries,
                weight_init="default")
        else:
            assert CFG.active_sampler_learning_model.endswith("knn")
            n_neighbors = min(len(X_arr_classifier),
                              CFG.active_sampler_learning_knn_neighbors)
            classifier = KNeighborsClassifier(seed=CFG.seed,
                                              n_neighbors=n_neighbors)
        classifier.fit(X_arr_classifier, y_arr_classifier)

        # Save the sampler classifier for external analysis.
        approach_save_path = utils.get_approach_save_path_str()
        save_path = f"{approach_save_path}_{nsrt.name}_" + \
            f"{self._online_learning_cycle}.sampler_classifier"
        with open(save_path, "wb") as f:
            pkl.dump(classifier, f)
        logging.info(f"Saved sampler classifier to {save_path}.")
        save_path = f"{approach_save_path}_{nsrt.name}_" + \
            f"{self._online_learning_cycle}.sampler_classifier_data"
        with open(save_path, "wb") as f:
            pkl.dump((X_arr_classifier, y_arr_classifier), f)
        logging.info(f"Saved sampler classifier data to {save_path}.")

        # Easiest way to access the base sampler.
        base_sampler = nsrt._sampler  # pylint: disable=protected-access
        score_fn = _classifier_to_score_fn(classifier, nsrt)
        wrapped_sampler_test = _wrap_sampler(base_sampler,
                                             score_fn,
                                             strategy="greedy")
        wrapped_sampler_exploration = _wrap_sampler(
            base_sampler,
            score_fn,
            strategy=CFG.active_sampler_learning_exploration_sample_strategy)
        return (wrapped_sampler_test, wrapped_sampler_exploration)


class _ClassifierEnsembleWrappedSamplerLearner(_WrappedSamplerLearner):
    """Using boolean class labels on transitions, learn an ensemble of
    classifiers, and then use the entropy among the predictions, as well as the
    probability of predicting True to select parameters."""

    def _learn_nsrt_sampler(self, nsrt_data: _OptionSamplerDataset,
                            nsrt: NSRT) -> Tuple[NSRTSampler, NSRTSampler]:
        X_classifier: List[Array] = []
        y_classifier: List[int] = []
        for state, option, _, label in nsrt_data:
            objects = option.objects
            params = option.params
            x_arr = utils.construct_active_sampler_input(
                state, objects, params, option.parent)
            X_classifier.append(x_arr)
            y_classifier.append(label)
        X_arr_classifier = np.array(X_classifier)
        # output is binary signal
        y_arr_classifier = np.array(y_classifier)
        classifier = BinaryClassifierEnsemble(
            seed=CFG.seed,
            ensemble_size=CFG.active_sampler_learning_num_ensemble_members,
            member_cls=MLPBinaryClassifier,
            balance_data=CFG.mlp_classifier_balance_data,
            max_train_iters=CFG.sampler_mlp_classifier_max_itr,
            learning_rate=CFG.learning_rate,
            n_iter_no_change=CFG.mlp_classifier_n_iter_no_change,
            hid_sizes=CFG.mlp_classifier_hid_sizes,
            n_reinitialize_tries=CFG.
            sampler_mlp_classifier_n_reinitialize_tries,
            weight_init=CFG.predicate_mlp_classifier_init,
            weight_decay=CFG.weight_decay,
            use_torch_gpu=CFG.use_torch_gpu,
            train_print_every=CFG.pytorch_train_print_every)
        classifier.fit(X_arr_classifier, y_arr_classifier)

        # Save the sampler classifier for external analysis.
        approach_save_path = utils.get_approach_save_path_str()
        save_path = f"{approach_save_path}_{nsrt.name}_" + \
            f"{self._online_learning_cycle}.sampler_classifier"
        with open(save_path, "wb") as f:
            pkl.dump(classifier, f)
        logging.info(f"Saved sampler classifier to {save_path}.")

        # Easiest way to access the base sampler.
        base_sampler = nsrt._sampler  # pylint: disable=protected-access
        test_score_fn = _classifier_ensemble_to_score_fn(classifier,
                                                         nsrt,
                                                         test_time=True)
        wrapped_sampler_test = _wrap_sampler(base_sampler,
                                             test_score_fn,
                                             strategy="greedy")
        explore_score_fn = _classifier_ensemble_to_score_fn(classifier,
                                                            nsrt,
                                                            test_time=False)
        wrapped_sampler_exploration = _wrap_sampler(
            base_sampler,
            explore_score_fn,
            strategy=CFG.active_sampler_learning_exploration_sample_strategy)

        return (wrapped_sampler_test, wrapped_sampler_exploration)


class _FittedQWrappedSamplerLearner(_WrappedSamplerLearner):
    """Perform fitted Q iteration to learn all samplers from batch data."""

    def __init__(self, nsrts: Set[NSRT], predicates: Set[Predicate],
                 online_learning_cycle: Optional[int]) -> None:
        super().__init__(nsrts, predicates, online_learning_cycle)
        self._nsrt_score_fns: Optional[Dict[NSRT, _ScoreFn]] = None
        self._next_nsrt_score_fns: Dict[NSRT, _ScoreFn] = {}

    def learn(self, data: _SamplerDataset) -> None:
        # Override parent so that the learning loop is run for multiple iters.
        for it in range(CFG.active_sampler_learning_fitted_q_iters):
            logging.info(f"Starting fitted Q learning iter {it}")
            # Run one iteration of learning. Calls _learn_nsrt_sampler().
            super().learn(data)
            # Update the score functions now that all children are processed.
            self._nsrt_score_fns = self._next_nsrt_score_fns

    def _learn_nsrt_sampler(self, nsrt_data: _OptionSamplerDataset,
                            nsrt: NSRT) -> Tuple[NSRTSampler, NSRTSampler]:
        # Build targets.
        gamma = CFG.active_sampler_learning_score_gamma
        num_a_samp = CFG.active_sampler_learning_num_lookahead_samples
        targets: List[float] = []
        for _, _, ns, r in nsrt_data:
            # Sample actions to estimate Q in infinite action space.
            next_as = self._sample_options_from_state(ns, num=num_a_samp)
            next_q = max(self._predict(ns, na) for na in next_as)
            # NOTE: there is no terminal state because we're in a lifelong
            # (reset-free) setup.
            target = r + gamma * next_q
            targets.append(target)
        # Build regressor dataset.
        regressor_data = [(s, a, ns, target)
                          for (s, a, ns, _), target in zip(nsrt_data, targets)]
        # Run regression.
        regressor = self._fit_regressor(regressor_data)
        # Save the sampler regressor for external analysis.
        approach_save_path = utils.get_approach_save_path_str()
        save_path = f"{approach_save_path}_{nsrt.name}_" + \
            f"{self._online_learning_cycle}.sampler_regressor"
        with open(save_path, "wb") as f:
            pkl.dump(regressor, f)
        logging.info(f"Saved sampler regressor to {save_path}.")
        # Wrap and return sampler.
        base_sampler = nsrt._sampler  # pylint: disable=protected-access
        score_fn = _regressor_to_score_fn(regressor, nsrt)
        # Save the score function for use in later target computation.
        self._next_nsrt_score_fns[nsrt] = score_fn
        wrapped_sampler_test = _wrap_sampler(base_sampler,
                                             score_fn,
                                             strategy="greedy")
        wrapped_sampler_exploration = _wrap_sampler(
            base_sampler,
            score_fn,
            strategy=CFG.active_sampler_learning_exploration_sample_strategy)
        return (wrapped_sampler_test, wrapped_sampler_exploration)

    def _predict(self, state: State, option: _Option) -> float:
        """Predict Q(s, a)."""
        if self._nsrt_score_fns is None:
            return 0.0  # initialize to 0.0
        ground_nsrt = utils.option_to_ground_nsrt(option, self._nsrts)
        # Special case: we haven't seen any data for the parent NSRT, so we
        # haven't learned a score function for it.
        if ground_nsrt.parent not in self._nsrt_score_fns:  # pragma: no cover
            return 0.0
        score_fn = self._nsrt_score_fns[ground_nsrt.parent]
        return score_fn(state, ground_nsrt.objects, [option.params])[0]

    def _sample_options_from_state(self,
                                   state: State,
                                   num: int = 1) -> List[_Option]:
        """Use NSRTs to sample options in the current state."""
        # Create all applicable ground NSRTs.
        ground_nsrts: List[_GroundNSRT] = []
        for nsrt in sorted(self._nsrts):
            ground_nsrts.extend(utils.all_ground_nsrts(nsrt, list(state)))

        sampled_options: List[_Option] = []
        for _ in range(num):
            # Sample an applicable NSRT.
            ground_nsrt = utils.sample_applicable_ground_nsrt(
                state, ground_nsrts, self._predicates, self._rng)
            assert ground_nsrt is not None
            assert all(a.holds for a in ground_nsrt.preconditions)

            # Sample an option.
            option = ground_nsrt.sample_option(
                state,
                goal=set(),  # goal not used
                rng=self._rng)
            assert option.initiable(state)
            sampled_options.append(option)

        return sampled_options

    def _fit_regressor(self, nsrt_data: _OptionSamplerDataset) -> MLPRegressor:
        X_regressor: List[Array] = []
        y_regressor: List[Array] = []
        for state, option, _, target in nsrt_data:
            objects = option.objects
            params = option.params
            x_arr = utils.construct_active_sampler_input(
                state, objects, params, option.parent)
            X_regressor.append(x_arr)
            y_regressor.append(np.array([target]))
        X_arr_regressor = np.array(X_regressor)
        y_arr_regressor = np.array(y_regressor)
        regressor = MLPRegressor(
            seed=CFG.seed,
            hid_sizes=CFG.mlp_regressor_hid_sizes,
            max_train_iters=CFG.mlp_regressor_max_itr,
            clip_gradients=CFG.mlp_regressor_clip_gradients,
            clip_value=CFG.mlp_regressor_gradient_clip_value,
            learning_rate=CFG.learning_rate,
            weight_decay=CFG.weight_decay,
            use_torch_gpu=CFG.use_torch_gpu,
            train_print_every=CFG.pytorch_train_print_every,
            n_iter_no_change=CFG.active_sampler_learning_n_iter_no_change)
        regressor.fit(X_arr_regressor, y_arr_regressor)
        return regressor


# Helper functions.
def _wrap_sampler(base_sampler: NSRTSampler, score_fn: _ScoreFn,
                  strategy: str) -> NSRTSampler:
    """Create a wrapped sampler that uses a score function to select among
    candidates from a base sampler."""

    def _sample(state: State, goal: Set[GroundAtom], rng: np.random.Generator,
                objects: Sequence[Object]) -> Array:
        samples = [
            base_sampler(state, goal, rng, objects)
            for _ in range(CFG.active_sampler_learning_num_samples)
        ]
        scores = score_fn(state, objects, samples)
        if strategy in ["greedy", "epsilon_greedy"]:
            idx = int(np.argmax(scores))
            if strategy == "epsilon_greedy" and rng.uniform(
            ) <= CFG.active_sampler_learning_exploration_epsilon:
                # Randomly select a sample to pick, following the epsilon
                # greedy strategy!
                idx = rng.integers(0, len(scores))
        else:
            raise NotImplementedError('Exploration strategy ' +
                                      f'{strategy} ' + 'is not implemented.')
        return samples[idx]

    return _sample


def _vector_score_fn_to_score_fn(vector_fn: Callable[[Array], float],
                                 nsrt: NSRT) -> _ScoreFn:
    """Helper for _classifier_to_score_fn() and _regressor_to_score_fn()."""

    def _score_fn(state: State, objects: Sequence[Object],
                  param_lst: List[Array]) -> List[float]:
        xs = [
            utils.construct_active_sampler_input(state, objects, p,
                                                 nsrt.option)
            for p in param_lst
        ]
        scores = [vector_fn(x) for x in xs]
        return scores

    return _score_fn


def _classifier_to_score_fn(classifier: BinaryClassifier,
                            nsrt: NSRT) -> _ScoreFn:
    return _vector_score_fn_to_score_fn(classifier.predict_proba, nsrt)


def _classifier_ensemble_to_score_fn(classifier: BinaryClassifierEnsemble,
                                     nsrt: NSRT, test_time: bool) -> _ScoreFn:
    if test_time:
        return _vector_score_fn_to_score_fn(
            lambda x: np.mean(classifier.predict_member_probas(x), dtype=float
                              ), nsrt)
    # If we want the exploration score function, then we need to compute the
    # entropy.
    return _vector_score_fn_to_score_fn(
        lambda x: utils.entropy(
            float(np.mean(classifier.predict_member_probas(x)))), nsrt)


def _regressor_to_score_fn(regressor: MLPRegressor, nsrt: NSRT) -> _ScoreFn:
    fn = lambda v: regressor.predict(v)[0]
    return _vector_score_fn_to_score_fn(fn, nsrt)<|MERGE_RESOLUTION|>--- conflicted
+++ resolved
@@ -105,12 +105,8 @@
         # Pursue the task goal during exploration periodically.
         n = CFG.active_sampler_learning_explore_pursue_goal_interval
         pursue_task_goal_first = False
-<<<<<<< HEAD
-        if self._online_learning_cycle < CFG.active_sampler_learning_init_cycles_to_pursue_goal or (
-=======
         if self._online_learning_cycle < \
             CFG.active_sampler_learning_init_cycles_to_pursue_goal or (
->>>>>>> 4cd25c8c
                 self._online_learning_cycle % n == 0):
             pursue_task_goal_first = True
         explorer = create_explorer(
