"""An approach that performs active sampler learning.

The current implementation assumes for convenience that NSRTs and options are
1:1 and share the same parameters (like a PDDL environment). It is
straightforward conceptually to remove this assumption, because the approach
uses its own NSRTs to select options, but it is difficult implementation-wise,
so we're punting for now.

See scripts/configs/active_sampler_learning.yaml for examples.
"""
from __future__ import annotations

import abc
import logging
from typing import Any, Callable, Dict, List, Optional, Sequence, Set, Tuple

import dill as pkl
import numpy as np
from gym.spaces import Box

from predicators import utils
from predicators.approaches.online_nsrt_learning_approach import \
    OnlineNSRTLearningApproach
from predicators.explorers import BaseExplorer, create_explorer
from predicators.ml_models import BinaryClassifierEnsemble, \
    MLPBinaryClassifier, MLPRegressor
from predicators.settings import CFG
from predicators.structs import NSRT, Array, GroundAtom, LowLevelTrajectory, \
    NSRTSampler, Object, ParameterizedOption, Predicate, Segment, State, \
    Task, Type, _GroundNSRT, _GroundSTRIPSOperator, _Option

# Dataset for sampler learning: includes (s, option, s', label) per param opt.
_OptionSamplerDataset = List[Tuple[State, _Option, State, Any]]
_SamplerDataset = Dict[ParameterizedOption, _OptionSamplerDataset]
_ScoreFn = Callable[[State, Sequence[Object], List[Array]], List[float]]


class ActiveSamplerLearningApproach(OnlineNSRTLearningApproach):
    """Performs active sampler learning."""

    def __init__(self, initial_predicates: Set[Predicate],
                 initial_options: Set[ParameterizedOption], types: Set[Type],
                 action_space: Box, train_tasks: List[Task]) -> None:
        super().__init__(initial_predicates, initial_options, types,
                         action_space, train_tasks)

        # The current implementation assumes that NSRTs are not changing.
        assert CFG.strips_learner == "oracle"
        # The base sampler should also be unchanging and from the oracle.
        assert CFG.sampler_learner == "oracle"

        self._sampler_data: _SamplerDataset = {}
        # Maps used ground operators to all historical outcomes (whether they
        # successfully reached their effects or not). Updated in-place by the
        # explorer when CFG.explorer is active_sampler_explorer.
        self._ground_op_hist: Dict[_GroundSTRIPSOperator, List[bool]] = {}
        self._last_seen_segment_traj_idx = -1

        # For certain methods, we may want the NSRTs used for exploration to
        # differ from those used for execution (they will differ precisely
        # in their sampler). Thus, we will keep around a separate mapping from
        # NSRTs to samplers to be used at exploration time.
        self._nsrt_to_explorer_sampler: Dict[NSRT, NSRTSampler] = {}

    @classmethod
    def get_name(cls) -> str:
        return "active_sampler_learning"

    def _create_explorer(self) -> BaseExplorer:
        # Geometrically increase the length of exploration.
        b = CFG.active_sampler_learning_explore_length_base
        max_steps = b**(1 + self._online_learning_cycle)
        preds = self._get_current_predicates()
        explorer = create_explorer(
            CFG.explorer,
            preds,
            self._initial_options,
            self._types,
            self._action_space,
            self._train_tasks,
            self._get_current_nsrts(),
            self._option_model,
            ground_op_hist=self._ground_op_hist,
            max_steps_before_termination=max_steps,
            nsrt_to_explorer_sampler=self._nsrt_to_explorer_sampler)
        return explorer

    def _learn_nsrts(self, trajectories: List[LowLevelTrajectory],
                     online_learning_cycle: Optional[int],
                     annotations: Optional[List[Any]]) -> None:
        # Start by learning NSRTs in the usual way.
        super()._learn_nsrts(trajectories, online_learning_cycle, annotations)
        # Check the assumption that operators and options are 1:1.
        # This is just an implementation convenience.
        assert len({nsrt.option for nsrt in self._nsrts}) == len(self._nsrts)
        for nsrt in self._nsrts:
            assert nsrt.option_vars == nsrt.parameters
        # Update the sampler data using the updated self._segmented_trajs.
        self._update_sampler_data()
        # Re-learn samplers. Updates the NSRTs.
        self._learn_wrapped_samplers(online_learning_cycle)

    def _update_sampler_data(self) -> None:
        start_idx = self._last_seen_segment_traj_idx + 1
        new_trajs = self._segmented_trajs[start_idx:]
        for segmented_traj in new_trajs:
            self._last_seen_segment_traj_idx += 1
            just_made_incorrect_pick = False
            for segment in segmented_traj:
                s = segment.states[0]
                o = segment.get_option()
                ns = segment.states[-1]
                success = self._check_option_success(o, segment)
                if CFG.active_sampler_learning_use_teacher:
                    assert CFG.env in ("bumpy_cover", "regional_bumpy_cover")
                    if CFG.bumpy_cover_right_targets:
                        # In bumpy cover with the 'bumpy_cover_right_targets'
                        # flag set, picking from the left is bad and can
                        # potentially lead to failures to place. We will
                        # say that picking from left fails, and also skip
                        # adding all the subsequent 'Place' actions.
                        if o.name == "Pick":
                            block = o.objects[0]
                            block_center = s.get(block, "pose")
                            block_width = s.get(block, "width")
                            if block_center - block_width < o.params[
                                    0] < block_center:
                                success = False
                                just_made_incorrect_pick = True
                            elif success:
                                just_made_incorrect_pick = False
                        if o.name == "Place" and just_made_incorrect_pick:
                            continue

                if CFG.active_sampler_learning_model in [
                        "myopic_classifier", "myopic_classifier_ensemble"
                ]:
                    label: Any = success
                else:
                    assert CFG.active_sampler_learning_model == "fitted_q"
                    label = 0.0 if success else -1.0

                # Store transition per ParameterizedOption. Don't store by
                # NSRT because those change as we re-learn.
                if o.parent not in self._sampler_data:
                    self._sampler_data[o.parent] = []
                self._sampler_data[o.parent].append((s, o, ns, label))

    def _check_option_success(self, option: _Option, segment: Segment) -> bool:
        ground_nsrt = utils.option_to_ground_nsrt(option, self._nsrts)
<<<<<<< HEAD
=======
        # Only the add effects are checked to determine option success. This
        # is fine for our cover environments, but will probably break in
        # other environments (for instance, if we accidentally delete
        # atoms that are actually necessary for a future operator in the
        # plan). The right thing to do here is check the necessary atoms,
        # which we will do in a forthcoming PR.
>>>>>>> af44fda0
        return ground_nsrt.add_effects.issubset(segment.final_atoms)

    def _learn_wrapped_samplers(self,
                                online_learning_cycle: Optional[int]) -> None:
        """Update the NSRTs in place."""
        if CFG.active_sampler_learning_model == "myopic_classifier":
            learner: _WrappedSamplerLearner = _ClassifierWrappedSamplerLearner(
                self._get_current_nsrts(), self._get_current_predicates(),
                online_learning_cycle)
        elif CFG.active_sampler_learning_model == "myopic_classifier_ensemble":
            learner = \
                _ClassifierEnsembleWrappedSamplerLearner(
                self._get_current_nsrts(), self._get_current_predicates(),
                online_learning_cycle)
        else:
            assert CFG.active_sampler_learning_model == "fitted_q"
            learner = _FittedQWrappedSamplerLearner(
                self._get_current_nsrts(), self._get_current_predicates(),
                online_learning_cycle)
        # Fit with the current data.
        learner.learn(self._sampler_data)
        wrapped_samplers = learner.get_samplers()
        # Update the NSRTs.
        new_test_nsrts: Set[NSRT] = set()
        self._nsrt_to_explorer_sampler.clear()
        for nsrt, (test_sampler, explore_sampler) in wrapped_samplers.items():
            # Create new test NSRT.
            new_test_nsrt = NSRT(nsrt.name, nsrt.parameters,
                                 nsrt.preconditions, nsrt.add_effects,
                                 nsrt.delete_effects, nsrt.ignore_effects,
                                 nsrt.option, nsrt.option_vars, test_sampler)
            new_test_nsrts.add(new_test_nsrt)
            # Update the dictionary mapping NSRTs to exploration samplers.
            self._nsrt_to_explorer_sampler[nsrt] = explore_sampler
        # Special case, especially on the first iteration: if there was no
        # data for the sampler, then we didn't learn a wrapped sampler, so
        # we should just use the original NSRT.
        new_nsrt_options = {n.option for n in new_test_nsrts}
        for old_nsrt in self._nsrts:
            if old_nsrt.option not in new_nsrt_options:
                new_test_nsrts.add(old_nsrt)
                self._nsrt_to_explorer_sampler[old_nsrt] = old_nsrt._sampler  # pylint: disable=protected-access
        self._nsrts = new_test_nsrts
        # Re-save the NSRTs now that we've updated them.
        # TODO fix this!
        # save_path = utils.get_approach_save_path_str()
        # with open(f"{save_path}_{online_learning_cycle}.NSRTs", "wb") as f:
        #     pkl.dump(self._nsrts, f)


class _WrappedSamplerLearner(abc.ABC):
    """A base class for learning wrapped samplers."""

    def __init__(self, nsrts: Set[NSRT], predicates: Set[Predicate],
                 online_learning_cycle: Optional[int]) -> None:
        self._nsrts = nsrts
        self._predicates = predicates
        self._online_learning_cycle = online_learning_cycle
        self._rng = np.random.default_rng(CFG.seed)
        # We keep track of two samplers per NSRT: one to use at test time
        # and another to use during exploration/play time.
        self._learned_samplers: Optional[Dict[NSRT, Tuple[NSRTSampler,
                                                          NSRTSampler]]] = None

    def learn(self, data: _SamplerDataset) -> None:
        """Fit all of the samplers."""
        new_samplers: Dict[NSRT, Tuple[NSRTSampler, NSRTSampler]] = {}
        for param_opt, nsrt_data in data.items():
            nsrt = utils.param_option_to_nsrt(param_opt, self._nsrts)
            logging.info(f"Fitting wrapped sampler for {nsrt.name}...")
            new_samplers[nsrt] = self._learn_nsrt_sampler(nsrt_data, nsrt)
        self._learned_samplers = new_samplers

    def get_samplers(self) -> Dict[NSRT, Tuple[NSRTSampler, NSRTSampler]]:
        """Expose the fitted samplers, organized by NSRTs."""
        assert self._learned_samplers is not None
        return self._learned_samplers

    @abc.abstractmethod
    def _learn_nsrt_sampler(self, nsrt_data: _OptionSamplerDataset,
                            nsrt: NSRT) -> Tuple[NSRTSampler, NSRTSampler]:
        """Learn the new test-time and exploration samplers for a single NSRT
        and return them."""


class _ClassifierWrappedSamplerLearner(_WrappedSamplerLearner):
    """Using boolean class labels on transitions, learn a classifier, and then
    use the probability of predicting True to select parameters."""

    def _learn_nsrt_sampler(self, nsrt_data: _OptionSamplerDataset,
                            nsrt: NSRT) -> Tuple[NSRTSampler, NSRTSampler]:
        X_classifier: List[List[Array]] = []
        y_classifier: List[int] = []
        for state, option, _, label in nsrt_data:
            objects = option.objects
            params = option.params
            # input is state features and option parameters
            X_classifier.append([np.array(1.0)])  # start with bias term
            for obj in objects:
                X_classifier[-1].extend(state[obj])
            X_classifier[-1].extend(params)
            assert not CFG.sampler_learning_use_goals
            y_classifier.append(label)
        X_arr_classifier = np.array(X_classifier)
        # output is binary signal
        y_arr_classifier = np.array(y_classifier)
        classifier = MLPBinaryClassifier(
            seed=CFG.seed,
            balance_data=CFG.mlp_classifier_balance_data,
            max_train_iters=CFG.sampler_mlp_classifier_max_itr,
            learning_rate=CFG.learning_rate,
            weight_decay=CFG.weight_decay,
            use_torch_gpu=CFG.use_torch_gpu,
            train_print_every=CFG.pytorch_train_print_every,
            n_iter_no_change=CFG.mlp_classifier_n_iter_no_change,
            hid_sizes=CFG.mlp_classifier_hid_sizes,
            n_reinitialize_tries=CFG.
            sampler_mlp_classifier_n_reinitialize_tries,
            weight_init="default")
        classifier.fit(X_arr_classifier, y_arr_classifier)

        # Save the sampler classifier for external analysis.
        approach_save_path = utils.get_approach_save_path_str()
        save_path = f"{approach_save_path}_{nsrt.name}_" + \
            f"{self._online_learning_cycle}.sampler_classifier"
        with open(save_path, "wb") as f:
            pkl.dump(classifier, f)
        logging.info(f"Saved sampler classifier to {save_path}.")
        save_path = f"{approach_save_path}_{nsrt.name}_" + \
            f"{self._online_learning_cycle}.sampler_classifier_data"
        with open(save_path, "wb") as f:
            pkl.dump((X_arr_classifier, y_arr_classifier), f)
        logging.info(f"Saved sampler classifier data to {save_path}.")

        # Easiest way to access the base sampler.
        base_sampler = nsrt._sampler  # pylint: disable=protected-access
        score_fn = _classifier_to_score_fn(classifier, nsrt)
        wrapped_sampler = _wrap_sampler(base_sampler, score_fn)

        return (wrapped_sampler, wrapped_sampler)


class _ClassifierEnsembleWrappedSamplerLearner(_WrappedSamplerLearner):
    """Using boolean class labels on transitions, learn an ensemble of
    classifiers, and then use the entropy among the predictions, as well as the
    probability of predicting True to select parameters."""

    def _learn_nsrt_sampler(self, nsrt_data: _OptionSamplerDataset,
                            nsrt: NSRT) -> Tuple[NSRTSampler, NSRTSampler]:
        X_classifier: List[List[Array]] = []
        y_classifier: List[int] = []
        for state, option, _, label in nsrt_data:
            objects = option.objects
            params = option.params
            # input is state features and option parameters
            X_classifier.append([np.array(1.0)])  # start with bias term
            for obj in objects:
                X_classifier[-1].extend(state[obj])
            X_classifier[-1].extend(params)
            assert not CFG.sampler_learning_use_goals
            y_classifier.append(label)
        X_arr_classifier = np.array(X_classifier)
        # output is binary signal
        y_arr_classifier = np.array(y_classifier)
        classifier = BinaryClassifierEnsemble(
            seed=CFG.seed,
            ensemble_size=CFG.active_sampler_learning_num_ensemble_members,
            member_cls=MLPBinaryClassifier,
            balance_data=CFG.mlp_classifier_balance_data,
            max_train_iters=CFG.sampler_mlp_classifier_max_itr,
            learning_rate=CFG.learning_rate,
            n_iter_no_change=CFG.mlp_classifier_n_iter_no_change,
            hid_sizes=CFG.mlp_classifier_hid_sizes,
            n_reinitialize_tries=CFG.
            sampler_mlp_classifier_n_reinitialize_tries,
            weight_init=CFG.predicate_mlp_classifier_init,
            weight_decay=CFG.weight_decay,
            use_torch_gpu=CFG.use_torch_gpu,
            train_print_every=CFG.pytorch_train_print_every)
        classifier.fit(X_arr_classifier, y_arr_classifier)

        # Save the sampler classifier for external analysis.
        approach_save_path = utils.get_approach_save_path_str()
        save_path = f"{approach_save_path}_{nsrt.name}_" + \
            f"{self._online_learning_cycle}.sampler_classifier"
        with open(save_path, "wb") as f:
            pkl.dump(classifier, f)
        logging.info(f"Saved sampler classifier to {save_path}.")

        # Easiest way to access the base sampler.
        base_sampler = nsrt._sampler  # pylint: disable=protected-access
        test_score_fn = _classifier_ensemble_to_score_fn(classifier,
                                                         nsrt,
                                                         test_time=True)
        test_wrapped_sampler = _wrap_sampler(base_sampler, test_score_fn)
        explore_score_fn = _classifier_ensemble_to_score_fn(classifier,
                                                            nsrt,
                                                            test_time=False)
        explore_wrapped_sampler = _wrap_sampler(base_sampler, explore_score_fn)

        return (test_wrapped_sampler, explore_wrapped_sampler)


class _FittedQWrappedSamplerLearner(_WrappedSamplerLearner):
    """Perform fitted Q iteration to learn all samplers from batch data."""

    def __init__(self, nsrts: Set[NSRT], predicates: Set[Predicate],
                 online_learning_cycle: Optional[int]) -> None:
        super().__init__(nsrts, predicates, online_learning_cycle)
        self._nsrt_score_fns: Optional[Dict[NSRT, _ScoreFn]] = None
        self._next_nsrt_score_fns: Dict[NSRT, _ScoreFn] = {}

    def learn(self, data: _SamplerDataset) -> None:
        # Override parent so that the learning loop is run for multiple iters.
        for it in range(CFG.active_sampler_learning_fitted_q_iters):
            logging.info(f"Starting fitted Q learning iter {it}")
            # Run one iteration of learning. Calls _learn_nsrt_sampler().
            super().learn(data)
            # Update the score functions now that all children are processed.
            self._nsrt_score_fns = self._next_nsrt_score_fns

    def _learn_nsrt_sampler(self, nsrt_data: _OptionSamplerDataset,
                            nsrt: NSRT) -> Tuple[NSRTSampler, NSRTSampler]:
        # Build targets.
        gamma = CFG.active_sampler_learning_score_gamma
        num_a_samp = CFG.active_sampler_learning_num_next_option_samples
        targets: List[float] = []
        for _, _, ns, r in nsrt_data:
            # Sample actions to estimate Q in infinite action space.
            next_as = self._sample_options_from_state(ns, num=num_a_samp)
            next_q = max(self._predict(ns, na) for na in next_as)
            # NOTE: there is no terminal state because we're in a lifelong
            # (reset-free) setup.
            target = r + gamma * next_q
            targets.append(target)
        # Build regressor dataset.
        regressor_data = [(s, a, ns, target)
                          for (s, a, ns, _), target in zip(nsrt_data, targets)]
        # Run regression.
        regressor = self._fit_regressor(regressor_data)
        # Save the sampler regressor for external analysis.
        approach_save_path = utils.get_approach_save_path_str()
        save_path = f"{approach_save_path}_{nsrt.name}_" + \
            f"{self._online_learning_cycle}.sampler_regressor"
        with open(save_path, "wb") as f:
            pkl.dump(regressor, f)
        logging.info(f"Saved sampler regressor to {save_path}.")
        # Wrap and return sampler.
        base_sampler = nsrt._sampler  # pylint: disable=protected-access
        score_fn = _regressor_to_score_fn(regressor, nsrt)
        # Save the score function for use in later target computation.
        self._next_nsrt_score_fns[nsrt] = score_fn
        wrapped_sampler = _wrap_sampler(base_sampler, score_fn)
        return (wrapped_sampler, wrapped_sampler)

    def _predict(self, state: State, option: _Option) -> float:
        """Predict Q(s, a)."""
        if self._nsrt_score_fns is None:
            return 0.0  # initialize to 0.0
        ground_nsrt = utils.option_to_ground_nsrt(option, self._nsrts)
        # Special case: we haven't seen any data for the parent NSRT, so we
        # haven't learned a score function for it.
        if ground_nsrt.parent not in self._nsrt_score_fns:
            return 0.0
        score_fn = self._nsrt_score_fns[ground_nsrt.parent]
        return score_fn(state, ground_nsrt.objects, [option.params])[0]

    def _sample_options_from_state(self,
                                   state: State,
                                   num: int = 1) -> List[_Option]:
        """Use NSRTs to sample options in the current state."""
        # Create all applicable ground NSRTs.
        ground_nsrts: List[_GroundNSRT] = []
        for nsrt in sorted(self._nsrts):
            ground_nsrts.extend(utils.all_ground_nsrts(nsrt, list(state)))

        sampled_options: List[_Option] = []
        for _ in range(num):
            # Sample an applicable NSRT.
            ground_nsrt = utils.sample_applicable_ground_nsrt(
                state, ground_nsrts, self._predicates, self._rng)
            assert ground_nsrt is not None
            assert all(a.holds for a in ground_nsrt.preconditions)

            # Sample an option.
            option = ground_nsrt.sample_option(
                state,
                goal=set(),  # goal not used
                rng=self._rng)
            assert option.initiable(state)
            sampled_options.append(option)

        return sampled_options

    def _fit_regressor(self, nsrt_data: _OptionSamplerDataset) -> MLPRegressor:
        X_regressor: List[List[Array]] = []
        y_regressor: List[Array] = []
        for state, option, _, target in nsrt_data:
            objects = option.objects
            params = option.params
            # input is state features and option parameters
            X_regressor.append([np.array(1.0)])  # start with bias term
            for obj in objects:
                X_regressor[-1].extend(state[obj])
            X_regressor[-1].extend(params)
            assert not CFG.sampler_learning_use_goals
            y_regressor.append(np.array([target]))
        X_arr_regressor = np.array(X_regressor)
        y_arr_regressor = np.array(y_regressor)
        regressor = MLPRegressor(
            seed=CFG.seed,
            hid_sizes=CFG.mlp_regressor_hid_sizes,
            max_train_iters=CFG.mlp_regressor_max_itr,
            clip_gradients=CFG.mlp_regressor_clip_gradients,
            clip_value=CFG.mlp_regressor_gradient_clip_value,
            learning_rate=CFG.learning_rate,
            weight_decay=CFG.weight_decay,
            use_torch_gpu=CFG.use_torch_gpu,
            train_print_every=CFG.pytorch_train_print_every,
            n_iter_no_change=CFG.active_sampler_learning_n_iter_no_change)
        regressor.fit(X_arr_regressor, y_arr_regressor)
        return regressor


# Helper functions.
def _wrap_sampler(
    base_sampler: NSRTSampler,
    score_fn: _ScoreFn,
) -> NSRTSampler:
    """Create a wrapped sampler that uses a score function to select among
    candidates from a base sampler."""

    def _sample(state: State, goal: Set[GroundAtom], rng: np.random.Generator,
                objects: Sequence[Object]) -> Array:
        samples = [
            base_sampler(state, goal, rng, objects)
            for _ in range(CFG.active_sampler_learning_num_samples)
        ]
        scores = score_fn(state, objects, samples)
        # For now, just pick the best scoring sample.
        idx = np.argmax(scores)
        return samples[idx]

    return _sample


def _vector_score_fn_to_score_fn(vector_fn: Callable[[Array], float],
                                 nsrt: NSRT) -> _ScoreFn:
    """Helper for _classifier_to_score_fn() and _regressor_to_score_fn()."""

    def _score_fn(state: State, objects: Sequence[Object],
                  param_lst: List[Array]) -> List[float]:
        x_lst: List[Any] = [1.0]  # start with bias term
        sub = dict(zip(nsrt.parameters, objects))
        for var in nsrt.parameters:
            x_lst.extend(state[sub[var]])
        assert not CFG.sampler_learning_use_goals
        x = np.array(x_lst)
        scores = [vector_fn(np.r_[x, p]) for p in param_lst]
        return scores

    return _score_fn


def _classifier_to_score_fn(classifier: MLPBinaryClassifier,
                            nsrt: NSRT) -> _ScoreFn:
    return _vector_score_fn_to_score_fn(classifier.predict_proba, nsrt)


def _classifier_ensemble_to_score_fn(classifier: BinaryClassifierEnsemble,
                                     nsrt: NSRT, test_time: bool) -> _ScoreFn:
    if test_time:
        return _vector_score_fn_to_score_fn(
            lambda x: np.mean(classifier.predict_member_probas(x), dtype=float
                              ), nsrt)
    # If we want the exploration score function, then we need to compute the
    # entropy.
    return _vector_score_fn_to_score_fn(
        lambda x: utils.entropy(
            float(np.mean(classifier.predict_member_probas(x)))), nsrt)


def _regressor_to_score_fn(regressor: MLPRegressor, nsrt: NSRT) -> _ScoreFn:
    fn = lambda v: regressor.predict(v)[0]
    return _vector_score_fn_to_score_fn(fn, nsrt)<|MERGE_RESOLUTION|>--- conflicted
+++ resolved
@@ -148,15 +148,12 @@
 
     def _check_option_success(self, option: _Option, segment: Segment) -> bool:
         ground_nsrt = utils.option_to_ground_nsrt(option, self._nsrts)
-<<<<<<< HEAD
-=======
         # Only the add effects are checked to determine option success. This
         # is fine for our cover environments, but will probably break in
         # other environments (for instance, if we accidentally delete
         # atoms that are actually necessary for a future operator in the
         # plan). The right thing to do here is check the necessary atoms,
         # which we will do in a forthcoming PR.
->>>>>>> af44fda0
         return ground_nsrt.add_effects.issubset(segment.final_atoms)
 
     def _learn_wrapped_samplers(self,
@@ -201,10 +198,9 @@
                 self._nsrt_to_explorer_sampler[old_nsrt] = old_nsrt._sampler  # pylint: disable=protected-access
         self._nsrts = new_test_nsrts
         # Re-save the NSRTs now that we've updated them.
-        # TODO fix this!
-        # save_path = utils.get_approach_save_path_str()
-        # with open(f"{save_path}_{online_learning_cycle}.NSRTs", "wb") as f:
-        #     pkl.dump(self._nsrts, f)
+        save_path = utils.get_approach_save_path_str()
+        with open(f"{save_path}_{online_learning_cycle}.NSRTs", "wb") as f:
+            pkl.dump(self._nsrts, f)
 
 
 class _WrappedSamplerLearner(abc.ABC):
