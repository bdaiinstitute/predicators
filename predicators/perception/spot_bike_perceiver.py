--- conflicted
+++ resolved
@@ -124,21 +124,19 @@
                 "y": y,
                 "z": z,
             }
-<<<<<<< HEAD
-            # Detect if we have lost a tool.
             if obj.type.name == "tool":
+                # Detect if the object is in view currently.
+                if obj in self._known_objects_in_hand_view:
+                    in_view_val = 1.0
+                else:
+                    in_view_val = 0.0
+                state_dict[obj]["in_view"] = in_view_val
+                # Detect if we have lost the tool.
                 if obj in self._lost_objects:
                     lost_val = 1.0
                 else:
                     lost_val = 0.0
                 state_dict[obj]["lost"] = lost_val
-=======
-            if obj.type.name == "tool":
-                state_dict[obj] = {"x": x, "y": y, "z": z, "in_view": 0.0}
-        for obj in self._known_objects_in_hand_view:
-            if obj.type.name == "tool":
-                state_dict[obj]["in_view"] = 1.0
->>>>>>> bcd1b65f
         # Construct a regular state before adding atoms.
         percept_state = utils.create_state_from_dict(state_dict)
         logging.info("Percept state:")
