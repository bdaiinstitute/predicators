--- conflicted
+++ resolved
@@ -67,7 +67,6 @@
       horizon: 8
       active_sampler_learning_explore_length_base: 100000  # effectively disable
       active_sampler_learning_feature_selection: oracle
-<<<<<<< HEAD
   spot_sweeping_sim:
     NAME: "spot_main_sweep_env"
     FLAGS:
@@ -100,12 +99,6 @@
       approach_wrapper: spot_wrapper
       segmenter: spot
 ARGS: []
-=======
-      active_sampler_learning_explore_pursue_goal_interval: 1
-      max_num_steps_interaction_request: 250
-ARGS:
-  - "debug"
->>>>>>> c3211056
 FLAGS:
   num_test_tasks: 10
   strips_learner: "oracle"
