--- conflicted
+++ resolved
@@ -102,9 +102,4 @@
   angle: -1.5707  # - pi / 2
 # Helpful for static objects that are up against a wall, for example.
 approach_angle_bounds:
-<<<<<<< HEAD
-  black_table: [1.56, 1.58]  # about pi / 2
-  bucket: [1.56, 1.58]  # about pi / 2
-=======
-  black_table: [1.56, 1.58]  # about pi / 2
->>>>>>> 85947b0d
+  black_table: [1.56, 1.58]  # about pi / 2