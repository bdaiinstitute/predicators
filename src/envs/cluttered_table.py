"""Toy cluttered table domain.

This environment is created to test our planner's ability to handle
failures reported by the environment.
"""

from typing import List, Set, Sequence, Dict, Optional, Iterator
import matplotlib.pyplot as plt
import numpy as np
from gym.spaces import Box
from predicators.src.envs import BaseEnv, EnvironmentFailure
from predicators.src.structs import Type, Predicate, State, Task, \
    ParameterizedOption, Object, Action, GroundAtom, Image, Array
from predicators.src.settings import CFG
from predicators.src import utils


class ClutteredTableEnv(BaseEnv):
    """Toy cluttered table domain."""

    def __init__(self) -> None:
        super().__init__()
        # Types
        self._can_type = Type(
            "can", ["pose_x", "pose_y", "radius", "is_grasped", "is_trashed"])
        # Predicates
        self._HandEmpty = Predicate("HandEmpty", [], self._HandEmpty_holds)
        self._Holding = Predicate("Holding", [self._can_type],
                                  self._Holding_holds)
        self._Untrashed = Predicate("Untrashed", [self._can_type],
                                    self._Untrashed_holds)
        # Options
        self._Grasp = ParameterizedOption("Grasp", [self._can_type],
                                          params_space=Box(0, 1, (4, )),
                                          _policy=self._Grasp_policy,
                                          _initiable=utils.always_initiable,
                                          _terminal=utils.onestep_terminal)
        self._Dump = ParameterizedOption(
            "Dump",
            [],
            params_space=Box(0, 1, (0, )),  # no parameter
            _policy=self._Dump_policy,
            _initiable=utils.always_initiable,
            _terminal=utils.onestep_terminal)
        # Objects
        self._cans = []
        for i in range(
                max(CFG.cluttered_table_num_cans_train,
                    CFG.cluttered_table_num_cans_test)):
            self._cans.append(Object(f"can{i}", self._can_type))

    def simulate(self, state: State, action: Action) -> State:
        assert self.action_space.contains(action.arr)
        next_state = state.copy()
        # Figure out which can is currently grasped, if any.
        grasped_can = None
        for can in state:
            if state.get(can, "is_grasped") > 0.5:
                assert grasped_can is None, "Multiple cans grasped?"
                assert state.get(can, "is_trashed") < 0.5, \
                    "Grasped a can that has been trashed?"
                grasped_can = can
        if np.all(action.arr == 0.0):
            # Handle dumping action.
            if grasped_can is not None:
                next_state.set(grasped_can, "pose_x", -999)
                next_state.set(grasped_can, "pose_y", -999)
                next_state.set(grasped_can, "is_grasped", 0.0)
                next_state.set(grasped_can, "is_trashed", 1.0)
            return next_state
        # Handle grasping action.
        if grasped_can is not None:
            return next_state  # can't grasp while already grasping
        start_x, start_y, end_x, end_y = action.arr
        desired_can = None
        for can in state:
            this_x = state.get(can, "pose_x")
            this_y = state.get(can, "pose_y")
            this_radius = state.get(can, "radius")
            if np.linalg.norm([end_x - this_x, end_y - this_y
                               ]) < this_radius:  # type: ignore
                assert desired_can is None
                desired_can = can
        if desired_can is None:
            return next_state  # end point wasn't at any can
<<<<<<< HEAD
        self._check_collisions(start_x, start_y, end_x, end_y, state, desired_can)
=======
        vec1 = np.array([end_x - start_x, end_y - start_y])
        # Handle collision checking. We'll just threshold the angle between
        # the grasp approach vector and the vector between the desired_can
        # and any other can. Doing an actually correct geometric computation
        # would involve the radii somehow, but we don't really care about this.
        colliding_can = None
        colliding_can_max_dist = float("-inf")
        for can in state:
            if can == desired_can:
                continue
            this_x = state.get(can, "pose_x")
            this_y = state.get(can, "pose_y")
            vec2 = np.array([end_x - this_x, end_y - this_y])
            angle = np.arccos(
                np.clip(
                    vec1.dot(vec2) / (
                        np.linalg.norm(vec1) *  # type: ignore
                        np.linalg.norm(vec2)),  # type: ignore
                    -1.0,
                    1.0))
            if abs(angle) < CFG.cluttered_table_collision_angle_thresh:
                dist = np.linalg.norm(vec2)  # type: ignore
                if dist > colliding_can_max_dist:
                    colliding_can_max_dist = float(dist)
                    colliding_can = can
        if colliding_can is not None:
            raise EnvironmentFailure("collision", {colliding_can})
>>>>>>> f4745662
        # No collisions, update state and return.
        next_state.set(desired_can, "is_grasped", 1.0)
        return next_state

    def train_tasks_generator(self) -> Iterator[List[Task]]:
        yield self._get_tasks(num=CFG.num_train_tasks, train_or_test="train")

    def get_test_tasks(self) -> List[Task]:
        return self._get_tasks(num=CFG.num_test_tasks, train_or_test="test")

    @property
    def predicates(self) -> Set[Predicate]:
        return {self._HandEmpty, self._Holding, self._Untrashed}

    @property
    def goal_predicates(self) -> Set[Predicate]:
        return {self._Holding}

    @property
    def types(self) -> Set[Type]:
        return {self._can_type}

    @property
    def options(self) -> Set[ParameterizedOption]:
        return {self._Grasp, self._Dump}

    @property
    def action_space(self) -> Box:
        # The action_space is 4-dimensional. The first two dimensions are the
        # start point of the vector corresponding to the grasp approach. The
        # last two dimensions are the end point. Dumping is a special action
        # where all 4 dimensions are 0.
        return Box(0, 1, (4, ))

    def render(self,
               state: State,
               task: Task,
               action: Optional[Action] = None) -> List[Image]:
        fig, ax = plt.subplots(1, 1)
        ax.set_aspect('equal')
        assert len(task.goal) == 1
        goal_atom = next(iter(task.goal))
        assert goal_atom.predicate == self._Holding
        assert len(goal_atom.objects) == 1
        goal_can = goal_atom.objects[0]
        # Draw cans
        lw = 1
        goal_color = "green"
        other_color = "red"
        lcolor = "black"
        for can in state:
            if state.get(can, "is_grasped"):
                circ = plt.Circle(
                    (state.get(can, "pose_x"), state.get(can, "pose_y")),
                    1.75 * state.get(can, "radius"),
                    facecolor="gray",
                    alpha=0.5)
                ax.add_patch(circ)
            if can == goal_can:
                c = goal_color
            else:
                c = other_color
            circ = plt.Circle(
                (state.get(can, "pose_x"), state.get(can, "pose_y")),
                state.get(can, "radius"),
                linewidth=lw,
                edgecolor=lcolor,
                facecolor=c)
            ax.add_patch(circ)
        # Draw action
        if action:
            start_x, start_y, end_x, end_y = action.arr
            dx, dy = end_x - start_x, end_y - start_y
            arrow = plt.Arrow(start_x, start_y, dx, dy, width=0.1)
            ax.add_patch(arrow)
        plt.xlim(-0.1, 1.1)
        plt.ylim(-0.1, 1.1)
        plt.xticks([])
        plt.yticks([])
        plt.tight_layout()
        img = utils.fig2data(fig)
        plt.close()
        return [img]

    def _get_tasks(self, num: int, train_or_test: str) -> List[Task]:
        tasks = []
        goal = {GroundAtom(self._Holding, [self._cans[0]])}
        for _ in range(num):
            tasks.append(Task(self._create_initial_state(train_or_test), goal))
        return tasks

    def _create_initial_state(self, train_or_test: str) -> State:
        data: Dict[Object, Array] = {}
        assert train_or_test in ("train", "test")
        if train_or_test == "train":
            num_cans = CFG.cluttered_table_num_cans_train
            rng = self._train_rng
        elif train_or_test == "test":
            num_cans = CFG.cluttered_table_num_cans_test
            rng = self._test_rng
        radius = CFG.cluttered_table_can_radius
        for i in range(num_cans):
            can = self._cans[i]
            while True:
                # keep cans near center of table to allow grasps from all angles
                pose = np.array(rng.uniform(0.25, 0.75, size=2),
                                dtype=np.float32)
                if not self._any_intersection(pose, radius, data):
                    break
            # [pose_x, pose_y, radius, is_grasped, is_trashed]
            data[can] = np.array([pose[0], pose[1], radius, 0.0, 0.0])
        return State(data)

    @staticmethod
    def _HandEmpty_holds(state: State, objects: Sequence[Object]) -> bool:
        assert not objects
        for can in state:
            if state.get(can, "is_grasped") > 0.5:
                return False
        return True

    @staticmethod
    def _Holding_holds(state: State, objects: Sequence[Object]) -> bool:
        can, = objects
        return state.get(can, "is_grasped") > 0.5

    @staticmethod
    def _Untrashed_holds(state: State, objects: Sequence[Object]) -> bool:
        can, = objects
        return state.get(can, "is_trashed") < 0.5

    @staticmethod
    def _Grasp_policy(state: State, memory: Dict, objects: Sequence[Object],
                      params: Array) -> Action:
        del state, memory, objects  # unused
        return Action(params)  # action is simply the parameter

    @staticmethod
    def _Dump_policy(state: State, memory: Dict, objects: Sequence[Object],
                     params: Array) -> Action:
        del state, memory, objects, params  # unused
        return Action(np.zeros(4,
                               dtype=np.float32))  # no parameter for dumping

    @staticmethod
    def _any_intersection(pose: Array, radius: float,
                          data: Dict[Object, Array]) -> bool:
        for other in data:
            other_feats = data[other]
            other_x = other_feats[0]
            other_y = other_feats[1]
            other_radius = other_feats[2]
            distance = np.linalg.norm([other_x - pose[0],
                                       other_y - pose[1]])  # type: ignore
            if distance <= (radius + other_radius):
                return True
        return False

    """
    Handle collision checking. We'll just threshold the angle between
    the grasp approach vector and the vector between the desired_can
    and any other can. Doing an actually correct geometric computation
    would involve the radii somehow, but we don't really care about this.     
    """
    @staticmethod
    def _check_collisions(start_x: float, start_y: float, end_x: float, 
                          end_y: float, state: State, desired_can: Optional[Object]=None) -> None:
        vec1 = np.array([end_x-start_x, end_y-start_y])
        colliding_can = None
        colliding_can_max_dist = float("-inf")
        for can in state:
            if can == desired_can:
                continue
            this_x = state.get(can, "pose_x")
            this_y = state.get(can, "pose_y")
            vec2 = np.array([end_x-this_x, end_y-this_y])
            angle = np.arccos(np.clip(
                vec1.dot(vec2) / (np.linalg.norm(vec1) *  # type: ignore
                                  np.linalg.norm(vec2)),  # type: ignore
                -1.0, 1.0))
            if abs(angle) < CFG.cluttered_table_collision_angle_thresh:
                dist = np.linalg.norm(vec2)  # type: ignore
                if dist > colliding_can_max_dist:
                    colliding_can_max_dist = dist
                    colliding_can = can
        if colliding_can is not None:
            raise EnvironmentFailure("collision", {colliding_can})


class ClutteredTablePlaceEnv(ClutteredTableEnv):
    """Toy cluttered table domain.
    """
    def __init__(self) -> None:
        super().__init__()
        self._Place = ParameterizedOption(
            "Place", [self._can_type], params_space=Box(np.array([0,0,0,0]), np.array([0.2,0.2,1,1])),
            _policy=self._Place_policy,
            _initiable=utils.always_initiable,
            _terminal=utils.onestep_terminal)
        self._Grasp = ParameterizedOption(
            "Grasp", [self._can_type], params_space=Box(np.array([0,0,0,0]), np.array([0.2,0.2,1,1])),
            _policy=self._Grasp_policy,
            _initiable=utils.always_initiable,
            _terminal=utils.onestep_terminal)

    @property
    def options(self) -> Set[ParameterizedOption]:
        return {self._Grasp, self._Place}

    @property
    def action_space(self) -> Box:
        # The action_space is 4-dimensional. The first two dimensions are the
        # start point of the vector corresponding to the grasp approach. The
        # last two dimensions are the end point. 
        return Box(np.array([0,0,0,0]), np.array([0.2,0.2,1,1]))

    @staticmethod
    def _Place_policy(state: State, memory: Dict, objects: Sequence[Object],
                      params: Array) -> Action:
        del state, memory, objects  # unused
        return Action(params)  # action is simply the parameter

    def simulate(self, state: State, action: Action) -> State:
        assert self.action_space.contains(action.arr)
        next_state = state.copy()
        # Figure out which can is currently grasped, if any.
        grasped_can = None
        for can in state:
            if state.get(can, "is_grasped") > 0.5:
                assert grasped_can is None, "Multiple cans grasped?"
                assert state.get(can, "is_trashed") < 0.5, \
                    "Grasped a can that has been trashed?"
                grasped_can = can
        # If there is a grasped can, use the action vector to try to place the can.
        if grasped_can is not None:
            start_x, start_y, end_x, end_y = action.arr
            next_state.set(grasped_can, "pose_x", end_x)
            next_state.set(grasped_can, "pose_y", end_y)
            next_state.set(grasped_can, "is_grasped", 0.0)
            self._check_collisions(start_x, start_y, end_x, end_y, state, None)  # (!!) how to type if arg could be None
            return next_state
        # If there is not grasped can, use the action vector to try to grasp a desired can.
        start_x, start_y, end_x, end_y = action.arr
        desired_can = None
        for can in state:
            this_x = state.get(can, "pose_x")
            this_y = state.get(can, "pose_y")
            this_radius = state.get(can, "radius")
            if np.linalg.norm([end_x-this_x,
                               end_y-this_y]) < this_radius:  # type: ignore
                assert desired_can is None
                desired_can = can
        if desired_can is None:
            return next_state  # end point wasn't at any can
        self._check_collisions(start_x, start_y, end_x, end_y, state, desired_can)
        # No collisions, update state and return.
        next_state.set(desired_can, "is_grasped", 1.0)
        return next_state

<|MERGE_RESOLUTION|>--- conflicted
+++ resolved
@@ -83,37 +83,8 @@
                 desired_can = can
         if desired_can is None:
             return next_state  # end point wasn't at any can
-<<<<<<< HEAD
-        self._check_collisions(start_x, start_y, end_x, end_y, state, desired_can)
-=======
-        vec1 = np.array([end_x - start_x, end_y - start_y])
-        # Handle collision checking. We'll just threshold the angle between
-        # the grasp approach vector and the vector between the desired_can
-        # and any other can. Doing an actually correct geometric computation
-        # would involve the radii somehow, but we don't really care about this.
-        colliding_can = None
-        colliding_can_max_dist = float("-inf")
-        for can in state:
-            if can == desired_can:
-                continue
-            this_x = state.get(can, "pose_x")
-            this_y = state.get(can, "pose_y")
-            vec2 = np.array([end_x - this_x, end_y - this_y])
-            angle = np.arccos(
-                np.clip(
-                    vec1.dot(vec2) / (
-                        np.linalg.norm(vec1) *  # type: ignore
-                        np.linalg.norm(vec2)),  # type: ignore
-                    -1.0,
-                    1.0))
-            if abs(angle) < CFG.cluttered_table_collision_angle_thresh:
-                dist = np.linalg.norm(vec2)  # type: ignore
-                if dist > colliding_can_max_dist:
-                    colliding_can_max_dist = float(dist)
-                    colliding_can = can
-        if colliding_can is not None:
-            raise EnvironmentFailure("collision", {colliding_can})
->>>>>>> f4745662
+        self._check_collisions(start_x, start_y, end_x, end_y, state,
+                               desired_can)
         # No collisions, update state and return.
         next_state.set(desired_can, "is_grasped", 1.0)
         return next_state
@@ -272,16 +243,18 @@
                 return True
         return False
 
-    """
-    Handle collision checking. We'll just threshold the angle between
-    the grasp approach vector and the vector between the desired_can
-    and any other can. Doing an actually correct geometric computation
-    would involve the radii somehow, but we don't really care about this.     
-    """
-    @staticmethod
-    def _check_collisions(start_x: float, start_y: float, end_x: float, 
-                          end_y: float, state: State, desired_can: Optional[Object]=None) -> None:
-        vec1 = np.array([end_x-start_x, end_y-start_y])
+    # Handle collision checking. We'll just threshold the angle between
+    # the grasp approach vector and the vector between the desired_can
+    # and any other can. Doing an actually correct geometric computation
+    # would involve the radii somehow, but we don't really care about this.
+    @staticmethod
+    def _check_collisions(start_x: float,
+                          start_y: float,
+                          end_x: float,
+                          end_y: float,
+                          state: State,
+                          desired_can: Optional[Object] = None) -> None:
+        vec1 = np.array([end_x - start_x, end_y - start_y])
         colliding_can = None
         colliding_can_max_dist = float("-inf")
         for can in state:
@@ -289,11 +262,14 @@
                 continue
             this_x = state.get(can, "pose_x")
             this_y = state.get(can, "pose_y")
-            vec2 = np.array([end_x-this_x, end_y-this_y])
-            angle = np.arccos(np.clip(
-                vec1.dot(vec2) / (np.linalg.norm(vec1) *  # type: ignore
-                                  np.linalg.norm(vec2)),  # type: ignore
-                -1.0, 1.0))
+            vec2 = np.array([end_x - this_x, end_y - this_y])
+            angle = np.arccos(
+                np.clip(
+                    vec1.dot(vec2) / (
+                        np.linalg.norm(vec1) *  # type: ignore
+                        np.linalg.norm(vec2)),  # type: ignore
+                    -1.0,
+                    1.0))
             if abs(angle) < CFG.cluttered_table_collision_angle_thresh:
                 dist = np.linalg.norm(vec2)  # type: ignore
                 if dist > colliding_can_max_dist:
@@ -304,20 +280,24 @@
 
 
 class ClutteredTablePlaceEnv(ClutteredTableEnv):
-    """Toy cluttered table domain.
-    """
+    """Toy cluttered table domain."""
+
     def __init__(self) -> None:
         super().__init__()
-        self._Place = ParameterizedOption(
-            "Place", [self._can_type], params_space=Box(np.array([0,0,0,0]), np.array([0.2,0.2,1,1])),
-            _policy=self._Place_policy,
-            _initiable=utils.always_initiable,
-            _terminal=utils.onestep_terminal)
-        self._Grasp = ParameterizedOption(
-            "Grasp", [self._can_type], params_space=Box(np.array([0,0,0,0]), np.array([0.2,0.2,1,1])),
-            _policy=self._Grasp_policy,
-            _initiable=utils.always_initiable,
-            _terminal=utils.onestep_terminal)
+        self._Place = ParameterizedOption("Place", [self._can_type],
+                                          params_space=Box(
+                                              np.array([0, 0, 0, 0]),
+                                              np.array([0.2, 0.2, 1, 1])),
+                                          _policy=self._Place_policy,
+                                          _initiable=utils.always_initiable,
+                                          _terminal=utils.onestep_terminal)
+        self._Grasp = ParameterizedOption("Grasp", [self._can_type],
+                                          params_space=Box(
+                                              np.array([0, 0, 0, 0]),
+                                              np.array([0.2, 0.2, 1, 1])),
+                                          _policy=self._Grasp_policy,
+                                          _initiable=utils.always_initiable,
+                                          _terminal=utils.onestep_terminal)
 
     @property
     def options(self) -> Set[ParameterizedOption]:
@@ -327,8 +307,8 @@
     def action_space(self) -> Box:
         # The action_space is 4-dimensional. The first two dimensions are the
         # start point of the vector corresponding to the grasp approach. The
-        # last two dimensions are the end point. 
-        return Box(np.array([0,0,0,0]), np.array([0.2,0.2,1,1]))
+        # last two dimensions are the end point.
+        return Box(np.array([0, 0, 0, 0]), np.array([0.2, 0.2, 1, 1]))
 
     @staticmethod
     def _Place_policy(state: State, memory: Dict, objects: Sequence[Object],
@@ -347,29 +327,31 @@
                 assert state.get(can, "is_trashed") < 0.5, \
                     "Grasped a can that has been trashed?"
                 grasped_can = can
-        # If there is a grasped can, use the action vector to try to place the can.
+        # If there is a grasped can, use action vector to try to place the can.
         if grasped_can is not None:
             start_x, start_y, end_x, end_y = action.arr
             next_state.set(grasped_can, "pose_x", end_x)
             next_state.set(grasped_can, "pose_y", end_y)
             next_state.set(grasped_can, "is_grasped", 0.0)
-            self._check_collisions(start_x, start_y, end_x, end_y, state, None)  # (!!) how to type if arg could be None
+            self._check_collisions(
+                start_x, start_y, end_x, end_y, state,
+                None)
             return next_state
-        # If there is not grasped can, use the action vector to try to grasp a desired can.
+        # If no grasped can, use action vector to try to grasp a desired can.
         start_x, start_y, end_x, end_y = action.arr
         desired_can = None
         for can in state:
             this_x = state.get(can, "pose_x")
             this_y = state.get(can, "pose_y")
             this_radius = state.get(can, "radius")
-            if np.linalg.norm([end_x-this_x,
-                               end_y-this_y]) < this_radius:  # type: ignore
+            if np.linalg.norm([end_x - this_x, end_y - this_y
+                               ]) < this_radius:  # type: ignore
                 assert desired_can is None
                 desired_can = can
         if desired_can is None:
             return next_state  # end point wasn't at any can
-        self._check_collisions(start_x, start_y, end_x, end_y, state, desired_can)
+        self._check_collisions(start_x, start_y, end_x, end_y, state,
+                               desired_can)
         # No collisions, update state and return.
         next_state.set(desired_can, "is_grasped", 1.0)
-        return next_state
-
+        return next_state