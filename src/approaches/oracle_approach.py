"""A TAMP approach that uses hand-specified NSRTs.

The approach is aware of the initial predicates and options. Predicates
that are not in the initial predicates are excluded from the ground
truth NSRTs. If an NSRT's option is not included, that NSRT will not be
generated at all.
"""

from typing import Set
from predicators.src.structs import NSRT
from predicators.src.approaches import TAMPApproach
from predicators.src.ground_truth_nsrts import get_gt_nsrts


class OracleApproach(TAMPApproach):
    """A TAMP approach that uses hand-specified NSRTs."""

    @property
    def is_learning_based(self) -> bool:
        return False

    def _get_current_nsrts(self) -> Set[NSRT]:
<<<<<<< HEAD
        return get_gt_nsrts(self._initial_predicates, self._initial_options)


def get_gt_nsrts(predicates: Set[Predicate],
                 options: Set[ParameterizedOption]) -> Set[NSRT]:
    """Create ground truth NSRTs for an env."""
    if CFG.env in ("cover", "cover_hierarchical_types", "cover_typed_options",
                   "cover_multistep_options"):
        nsrts = _get_cover_gt_nsrts()
    elif CFG.env == "cluttered_table":
        nsrts = _get_cluttered_table_gt_nsrts()
    elif CFG.env == "cluttered_table_place":
        nsrts = _get_cluttered_table_gt_nsrts(with_place=True)
    elif CFG.env == "blocks":
        nsrts = _get_blocks_gt_nsrts()
    elif CFG.env == "behavior":
        nsrts = _get_behavior_gt_nsrts()  # pragma: no cover
    elif CFG.env == "painting":
        nsrts = _get_painting_gt_nsrts()
    elif CFG.env == "playroom":
        nsrts = _get_playroom_gt_nsrts()
    elif CFG.env == "repeated_nextto":
        nsrts = _get_repeated_nextto_gt_nsrts()
    else:
        raise NotImplementedError("Ground truth NSRTs not implemented")
    # Filter out excluded predicates/options
    final_nsrts = set()
    for nsrt in nsrts:
        if nsrt.option not in options:
            continue
        nsrt = nsrt.filter_predicates(predicates)
        final_nsrts.add(nsrt)
    return final_nsrts


def _get_from_env_by_names(env_name: str, names: Sequence[str],
                           env_attr: str) -> List:
    """Helper for loading types, predicates, and options by name."""
    env = create_env(env_name)
    name_to_env_obj = {}
    for o in getattr(env, env_attr):
        name_to_env_obj[o.name] = o
    assert set(name_to_env_obj).issuperset(set(names))
    return [name_to_env_obj[name] for name in names]


def _get_types_by_names(env_name: str, names: Sequence[str]) -> List[Type]:
    """Load types from an env given their names."""
    return _get_from_env_by_names(env_name, names, "types")


def _get_predicates_by_names(env_name: str,
                             names: Sequence[str]) -> List[Predicate]:
    """Load predicates from an env given their names."""
    return _get_from_env_by_names(env_name, names, "predicates")


def _get_options_by_names(env_name: str,
                          names: Sequence[str]) -> List[ParameterizedOption]:
    """Load parameterized options from an env given their names."""
    return _get_from_env_by_names(env_name, names, "options")


def _get_cover_gt_nsrts() -> Set[NSRT]:
    """Create ground truth NSRTs for CoverEnv or environments that inherit from
    CoverEnv."""
    # Types
    block_type, target_type, robot_type = _get_types_by_names(
        CFG.env, ["block", "target", "robot"])

    # Objects
    block = Variable("?block", block_type)
    robot = Variable("?robot", robot_type)
    target = Variable("?target", target_type)

    # Predicates
    IsBlock, IsTarget, Covers, HandEmpty, Holding = \
        _get_predicates_by_names(CFG.env, ["IsBlock", "IsTarget", "Covers",
                                           "HandEmpty", "Holding"])

    # Options
    if CFG.env in ("cover", "cover_hierarchical_types"):
        PickPlace, = _get_options_by_names(CFG.env, ["PickPlace"])
    elif CFG.env in ("cover_typed_options", "cover_multistep_options"):
        Pick, Place = _get_options_by_names(CFG.env, ["Pick", "Place"])
    if CFG.env == "cover_multistep_options" and \
        CFG.cover_multistep_use_learned_equivalents:
        LearnedEquivalentPick, LearnedEquivalentPlace = _get_options_by_names(
            CFG.env, ["LearnedEquivalentPick", "LearnedEquivalentPlace"])

    nsrts = set()

    # Pick
    parameters = [block]
    holding_predicate_args = [block]
    if CFG.env == "cover_multistep_options":
        parameters.append(robot)
        holding_predicate_args.append(robot)
    preconditions = {LiftedAtom(IsBlock, [block]), LiftedAtom(HandEmpty, [])}
    add_effects = {LiftedAtom(Holding, holding_predicate_args)}
    delete_effects = {LiftedAtom(HandEmpty, [])}

    if CFG.env in ("cover", "cover_hierarchical_types"):
        option = PickPlace
        option_vars = []
    elif CFG.env == "cover_multistep_options" and \
        CFG.cover_multistep_use_learned_equivalents:
        option = LearnedEquivalentPick
        option_vars = [block, robot]
    elif CFG.env in ("cover_typed_options", "cover_multistep_options"):
        option = Pick
        option_vars = [block]

    if CFG.env == "cover_multistep_options" and \
        CFG.cover_multistep_use_learned_equivalents:

        def pick_sampler(state: State, rng: np.random.Generator,
                         objs: Sequence[Object]) -> Array:
            assert len(objs) == 2
            block, robot = objs
            assert block.is_instance(block_type)
            assert robot.is_instance(robot_type)
            bx, by = state.get(block, "x"), state.get(block, "y")
            bw, bh = state.get(block, "width"), state.get(block, "height")
            desired_x = rng.uniform(bx - bw / 2, bx + bw / 2)
            desired_x = float(bx)
            # is_block, is_target, width, x, grasp, y, height
            # grasp changes from -1 to 1
            block_param = [1.0, 0.0, bw, bx, 1.0, by, bh]
            # x, y, grip, holding
            # grip changes from -1.0 to 1.0
            # holding changes from -1 to 1
            robot_param = [desired_x, by, 1.0, 1.0]
            param = block_param + robot_param
            return np.array(param, dtype=np.float32)
    else:

        def pick_sampler(state: State, rng: np.random.Generator,
                         objs: Sequence[Object]) -> Array:
            if CFG.env == "cover_multistep_options":
                assert len(objs) == 2
            else:
                assert len(objs) == 1
            b = objs[0]
            assert b.is_instance(block_type)
            if CFG.env == "cover_multistep_options":
                lb = -1.0
                ub = 1.0
            elif CFG.env == "cover_typed_options":
                lb = float(-state.get(b, "width") / 2)
                ub = float(state.get(b, "width") / 2)
            elif CFG.env in ("cover", "cover_hierarchical_types"):
                lb = float(state.get(b, "pose") - state.get(b, "width") / 2)
                lb = max(lb, 0.0)
                ub = float(state.get(b, "pose") + state.get(b, "width") / 2)
                ub = min(ub, 1.0)
            return np.array(rng.uniform(lb, ub, size=(1, )), dtype=np.float32)

    pick_nsrt = NSRT("Pick", parameters, preconditions, add_effects,
                     delete_effects, set(), option, option_vars, pick_sampler)
    nsrts.add(pick_nsrt)

    # Place
    parameters = [block, target]
    holding_predicate_args = [block]
    if CFG.env == "cover_multistep_options":
        parameters = [block, robot, target]
        holding_predicate_args.append(robot)
    preconditions = {
        LiftedAtom(IsBlock, [block]),
        LiftedAtom(IsTarget, [target]),
        LiftedAtom(Holding, holding_predicate_args)
    }
    add_effects = {
        LiftedAtom(HandEmpty, []),
        LiftedAtom(Covers, [block, target])
    }
    delete_effects = {LiftedAtom(Holding, holding_predicate_args)}

    if CFG.env in ("cover", "cover_hierarchical_types"):
        option = PickPlace
        option_vars = []
    elif CFG.env in ("cover_typed_options", "cover_multistep_options"):
        option = Place
        option_vars = [target]
        if CFG.env == "cover_multistep_options" and \
            CFG.cover_multistep_use_learned_equivalents:
            option = LearnedEquivalentPlace
            option_vars = [block, robot, target]

    if CFG.env == "cover_multistep_options" and \
        CFG.cover_multistep_use_learned_equivalents:

        def place_sampler(state: State, rng: np.random.Generator,
                          objs: Sequence[Object]) -> Array:
            assert len(objs) == 3
            block, robot, target = objs
            assert block.is_instance(block_type)
            assert robot.is_instance(robot_type)
            assert target.is_instance(target_type)
            tx, tw = state.get(target, "x"), state.get(target, "width")
            desired_x = rng.uniform(tx - tw / 2, tx + tw / 2)
            desired_x = float(tx)
            bw, bh = state.get(block, "width"), state.get(block, "height")
            desired_y = bh + 1e-2
            # is_block, is_target, width, x, grasp, y, height
            # grasp changes from 1 to -1
            block_param = [1.0, 0.0, bw, desired_x, -1.0, desired_y, bh]
            # x, y, grip, holding
            # grip changes from 1.0 to -1.0
            # holding changes from 1 to -1
            robot_param = [desired_x, desired_y, -1.0, -1.0]
            param = block_param + robot_param
            return np.array(param, dtype=np.float32)
    else:

        def place_sampler(state: State, rng: np.random.Generator,
                          objs: Sequence[Object]) -> Array:
            if CFG.env == "cover_multistep_options":
                assert len(objs) == 3
            else:
                assert len(objs) == 2
            t = objs[-1]
            assert t.is_instance(target_type)
            if CFG.env == "cover_multistep_options":
                lb = -1.0
                ub = 1.0
            else:
                lb = float(state.get(t, "pose") - state.get(t, "width") / 10)
                lb = max(lb, 0.0)
                ub = float(state.get(t, "pose") + state.get(t, "width") / 10)
                ub = min(ub, 1.0)
            return np.array(rng.uniform(lb, ub, size=(1, )), dtype=np.float32)

    place_nsrt = NSRT("Place",
                      parameters, preconditions, add_effects, delete_effects,
                      set(), option, option_vars, place_sampler)
    nsrts.add(place_nsrt)

    return nsrts


def _get_cluttered_table_gt_nsrts(with_place: bool = False) -> Set[NSRT]:
    """Create ground truth NSRTs for ClutteredTableEnv."""
    can_type, = _get_types_by_names("cluttered_table", ["can"])

    HandEmpty, Holding, Untrashed = _get_predicates_by_names(
        "cluttered_table", ["HandEmpty", "Holding", "Untrashed"])

    if with_place:
        Grasp, Place = _get_options_by_names("cluttered_table_place",
                                             ["Grasp", "Place"])
    else:
        Grasp, Dump = _get_options_by_names("cluttered_table",
                                            ["Grasp", "Dump"])

    nsrts = set()

    # Grasp
    can = Variable("?can", can_type)
    parameters = [can]
    option_vars = [can]
    option = Grasp
    preconditions = {LiftedAtom(HandEmpty, []), LiftedAtom(Untrashed, [can])}
    add_effects = {LiftedAtom(Holding, [can])}
    delete_effects = {LiftedAtom(HandEmpty, [])}

    def grasp_sampler(state: State, rng: np.random.Generator,
                      objs: Sequence[Object]) -> Array:
        assert len(objs) == 1
        can = objs[0]
        # Need a max here in case the can is trashed already, in which case
        # both pose_x and pose_y will be -999.
        end_x = max(0.0, state.get(can, "pose_x"))
        end_y = max(0.0, state.get(can, "pose_y"))
        if with_place:
            start_x, start_y = rng.uniform(0.0, 0.2,
                                           size=2)  # start from 0.2x0.2 corner
        else:
            start_x, start_y = rng.uniform(0.0, 1.0,
                                           size=2)  # start from anywhere
        return np.array([start_x, start_y, end_x, end_y], dtype=np.float32)

    grasp_nsrt = NSRT("Grasp",
                      parameters, preconditions, add_effects, delete_effects,
                      set(), option, option_vars, grasp_sampler)
    nsrts.add(grasp_nsrt)

    if not with_place:
        # Dump
        can = Variable("?can", can_type)
        parameters = [can]
        option_vars = []
        option = Dump
        preconditions = {
            LiftedAtom(Holding, [can]),
            LiftedAtom(Untrashed, [can])
        }
        add_effects = {LiftedAtom(HandEmpty, [])}
        delete_effects = {
            LiftedAtom(Holding, [can]),
            LiftedAtom(Untrashed, [can])
        }
        dump_nsrt = NSRT("Dump", parameters, preconditions, add_effects,
                         delete_effects, set(), option, option_vars,
                         lambda s, r, o: np.array([], dtype=np.float32))
        nsrts.add(dump_nsrt)

    else:
        # Place
        can = Variable("?can", can_type)
        parameters = [can]
        option_vars = [can]
        option = Place
        preconditions = {
            LiftedAtom(Holding, [can]),
            LiftedAtom(Untrashed, [can])
        }
        add_effects = {LiftedAtom(HandEmpty, [])}
        delete_effects = {LiftedAtom(Holding, [can])}
        place_sampler = lambda s, r, o: np.array([
            r.uniform(0, 0.2),
            r.uniform(0, 0.2),
            r.uniform(0, 1.),
            r.uniform(0, 1.)
        ])
        place_nsrt = NSRT("Place", parameters, preconditions, add_effects,
                          delete_effects, set(), option, option_vars,
                          place_sampler)
        nsrts.add(place_nsrt)

    return nsrts


def _get_blocks_gt_nsrts() -> Set[NSRT]:
    """Create ground truth NSRTs for BlocksEnv."""
    block_type, robot_type = _get_types_by_names("blocks", ["block", "robot"])

    On, OnTable, GripperOpen, Holding, Clear = _get_predicates_by_names(
        "blocks", ["On", "OnTable", "GripperOpen", "Holding", "Clear"])

    Pick, Stack, PutOnTable = _get_options_by_names(
        "blocks", ["Pick", "Stack", "PutOnTable"])

    nsrts = set()

    # PickFromTable
    block = Variable("?block", block_type)
    robot = Variable("?robot", robot_type)
    parameters = [block, robot]
    option_vars = [robot, block]
    option = Pick
    preconditions = {
        LiftedAtom(OnTable, [block]),
        LiftedAtom(Clear, [block]),
        LiftedAtom(GripperOpen, [robot])
    }
    add_effects = {LiftedAtom(Holding, [block])}
    delete_effects = {
        LiftedAtom(OnTable, [block]),
        LiftedAtom(Clear, [block]),
        LiftedAtom(GripperOpen, [robot])
    }

    def pick_sampler(state: State, rng: np.random.Generator,
                     objs: Sequence[Object]) -> Array:
        del state, rng, objs  # unused
        return np.zeros(3, dtype=np.float32)

    pickfromtable_nsrt = NSRT("PickFromTable", parameters, preconditions,
                              add_effects, delete_effects, set(), option,
                              option_vars, pick_sampler)
    nsrts.add(pickfromtable_nsrt)

    # Unstack
    block = Variable("?block", block_type)
    otherblock = Variable("?otherblock", block_type)
    robot = Variable("?robot", robot_type)
    parameters = [block, otherblock, robot]
    option_vars = [robot, block]
    option = Pick
    preconditions = {
        LiftedAtom(On, [block, otherblock]),
        LiftedAtom(Clear, [block]),
        LiftedAtom(GripperOpen, [robot])
    }
    add_effects = {
        LiftedAtom(Holding, [block]),
        LiftedAtom(Clear, [otherblock])
    }
    delete_effects = {
        LiftedAtom(On, [block, otherblock]),
        LiftedAtom(Clear, [block]),
        LiftedAtom(GripperOpen, [robot])
    }
    unstack_nsrt = NSRT("Unstack",
                        parameters, preconditions, add_effects, delete_effects,
                        set(), option, option_vars, pick_sampler)
    nsrts.add(unstack_nsrt)

    # Stack
    block = Variable("?block", block_type)
    otherblock = Variable("?otherblock", block_type)
    robot = Variable("?robot", robot_type)
    parameters = [block, otherblock, robot]
    option_vars = [robot, otherblock]
    option = Stack
    preconditions = {
        LiftedAtom(Holding, [block]),
        LiftedAtom(Clear, [otherblock])
    }
    add_effects = {
        LiftedAtom(On, [block, otherblock]),
        LiftedAtom(Clear, [block]),
        LiftedAtom(GripperOpen, [robot])
    }
    delete_effects = {
        LiftedAtom(Holding, [block]),
        LiftedAtom(Clear, [otherblock])
    }

    def stack_sampler(state: State, rng: np.random.Generator,
                      objs: Sequence[Object]) -> Array:
        del state, rng, objs  # unused
        return np.array([0, 0, BlocksEnv.block_size], dtype=np.float32)

    stack_nsrt = NSRT("Stack",
                      parameters, preconditions, add_effects, delete_effects,
                      set(), option, option_vars, stack_sampler)
    nsrts.add(stack_nsrt)

    # PutOnTable
    block = Variable("?block", block_type)
    robot = Variable("?robot", robot_type)
    parameters = [block, robot]
    option_vars = [robot]
    option = PutOnTable
    preconditions = {LiftedAtom(Holding, [block])}
    add_effects = {
        LiftedAtom(OnTable, [block]),
        LiftedAtom(Clear, [block]),
        LiftedAtom(GripperOpen, [robot])
    }
    delete_effects = {LiftedAtom(Holding, [block])}

    def putontable_sampler(state: State, rng: np.random.Generator,
                           objs: Sequence[Object]) -> Array:
        del state, objs  # unused
        x = rng.uniform()
        y = rng.uniform()
        return np.array([x, y], dtype=np.float32)

    putontable_nsrt = NSRT("PutOnTable", parameters, preconditions,
                           add_effects, delete_effects, set(), option,
                           option_vars, putontable_sampler)
    nsrts.add(putontable_nsrt)

    return nsrts


def _get_painting_gt_nsrts() -> Set[NSRT]:
    """Create ground truth NSRTs for PaintingEnv."""
    obj_type, box_type, lid_type, shelf_type, robot_type = \
        _get_types_by_names("painting", ["obj", "box", "lid", "shelf", "robot"])

    (InBox, InShelf, IsBoxColor, IsShelfColor, GripperOpen, OnTable,
     HoldingTop, HoldingSide, Holding, IsWet, IsDry, IsDirty, IsClean) = \
         _get_predicates_by_names(
             "painting", ["InBox", "InShelf", "IsBoxColor", "IsShelfColor",
                          "GripperOpen", "OnTable", "HoldingTop", "HoldingSide",
                          "Holding", "IsWet", "IsDry", "IsDirty", "IsClean"])

    Pick, Wash, Dry, Paint, Place, OpenLid = _get_options_by_names(
        "painting", ["Pick", "Wash", "Dry", "Paint", "Place", "OpenLid"])

    nsrts = set()

    # PickFromTop
    obj = Variable("?obj", obj_type)
    robot = Variable("?robot", robot_type)
    parameters = [obj, robot]
    option_vars = [robot, obj]
    option = Pick
    preconditions = {
        LiftedAtom(GripperOpen, [robot]),
        LiftedAtom(OnTable, [obj])
    }
    add_effects = {LiftedAtom(Holding, [obj]), LiftedAtom(HoldingTop, [robot])}
    delete_effects = {LiftedAtom(GripperOpen, [robot])}

    def pickfromtop_sampler(state: State, rng: np.random.Generator,
                            objs: Sequence[Object]) -> Array:
        del state, rng, objs  # unused
        return np.array([0.0, 0.0, 0.0, 1.0], dtype=np.float32)

    pickfromtop_nsrt = NSRT("PickFromTop", parameters, preconditions,
                            add_effects, delete_effects, set(), option,
                            option_vars, pickfromtop_sampler)
    nsrts.add(pickfromtop_nsrt)

    # PickFromSide
    obj = Variable("?obj", obj_type)
    robot = Variable("?robot", robot_type)
    parameters = [obj, robot]
    option_vars = [robot, obj]
    option = Pick
    preconditions = {
        LiftedAtom(GripperOpen, [robot]),
        LiftedAtom(OnTable, [obj])
    }
    add_effects = {
        LiftedAtom(Holding, [obj]),
        LiftedAtom(HoldingSide, [robot])
    }
    delete_effects = {LiftedAtom(GripperOpen, [robot])}

    def pickfromside_sampler(state: State, rng: np.random.Generator,
                             objs: Sequence[Object]) -> Array:
        del state, rng, objs  # unused
        return np.array([0.0, 0.0, 0.0, 0.0], dtype=np.float32)

    pickfromside_nsrt = NSRT("PickFromSide", parameters, preconditions,
                             add_effects, delete_effects, set(), option,
                             option_vars, pickfromside_sampler)
    nsrts.add(pickfromside_nsrt)

    # Wash
    obj = Variable("?obj", obj_type)
    robot = Variable("?robot", robot_type)
    parameters = [obj, robot]
    option_vars = [robot]
    option = Wash
    preconditions = {
        LiftedAtom(Holding, [obj]),
        LiftedAtom(IsDry, [obj]),
        LiftedAtom(IsDirty, [obj])
    }
    add_effects = {LiftedAtom(IsWet, [obj]), LiftedAtom(IsClean, [obj])}
    delete_effects = {LiftedAtom(IsDry, [obj]), LiftedAtom(IsDirty, [obj])}

    def wash_sampler(state: State, rng: np.random.Generator,
                     objs: Sequence[Object]) -> Array:
        del state, rng, objs  # unused
        return np.array([1.0], dtype=np.float32)

    wash_nsrt = NSRT("Wash", parameters, preconditions, add_effects,
                     delete_effects, set(), option, option_vars, wash_sampler)
    nsrts.add(wash_nsrt)

    # Dry
    obj = Variable("?obj", obj_type)
    robot = Variable("?robot", robot_type)
    parameters = [obj, robot]
    option_vars = [robot]
    option = Dry
    preconditions = {LiftedAtom(Holding, [obj]), LiftedAtom(IsWet, [obj])}
    add_effects = {LiftedAtom(IsDry, [obj])}
    delete_effects = {LiftedAtom(IsWet, [obj])}

    def dry_sampler(state: State, rng: np.random.Generator,
                    objs: Sequence[Object]) -> Array:
        del state, rng, objs  # unused
        return np.array([1.0], dtype=np.float32)

    dry_nsrt = NSRT("Dry", parameters, preconditions, add_effects,
                    delete_effects, set(), option, option_vars, dry_sampler)
    nsrts.add(dry_nsrt)

    # PaintToBox
    obj = Variable("?obj", obj_type)
    box = Variable("?box", box_type)
    robot = Variable("?robot", robot_type)
    parameters = [obj, box, robot]
    option_vars = [robot]
    option = Paint
    preconditions = {
        LiftedAtom(Holding, [obj]),
        LiftedAtom(IsDry, [obj]),
        LiftedAtom(IsClean, [obj])
    }
    add_effects = {LiftedAtom(IsBoxColor, [obj, box])}
    delete_effects = set()

    def painttobox_sampler(state: State, rng: np.random.Generator,
                           objs: Sequence[Object]) -> Array:
        del rng  # unused
        box_color = state.get(objs[1], "color")
        return np.array([box_color], dtype=np.float32)

    painttobox_nsrt = NSRT("PaintToBox", parameters, preconditions,
                           add_effects, delete_effects, set(), option,
                           option_vars, painttobox_sampler)
    nsrts.add(painttobox_nsrt)

    # PaintToShelf
    obj = Variable("?obj", obj_type)
    shelf = Variable("?shelf", shelf_type)
    robot = Variable("?robot", robot_type)
    parameters = [obj, shelf, robot]
    option_vars = [robot]
    option = Paint
    preconditions = {
        LiftedAtom(Holding, [obj]),
        LiftedAtom(IsDry, [obj]),
        LiftedAtom(IsClean, [obj])
    }
    add_effects = {LiftedAtom(IsShelfColor, [obj, shelf])}
    delete_effects = set()

    def painttoshelf_sampler(state: State, rng: np.random.Generator,
                             objs: Sequence[Object]) -> Array:
        del rng  # unused
        shelf_color = state.get(objs[1], "color")
        return np.array([shelf_color], dtype=np.float32)

    painttoshelf_nsrt = NSRT("PaintToShelf", parameters, preconditions,
                             add_effects, delete_effects, set(), option,
                             option_vars, painttoshelf_sampler)
    nsrts.add(painttoshelf_nsrt)

    # PlaceInBox
    obj = Variable("?obj", obj_type)
    box = Variable("?box", box_type)
    robot = Variable("?robot", robot_type)
    parameters = [obj, box, robot]
    option_vars = [robot]
    option = Place
    preconditions = {
        LiftedAtom(Holding, [obj]),
        LiftedAtom(HoldingTop, [robot])
    }
    add_effects = {
        LiftedAtom(InBox, [obj, box]),
        LiftedAtom(GripperOpen, [robot])
    }
    delete_effects = {
        LiftedAtom(HoldingTop, [robot]),
        LiftedAtom(Holding, [obj]),
        LiftedAtom(OnTable, [obj])
    }

    def placeinbox_sampler(state: State, rng: np.random.Generator,
                           objs: Sequence[Object]) -> Array:
        x = state.get(objs[0], "pose_x")
        y = rng.uniform(PaintingEnv.box_lb, PaintingEnv.box_ub)
        z = state.get(objs[0], "pose_z")
        return np.array([x, y, z], dtype=np.float32)

    placeinbox_nsrt = NSRT("PlaceInBox", parameters, preconditions,
                           add_effects, delete_effects, set(), option,
                           option_vars, placeinbox_sampler)
    nsrts.add(placeinbox_nsrt)

    # PlaceInShelf
    obj = Variable("?obj", obj_type)
    shelf = Variable("?shelf", shelf_type)
    robot = Variable("?robot", robot_type)
    parameters = [obj, shelf, robot]
    option_vars = [robot]
    option = Place
    preconditions = {
        LiftedAtom(Holding, [obj]),
        LiftedAtom(HoldingSide, [robot])
    }
    add_effects = {
        LiftedAtom(InShelf, [obj, shelf]),
        LiftedAtom(GripperOpen, [robot])
    }
    delete_effects = {
        LiftedAtom(HoldingSide, [robot]),
        LiftedAtom(Holding, [obj]),
        LiftedAtom(OnTable, [obj])
    }

    def placeinshelf_sampler(state: State, rng: np.random.Generator,
                             objs: Sequence[Object]) -> Array:
        x = state.get(objs[0], "pose_x")
        y = rng.uniform(PaintingEnv.shelf_lb, PaintingEnv.shelf_ub)
        z = state.get(objs[0], "pose_z")
        return np.array([x, y, z], dtype=np.float32)

    placeinshelf_nsrt = NSRT("PlaceInShelf", parameters, preconditions,
                             add_effects, delete_effects, set(), option,
                             option_vars, placeinshelf_sampler)
    nsrts.add(placeinshelf_nsrt)

    # OpenLid
    lid = Variable("?lid", lid_type)
    robot = Variable("?robot", robot_type)
    parameters = [lid, robot]
    option_vars = [robot, lid]
    option = OpenLid
    preconditions = {LiftedAtom(GripperOpen, [robot])}
    add_effects = set()
    delete_effects = set()

    def openlid_sampler(state: State, rng: np.random.Generator,
                        objs: Sequence[Object]) -> Array:
        del state, rng, objs  # unused
        return np.array([], dtype=np.float32)

    openlid_nsrt = NSRT("OpenLid",
                        parameters, preconditions, add_effects, delete_effects,
                        set(), option, option_vars, openlid_sampler)
    nsrts.add(openlid_nsrt)

    return nsrts


def _get_playroom_gt_nsrts() -> Set[NSRT]:
    """Create ground truth NSRTs for Playroom Env."""
    block_type, robot_type, door_type, dial_type, region_type = \
        _get_types_by_names(CFG.env,
            ["block", "robot", "door", "dial", "region"])

    On, OnTable, GripperOpen, Holding, Clear, NextToTable, NextToDoor, \
        NextToDial, InRegion, Borders, Connects, IsBoringRoom, IsPlayroom, \
        IsBoringRoomDoor, IsPlayroomDoor, DoorOpen, DoorClosed, LightOn, \
        LightOff = \
            _get_predicates_by_names(
            "playroom", ["On", "OnTable", "GripperOpen", "Holding", "Clear",
            "NextToTable", "NextToDoor", "NextToDial", "InRegion", "Borders",
            "Connects", "IsBoringRoom", "IsPlayroom", "IsBoringRoomDoor",
            "IsPlayroomDoor", "DoorOpen", "DoorClosed", "LightOn", "LightOff"])

    Pick, Stack, PutOnTable, MoveToDoor, MoveDoorToTable, \
        MoveDoorToDial, OpenDoor, CloseDoor, TurnOnDial, \
        TurnOffDial = _get_options_by_names("playroom",
        ["Pick", "Stack", "PutOnTable", "MoveToDoor",
         "MoveDoorToTable", "MoveDoorToDial", "OpenDoor", "CloseDoor",
         "TurnOnDial", "TurnOffDial"])

    nsrts = set()

    # PickFromTable
    block = Variable("?block", block_type)
    robot = Variable("?robot", robot_type)
    parameters = [robot, block]
    option_vars = [robot, block]
    option = Pick
    preconditions = {
        LiftedAtom(OnTable, [block]),
        LiftedAtom(Clear, [block]),
        LiftedAtom(GripperOpen, [robot]),
        LiftedAtom(NextToTable, [robot])
    }
    add_effects = {LiftedAtom(Holding, [block])}
    delete_effects = {
        LiftedAtom(OnTable, [block]),
        LiftedAtom(Clear, [block]),
        LiftedAtom(GripperOpen, [robot])
    }

    def pickfromtable_sampler(state: State, rng: np.random.Generator,
                              objs: Sequence[Object]) -> Array:
        del rng  # unused
        assert len(objs) == 2
        _, block = objs
        assert block.is_instance(block_type)
        # find rotation of robot that faces the table
        x, y = state.get(block, "pose_x"), state.get(block, "pose_y")
        cls = PlayroomEnv
        table_x = (cls.table_x_lb + cls.table_x_ub) / 2
        table_y = (cls.table_y_lb + cls.table_y_ub) / 2
        rotation = np.arctan2(table_y - y, table_x - x) / np.pi
        return np.array([0, 0, 0, rotation], dtype=np.float32)

    pickfromtable_nsrt = NSRT("PickFromTable", parameters, preconditions,
                              add_effects, delete_effects, set(), option,
                              option_vars, pickfromtable_sampler)
    nsrts.add(pickfromtable_nsrt)

    # Unstack
    block = Variable("?block", block_type)
    otherblock = Variable("?otherblock", block_type)
    robot = Variable("?robot", robot_type)
    parameters = [block, otherblock, robot]
    option_vars = [robot, block]
    option = Pick
    preconditions = {
        LiftedAtom(On, [block, otherblock]),
        LiftedAtom(Clear, [block]),
        LiftedAtom(GripperOpen, [robot]),
        LiftedAtom(NextToTable, [robot])
    }
    add_effects = {
        LiftedAtom(Holding, [block]),
        LiftedAtom(Clear, [otherblock])
    }
    delete_effects = {
        LiftedAtom(On, [block, otherblock]),
        LiftedAtom(Clear, [block]),
        LiftedAtom(GripperOpen, [robot])
    }

    def unstack_sampler(state: State, rng: np.random.Generator,
                        objs: Sequence[Object]) -> Array:
        del rng  # unused
        assert len(objs) == 3
        block, _, _ = objs
        assert block.is_instance(block_type)
        # find rotation of robot that faces the table
        x, y = state.get(block, "pose_x"), state.get(block, "pose_y")
        cls = PlayroomEnv
        table_x = (cls.table_x_lb + cls.table_x_ub) / 2
        table_y = (cls.table_y_lb + cls.table_y_ub) / 2
        rotation = np.arctan2(table_y - y, table_x - x) / np.pi
        return np.array([0, 0, 0, rotation], dtype=np.float32)

    unstack_nsrt = NSRT("Unstack",
                        parameters, preconditions, add_effects, delete_effects,
                        set(), option, option_vars, unstack_sampler)
    nsrts.add(unstack_nsrt)

    # Stack
    block = Variable("?block", block_type)
    otherblock = Variable("?otherblock", block_type)
    robot = Variable("?robot", robot_type)
    parameters = [block, otherblock, robot]
    option_vars = [robot, otherblock]
    option = Stack
    preconditions = {
        LiftedAtom(Holding, [block]),
        LiftedAtom(Clear, [otherblock]),
        LiftedAtom(NextToTable, [robot])
    }
    add_effects = {
        LiftedAtom(On, [block, otherblock]),
        LiftedAtom(Clear, [block]),
        LiftedAtom(GripperOpen, [robot])
    }
    delete_effects = {
        LiftedAtom(Holding, [block]),
        LiftedAtom(Clear, [otherblock])
    }

    def stack_sampler(state: State, rng: np.random.Generator,
                      objs: Sequence[Object]) -> Array:
        del rng  # unused
        assert len(objs) == 3
        _, otherblock, _ = objs
        assert otherblock.is_instance(block_type)
        # find rotation of robot that faces the table
        x, y = state.get(otherblock, "pose_x"), state.get(otherblock, "pose_y")
        cls = PlayroomEnv
        table_x = (cls.table_x_lb + cls.table_x_ub) / 2
        table_y = (cls.table_y_lb + cls.table_y_ub) / 2
        rotation = np.arctan2(table_y - y, table_x - x) / np.pi
        return np.array([0, 0, PlayroomEnv.block_size, rotation],
                        dtype=np.float32)

    stack_nsrt = NSRT("Stack",
                      parameters, preconditions, add_effects, delete_effects,
                      set(), option, option_vars, stack_sampler)
    nsrts.add(stack_nsrt)

    # PutOnTable
    block = Variable("?block", block_type)
    robot = Variable("?robot", robot_type)
    parameters = [block, robot]
    option_vars = [robot]
    option = PutOnTable
    preconditions = {
        LiftedAtom(Holding, [block]),
        LiftedAtom(NextToTable, [robot])
    }
    add_effects = {
        LiftedAtom(OnTable, [block]),
        LiftedAtom(Clear, [block]),
        LiftedAtom(GripperOpen, [robot])
    }
    delete_effects = {LiftedAtom(Holding, [block])}

    def putontable_sampler(state: State, rng: np.random.Generator,
                           objs: Sequence[Object]) -> Array:
        del state, objs  # unused
        x = rng.uniform()
        y = rng.uniform()
        # find rotation of robot that faces the table
        cls = PlayroomEnv
        table_x = (cls.table_x_lb + cls.table_x_ub) / 2
        table_y = (cls.table_y_lb + cls.table_y_ub) / 2
        rotation = np.arctan2(table_y - y, table_x - x) / np.pi
        return np.array([x, y, rotation], dtype=np.float32)

    putontable_nsrt = NSRT("PutOnTable", parameters, preconditions,
                           add_effects, delete_effects, set(), option,
                           option_vars, putontable_sampler)
    nsrts.add(putontable_nsrt)

    # AdvanceThroughDoor
    robot = Variable("?robot", robot_type)
    door = Variable("?door", door_type)
    from_region = Variable("?from", region_type)
    to_region = Variable("?to", region_type)
    parameters = [robot, door, from_region, to_region]
    option_vars = [robot, from_region, door]
    option = MoveToDoor
    preconditions = {
        LiftedAtom(InRegion, [robot, from_region]),
        LiftedAtom(Connects, [door, from_region, to_region]),
        LiftedAtom(DoorOpen, [door]),
        LiftedAtom(NextToDoor, [robot, door])
    }
    add_effects = {LiftedAtom(InRegion, [robot, to_region])}
    delete_effects = {LiftedAtom(InRegion, [robot, from_region])}

    def advancethroughdoor_sampler(state: State, rng: np.random.Generator,
                                   objs: Sequence[Object]) -> Array:
        del rng  # unused
        assert len(objs) == 4
        robot, door, _, _ = objs
        assert robot.is_instance(robot_type)
        assert door.is_instance(door_type)
        if state.get(robot, "pose_x") < state.get(door, "pose_x"):
            return np.array([0.2, 0.0, 0.0], dtype=np.float32)
        return np.array([-0.2, 0.0, -1.0], dtype=np.float32)

    advancethroughdoor_nsrt = NSRT("AdvanceThroughDoor", parameters,
                                   preconditions, add_effects, delete_effects,
                                   set(), option, option_vars,
                                   advancethroughdoor_sampler)
    nsrts.add(advancethroughdoor_nsrt)

    # MoveTableToDoor
    robot = Variable("?robot", robot_type)
    door = Variable("?door", door_type)
    region = Variable("?region", region_type)
    parameters = [robot, door, region]
    option_vars = [robot, region, door]
    option = MoveToDoor
    preconditions = {
        LiftedAtom(IsBoringRoom, [region]),
        LiftedAtom(InRegion, [robot, region]),
        LiftedAtom(NextToTable, [robot]),
        LiftedAtom(IsBoringRoomDoor, [door])
    }
    add_effects = {LiftedAtom(NextToDoor, [robot, door])}
    delete_effects = {LiftedAtom(NextToTable, [robot])}

    def movetabletodoor_sampler(state: State, rng: np.random.Generator,
                                objs: Sequence[Object]) -> Array:
        del state, rng, objs  # unused
        return np.array([-0.2, 0.0, 0.0], dtype=np.float32)

    movetabletodoor_nsrt = NSRT("MoveTableToDoor", parameters,
                                preconditions, add_effects, delete_effects,
                                set(), option, option_vars,
                                movetabletodoor_sampler)
    nsrts.add(movetabletodoor_nsrt)

    # MoveDoorToTable
    robot = Variable("?robot", robot_type)
    door = Variable("?door", door_type)
    region = Variable("?region", region_type)
    parameters = [robot, door, region]
    option_vars = [robot, region]
    option = MoveDoorToTable
    preconditions = {
        LiftedAtom(IsBoringRoom, [region]),
        LiftedAtom(InRegion, [robot, region]),
        LiftedAtom(NextToDoor, [robot, door]),
        LiftedAtom(IsBoringRoomDoor, [door])
    }
    add_effects = {LiftedAtom(NextToTable, [robot])}
    delete_effects = {LiftedAtom(NextToDoor, [robot, door])}

    def movedoortotable_sampler(state: State, rng: np.random.Generator,
                                objs: Sequence[Object]) -> Array:
        del state, rng, objs  # unused
        return np.array([0.0, 0.0, 0.0], dtype=np.float32)

    movedoortotable_nsrt = NSRT("MoveDoorToTable", parameters,
                                preconditions, add_effects, delete_effects,
                                set(), option, option_vars,
                                movedoortotable_sampler)
    nsrts.add(movedoortotable_nsrt)

    # MoveDoorToDoor
    robot = Variable("?robot", robot_type)
    fromdoor = Variable("?fromdoor", door_type)
    todoor = Variable("?todoor", door_type)
    region = Variable("?region", region_type)
    parameters = [robot, fromdoor, todoor, region]
    option_vars = [robot, region, todoor]
    option = MoveToDoor
    preconditions = {
        LiftedAtom(Borders, [fromdoor, region, todoor]),
        LiftedAtom(InRegion, [robot, region]),
        LiftedAtom(NextToDoor, [robot, fromdoor])
    }
    add_effects = {LiftedAtom(NextToDoor, [robot, todoor])}
    delete_effects = {LiftedAtom(NextToDoor, [robot, fromdoor])}

    def movedoortodoor_sampler(state: State, rng: np.random.Generator,
                               objs: Sequence[Object]) -> Array:
        del rng  # unused
        assert len(objs) == 4
        _, fromdoor, todoor, _ = objs
        assert fromdoor.is_instance(door_type)
        assert todoor.is_instance(door_type)
        if state.get(fromdoor, "pose_x") < state.get(todoor, "pose_x"):
            return np.array([-0.1, 0.0, 0.0], dtype=np.float32)
        return np.array([0.1, 0.0, -1.0], dtype=np.float32)

    movedoortodoor_nsrt = NSRT("MoveDoorToDoor", parameters, preconditions,
                               add_effects, delete_effects, set(), option,
                               option_vars, movedoortodoor_sampler)
    nsrts.add(movedoortodoor_nsrt)

    # MoveDoorToDial
    robot = Variable("?robot", robot_type)
    door = Variable("?door", door_type)
    dial = Variable("?dial", dial_type)
    region = Variable("?region", region_type)
    parameters = [robot, door, dial, region]
    option_vars = [robot, region, dial]
    option = MoveDoorToDial
    preconditions = {
        LiftedAtom(IsPlayroom, [region]),
        LiftedAtom(InRegion, [robot, region]),
        LiftedAtom(IsPlayroomDoor, [door]),
        LiftedAtom(NextToDoor, [robot, door])
    }
    add_effects = {LiftedAtom(NextToDial, [robot, dial])}
    delete_effects = {LiftedAtom(NextToDoor, [robot, door])}

    def movedoortodial_sampler(state: State, rng: np.random.Generator,
                               objs: Sequence[Object]) -> Array:
        del state, rng, objs  # unused
        return np.array([0.0, 0.0, 0.0], dtype=np.float32)

    movedoortodial_nsrt = NSRT("MoveDoorToDial", parameters, preconditions,
                               add_effects, delete_effects, set(), option,
                               option_vars, movedoortodial_sampler)
    nsrts.add(movedoortodial_nsrt)

    # MoveDialToDoor
    robot = Variable("?robot", robot_type)
    dial = Variable("?dial", dial_type)
    door = Variable("?door", door_type)
    region = Variable("?region", region_type)
    parameters = [robot, dial, door, region]
    option_vars = [robot, region, door]
    option = MoveToDoor
    preconditions = {
        LiftedAtom(IsPlayroom, [region]),
        LiftedAtom(InRegion, [robot, region]),
        LiftedAtom(IsPlayroomDoor, [door]),
        LiftedAtom(NextToDial, [robot, dial])
    }
    add_effects = {LiftedAtom(NextToDoor, [robot, door])}
    delete_effects = {LiftedAtom(NextToDial, [robot, dial])}

    def movedialtodoor_sampler(state: State, rng: np.random.Generator,
                               objs: Sequence[Object]) -> Array:
        del state, rng, objs  # unused
        return np.array([0.1, 0.0, -1.0], dtype=np.float32)

    movedialtodoor_nsrt = NSRT("MoveDialToDoor", parameters, preconditions,
                               add_effects, delete_effects, set(), option,
                               option_vars, movedialtodoor_sampler)
    nsrts.add(movedialtodoor_nsrt)

    # OpenDoor
    robot = Variable("?robot", robot_type)
    door = Variable("?door", door_type)
    parameters = [robot, door]
    option_vars = [robot, door]
    option = OpenDoor
    preconditions = {
        LiftedAtom(NextToDoor, [robot, door]),
        LiftedAtom(DoorClosed, [door]),
        LiftedAtom(GripperOpen, [robot])
    }
    add_effects = {LiftedAtom(DoorOpen, [door])}
    delete_effects = {LiftedAtom(DoorClosed, [door])}

    def toggledoor_sampler(state: State, rng: np.random.Generator,
                           objs: Sequence[Object]) -> Array:
        del rng  # unused
        assert len(objs) == 2
        robot, door = objs
        assert robot.is_instance(robot_type)
        assert door.is_instance(door_type)
        x, door_x = state.get(robot, "pose_x"), state.get(door, "pose_x")
        rotation = 0.0 if x < door_x else -1.0
        dx = -0.2 if x < door_x else 0.2
        return np.array([dx, 0, 0, rotation], dtype=np.float32)

    opendoor_nsrt = NSRT("OpenDoor", parameters, preconditions, add_effects,
                         delete_effects, set(), option, option_vars,
                         toggledoor_sampler)
    nsrts.add(opendoor_nsrt)

    # CloseDoor
    robot = Variable("?robot", robot_type)
    door = Variable("?door", door_type)
    parameters = [robot, door]
    option_vars = [robot, door]
    option = CloseDoor
    preconditions = {
        LiftedAtom(NextToDoor, [robot, door]),
        LiftedAtom(DoorOpen, [door]),
        LiftedAtom(GripperOpen, [robot])
    }
    add_effects = {LiftedAtom(DoorClosed, [door])}
    delete_effects = {LiftedAtom(DoorOpen, [door])}
    closedoor_nsrt = NSRT("CloseDoor", parameters, preconditions, add_effects,
                          delete_effects, set(), option, option_vars,
                          toggledoor_sampler)
    nsrts.add(closedoor_nsrt)

    # TurnOnDial
    robot = Variable("?robot", robot_type)
    dial = Variable("?dial", dial_type)
    parameters = [robot, dial]
    option_vars = [robot, dial]
    option = TurnOnDial
    preconditions = {
        LiftedAtom(NextToDial, [robot, dial]),
        LiftedAtom(LightOff, [dial]),
        LiftedAtom(GripperOpen, [robot])
    }
    add_effects = {LiftedAtom(LightOn, [dial])}
    delete_effects = {LiftedAtom(LightOff, [dial])}

    def toggledial_sampler(state: State, rng: np.random.Generator,
                           objs: Sequence[Object]) -> Array:
        del state, rng, objs  # unused
        return np.array([-0.2, 0, 0, 0.0], dtype=np.float32)

    turnondial_nsrt = NSRT("TurnOnDial", parameters, preconditions,
                           add_effects, delete_effects, set(), option,
                           option_vars, toggledial_sampler)
    nsrts.add(turnondial_nsrt)

    # TurnOffDial
    robot = Variable("?robot", robot_type)
    dial = Variable("?dial", dial_type)
    parameters = [robot, dial]
    option_vars = [robot, dial]
    option = TurnOffDial
    preconditions = {
        LiftedAtom(NextToDial, [robot, dial]),
        LiftedAtom(LightOn, [dial]),
        LiftedAtom(GripperOpen, [robot])
    }
    add_effects = {LiftedAtom(LightOff, [dial])}
    delete_effects = {LiftedAtom(LightOn, [dial])}
    turnoffdial_nsrt = NSRT("TurnOffDial", parameters, preconditions,
                            add_effects, delete_effects, set(), option,
                            option_vars, toggledial_sampler)
    nsrts.add(turnoffdial_nsrt)

    return nsrts


def _get_repeated_nextto_gt_nsrts() -> Set[NSRT]:
    """Create ground truth NSRTs for RepeatedNextToEnv."""
    robot_type, dot_type = _get_types_by_names(CFG.env, ["robot", "dot"])

    NextTo, NextToNothing, Grasped = _get_predicates_by_names(
        CFG.env, ["NextTo", "NextToNothing", "Grasped"])

    Move, Grasp = _get_options_by_names(CFG.env, ["Move", "Grasp"])

    nsrts = set()

    # Move
    robot = Variable("?robot", robot_type)
    targetdot = Variable("?targetdot", dot_type)
    parameters = [robot, targetdot]
    option_vars = [robot, targetdot]
    option = Move
    preconditions: Set[LiftedAtom] = set()
    add_effects = {LiftedAtom(NextTo, [robot, targetdot])}
    delete_effects: Set[LiftedAtom] = set()
    # Moving could have us end up NextTo other objects. It could also
    # include NextToNothing as a delete effect.
    side_predicates = {NextTo, NextToNothing}
    move_nsrt = NSRT("Move", parameters, preconditions, add_effects,
                     delete_effects, side_predicates, option, option_vars,
                     lambda s, rng, o: np.zeros(1, dtype=np.float32))
    nsrts.add(move_nsrt)

    # Grasp
    robot = Variable("?robot", robot_type)
    targetdot = Variable("?targetdot", dot_type)
    parameters = [robot, targetdot]
    option_vars = [robot, targetdot]
    option = Grasp
    preconditions = {LiftedAtom(NextTo, [robot, targetdot])}
    add_effects = {LiftedAtom(Grasped, [robot, targetdot])}
    delete_effects = {LiftedAtom(NextTo, [robot, targetdot])}
    # After grasping, it's possible that you could end up NextToNothing,
    # but it's also possible that you remain next to something else.
    # Note that NextTo isn't a side predicate here because it's not
    # something we'd be unsure about for any object. For every object we
    # are NextTo but did not grasp, we will stay NextTo it.
    side_predicates = {NextToNothing}
    grasp_nsrt = NSRT("Grasp", parameters, preconditions, add_effects,
                      delete_effects, side_predicates, option, option_vars,
                      lambda s, rng, o: np.zeros(0, dtype=np.float32))
    nsrts.add(grasp_nsrt)

    return nsrts


def _get_behavior_gt_nsrts() -> Set[NSRT]:  # pragma: no cover
    """Create ground truth nsrts for BehaviorEnv."""
    env_base = get_cached_env_instance("behavior")
    env = cast(BehaviorEnv, env_base)

    # NOTE: These two methods below are necessary to help instantiate
    # all combinations of types for predicates (e.g. reachable(robot, book),
    # reachable(robot, fridge), etc). If we had support for hierarchical types
    # such that all types could inherit from 'object' we would not need
    # to perform this combinatorial enumeration.

    type_name_to_type = {t.name: t for t in env.types}
    pred_name_to_pred = {p.name: p for p in env.predicates}

    def _get_lifted_atom(base_pred_name: str,
                         objects: Sequence[Variable]) -> LiftedAtom:
        pred = _get_predicate(base_pred_name, [o.type for o in objects])
        return LiftedAtom(pred, objects)

    def _get_predicate(base_pred_name: str,
                       types: Sequence[Type]) -> Predicate:
        type_names = "-".join(t.name for t in types)
        pred_name = f"{base_pred_name}-{type_names}"
        return pred_name_to_pred[pred_name]

    # We start by creating reachable predicates for all possible type
    # combinations. These predicates will be used as side predicates
    # for navigateTo operators
    reachable_predicates = set()
    for reachable_pred_types in itertools.product(env.types, env.types):
        reachable_predicates.add(
            _get_predicate("reachable", reachable_pred_types))

    agent_type = type_name_to_type["agent.n.01"]
    agent_obj = Variable("?agent", agent_type)

    nsrts = set()
    op_name_count_nav = itertools.count()
    op_name_count_pick = itertools.count()
    op_name_count_place = itertools.count()

    for option in env.options:
        split_name = option.name.split("-")
        base_option_name = split_name[0]
        option_arg_type_names = split_name[1:]

        if base_option_name == "NavigateTo":
            assert len(option_arg_type_names) == 1
            target_obj_type_name = option_arg_type_names[0]
            target_obj_type = type_name_to_type[target_obj_type_name]
            target_obj = Variable("?targ", target_obj_type)

            # Navigate to from nothing reachable.
            reachable_nothing = _get_lifted_atom("reachable-nothing",
                                                 [agent_obj])
            parameters = [agent_obj, target_obj]
            option_vars = [target_obj]
            preconditions = {reachable_nothing}
            add_effects = {
                _get_lifted_atom("reachable", [target_obj, agent_obj])
            }
            delete_effects = {reachable_nothing}
            nsrt = NSRT(
                f"{option.name}-{next(op_name_count_nav)}", parameters,
                preconditions, add_effects, delete_effects,
                reachable_predicates, option, option_vars,
                lambda s, r, o: navigate_to_param_sampler(
                    r,
                    [env.object_to_ig_object(o_i) for o_i in o],
                ))
            nsrts.add(nsrt)

            # Navigate to while something is reachable.
            for origin_obj_type in sorted(env.types):
                if agent_type in [origin_obj_type, target_obj_type]:
                    continue

                origin_obj = Variable("?origin", origin_obj_type)
                origin_reachable = _get_lifted_atom("reachable",
                                                    [origin_obj, agent_obj])
                targ_reachable = _get_lifted_atom("reachable",
                                                  [target_obj, agent_obj])
                parameters = [origin_obj, agent_obj, target_obj]
                option_vars = [target_obj]
                preconditions = {origin_reachable}
                add_effects = {targ_reachable}
                delete_effects = {origin_reachable}
                nsrt = NSRT(
                    f"{option.name}-{next(op_name_count_nav)}", parameters,
                    preconditions, add_effects, delete_effects,
                    reachable_predicates, option, option_vars,
                    lambda s, r, o: navigate_to_param_sampler(
                        r, [env.object_to_ig_object(o_i) for o_i in o]))
                nsrts.add(nsrt)

        elif base_option_name == "Grasp":
            assert len(option_arg_type_names) == 1
            target_obj_type_name = option_arg_type_names[0]
            target_obj_type = type_name_to_type[target_obj_type_name]
            target_obj = Variable("?targ", target_obj_type)

            # Pick from ontop something
            for surf_obj_type in sorted(env.types):
                surf_obj = Variable("?surf", surf_obj_type)
                parameters = [target_obj, agent_obj, surf_obj]
                option_vars = [target_obj]
                handempty = _get_lifted_atom("handempty", [])
                targ_reachable = _get_lifted_atom("reachable",
                                                  [target_obj, agent_obj])
                targ_holding = _get_lifted_atom("holding", [target_obj])
                preconditions = {handempty, targ_reachable}
                add_effects = {targ_holding}
                delete_effects = {handempty}
                nsrt = NSRT(
                    f"{option.name}-{next(op_name_count_pick)}",
                    parameters,
                    preconditions,
                    add_effects,
                    delete_effects,
                    set(),
                    option,
                    option_vars,
                    lambda s, r, o: grasp_obj_param_sampler(r),
                )
                nsrts.add(nsrt)

        elif base_option_name == "PlaceOnTop":
            assert len(option_arg_type_names) == 1
            surf_obj_type_name = option_arg_type_names[0]
            surf_obj_type = type_name_to_type[surf_obj_type_name]
            surf_obj = Variable("?surf", surf_obj_type)

            # We need to place the object we're holding!
            for held_obj_types in sorted(env.types):
                held_obj = Variable("?held", held_obj_types)
                parameters = [held_obj, agent_obj, surf_obj]
                option_vars = [surf_obj]
                handempty = _get_lifted_atom("handempty", [])
                held_holding = _get_lifted_atom("holding", [held_obj])
                surf_reachable = _get_lifted_atom("reachable",
                                                  [surf_obj, agent_obj])
                ontop = _get_lifted_atom("ontop", [held_obj, surf_obj])
                preconditions = {held_holding, surf_reachable}
                add_effects = {ontop, handempty}
                delete_effects = {held_holding}
                nsrt = NSRT(
                    f"{option.name}-{next(op_name_count_place)}",
                    parameters,
                    preconditions,
                    add_effects,
                    delete_effects,
                    set(),
                    option,
                    option_vars,
                    lambda s, r, o: place_ontop_obj_pos_sampler(
                        [env.object_to_ig_object(o_i) for o_i in o],
                        rng=r,
                    ),
                )
                nsrts.add(nsrt)

        else:
            raise ValueError(
                f"Unexpected base option name: {base_option_name}")

    return nsrts
=======
        return get_gt_nsrts(self._initial_predicates, self._initial_options)
>>>>>>> 5a8dfac3
<|MERGE_RESOLUTION|>--- conflicted
+++ resolved
@@ -20,1382 +20,4 @@
         return False
 
     def _get_current_nsrts(self) -> Set[NSRT]:
-<<<<<<< HEAD
-        return get_gt_nsrts(self._initial_predicates, self._initial_options)
-
-
-def get_gt_nsrts(predicates: Set[Predicate],
-                 options: Set[ParameterizedOption]) -> Set[NSRT]:
-    """Create ground truth NSRTs for an env."""
-    if CFG.env in ("cover", "cover_hierarchical_types", "cover_typed_options",
-                   "cover_multistep_options"):
-        nsrts = _get_cover_gt_nsrts()
-    elif CFG.env == "cluttered_table":
-        nsrts = _get_cluttered_table_gt_nsrts()
-    elif CFG.env == "cluttered_table_place":
-        nsrts = _get_cluttered_table_gt_nsrts(with_place=True)
-    elif CFG.env == "blocks":
-        nsrts = _get_blocks_gt_nsrts()
-    elif CFG.env == "behavior":
-        nsrts = _get_behavior_gt_nsrts()  # pragma: no cover
-    elif CFG.env == "painting":
-        nsrts = _get_painting_gt_nsrts()
-    elif CFG.env == "playroom":
-        nsrts = _get_playroom_gt_nsrts()
-    elif CFG.env == "repeated_nextto":
-        nsrts = _get_repeated_nextto_gt_nsrts()
-    else:
-        raise NotImplementedError("Ground truth NSRTs not implemented")
-    # Filter out excluded predicates/options
-    final_nsrts = set()
-    for nsrt in nsrts:
-        if nsrt.option not in options:
-            continue
-        nsrt = nsrt.filter_predicates(predicates)
-        final_nsrts.add(nsrt)
-    return final_nsrts
-
-
-def _get_from_env_by_names(env_name: str, names: Sequence[str],
-                           env_attr: str) -> List:
-    """Helper for loading types, predicates, and options by name."""
-    env = create_env(env_name)
-    name_to_env_obj = {}
-    for o in getattr(env, env_attr):
-        name_to_env_obj[o.name] = o
-    assert set(name_to_env_obj).issuperset(set(names))
-    return [name_to_env_obj[name] for name in names]
-
-
-def _get_types_by_names(env_name: str, names: Sequence[str]) -> List[Type]:
-    """Load types from an env given their names."""
-    return _get_from_env_by_names(env_name, names, "types")
-
-
-def _get_predicates_by_names(env_name: str,
-                             names: Sequence[str]) -> List[Predicate]:
-    """Load predicates from an env given their names."""
-    return _get_from_env_by_names(env_name, names, "predicates")
-
-
-def _get_options_by_names(env_name: str,
-                          names: Sequence[str]) -> List[ParameterizedOption]:
-    """Load parameterized options from an env given their names."""
-    return _get_from_env_by_names(env_name, names, "options")
-
-
-def _get_cover_gt_nsrts() -> Set[NSRT]:
-    """Create ground truth NSRTs for CoverEnv or environments that inherit from
-    CoverEnv."""
-    # Types
-    block_type, target_type, robot_type = _get_types_by_names(
-        CFG.env, ["block", "target", "robot"])
-
-    # Objects
-    block = Variable("?block", block_type)
-    robot = Variable("?robot", robot_type)
-    target = Variable("?target", target_type)
-
-    # Predicates
-    IsBlock, IsTarget, Covers, HandEmpty, Holding = \
-        _get_predicates_by_names(CFG.env, ["IsBlock", "IsTarget", "Covers",
-                                           "HandEmpty", "Holding"])
-
-    # Options
-    if CFG.env in ("cover", "cover_hierarchical_types"):
-        PickPlace, = _get_options_by_names(CFG.env, ["PickPlace"])
-    elif CFG.env in ("cover_typed_options", "cover_multistep_options"):
-        Pick, Place = _get_options_by_names(CFG.env, ["Pick", "Place"])
-    if CFG.env == "cover_multistep_options" and \
-        CFG.cover_multistep_use_learned_equivalents:
-        LearnedEquivalentPick, LearnedEquivalentPlace = _get_options_by_names(
-            CFG.env, ["LearnedEquivalentPick", "LearnedEquivalentPlace"])
-
-    nsrts = set()
-
-    # Pick
-    parameters = [block]
-    holding_predicate_args = [block]
-    if CFG.env == "cover_multistep_options":
-        parameters.append(robot)
-        holding_predicate_args.append(robot)
-    preconditions = {LiftedAtom(IsBlock, [block]), LiftedAtom(HandEmpty, [])}
-    add_effects = {LiftedAtom(Holding, holding_predicate_args)}
-    delete_effects = {LiftedAtom(HandEmpty, [])}
-
-    if CFG.env in ("cover", "cover_hierarchical_types"):
-        option = PickPlace
-        option_vars = []
-    elif CFG.env == "cover_multistep_options" and \
-        CFG.cover_multistep_use_learned_equivalents:
-        option = LearnedEquivalentPick
-        option_vars = [block, robot]
-    elif CFG.env in ("cover_typed_options", "cover_multistep_options"):
-        option = Pick
-        option_vars = [block]
-
-    if CFG.env == "cover_multistep_options" and \
-        CFG.cover_multistep_use_learned_equivalents:
-
-        def pick_sampler(state: State, rng: np.random.Generator,
-                         objs: Sequence[Object]) -> Array:
-            assert len(objs) == 2
-            block, robot = objs
-            assert block.is_instance(block_type)
-            assert robot.is_instance(robot_type)
-            bx, by = state.get(block, "x"), state.get(block, "y")
-            bw, bh = state.get(block, "width"), state.get(block, "height")
-            desired_x = rng.uniform(bx - bw / 2, bx + bw / 2)
-            desired_x = float(bx)
-            # is_block, is_target, width, x, grasp, y, height
-            # grasp changes from -1 to 1
-            block_param = [1.0, 0.0, bw, bx, 1.0, by, bh]
-            # x, y, grip, holding
-            # grip changes from -1.0 to 1.0
-            # holding changes from -1 to 1
-            robot_param = [desired_x, by, 1.0, 1.0]
-            param = block_param + robot_param
-            return np.array(param, dtype=np.float32)
-    else:
-
-        def pick_sampler(state: State, rng: np.random.Generator,
-                         objs: Sequence[Object]) -> Array:
-            if CFG.env == "cover_multistep_options":
-                assert len(objs) == 2
-            else:
-                assert len(objs) == 1
-            b = objs[0]
-            assert b.is_instance(block_type)
-            if CFG.env == "cover_multistep_options":
-                lb = -1.0
-                ub = 1.0
-            elif CFG.env == "cover_typed_options":
-                lb = float(-state.get(b, "width") / 2)
-                ub = float(state.get(b, "width") / 2)
-            elif CFG.env in ("cover", "cover_hierarchical_types"):
-                lb = float(state.get(b, "pose") - state.get(b, "width") / 2)
-                lb = max(lb, 0.0)
-                ub = float(state.get(b, "pose") + state.get(b, "width") / 2)
-                ub = min(ub, 1.0)
-            return np.array(rng.uniform(lb, ub, size=(1, )), dtype=np.float32)
-
-    pick_nsrt = NSRT("Pick", parameters, preconditions, add_effects,
-                     delete_effects, set(), option, option_vars, pick_sampler)
-    nsrts.add(pick_nsrt)
-
-    # Place
-    parameters = [block, target]
-    holding_predicate_args = [block]
-    if CFG.env == "cover_multistep_options":
-        parameters = [block, robot, target]
-        holding_predicate_args.append(robot)
-    preconditions = {
-        LiftedAtom(IsBlock, [block]),
-        LiftedAtom(IsTarget, [target]),
-        LiftedAtom(Holding, holding_predicate_args)
-    }
-    add_effects = {
-        LiftedAtom(HandEmpty, []),
-        LiftedAtom(Covers, [block, target])
-    }
-    delete_effects = {LiftedAtom(Holding, holding_predicate_args)}
-
-    if CFG.env in ("cover", "cover_hierarchical_types"):
-        option = PickPlace
-        option_vars = []
-    elif CFG.env in ("cover_typed_options", "cover_multistep_options"):
-        option = Place
-        option_vars = [target]
-        if CFG.env == "cover_multistep_options" and \
-            CFG.cover_multistep_use_learned_equivalents:
-            option = LearnedEquivalentPlace
-            option_vars = [block, robot, target]
-
-    if CFG.env == "cover_multistep_options" and \
-        CFG.cover_multistep_use_learned_equivalents:
-
-        def place_sampler(state: State, rng: np.random.Generator,
-                          objs: Sequence[Object]) -> Array:
-            assert len(objs) == 3
-            block, robot, target = objs
-            assert block.is_instance(block_type)
-            assert robot.is_instance(robot_type)
-            assert target.is_instance(target_type)
-            tx, tw = state.get(target, "x"), state.get(target, "width")
-            desired_x = rng.uniform(tx - tw / 2, tx + tw / 2)
-            desired_x = float(tx)
-            bw, bh = state.get(block, "width"), state.get(block, "height")
-            desired_y = bh + 1e-2
-            # is_block, is_target, width, x, grasp, y, height
-            # grasp changes from 1 to -1
-            block_param = [1.0, 0.0, bw, desired_x, -1.0, desired_y, bh]
-            # x, y, grip, holding
-            # grip changes from 1.0 to -1.0
-            # holding changes from 1 to -1
-            robot_param = [desired_x, desired_y, -1.0, -1.0]
-            param = block_param + robot_param
-            return np.array(param, dtype=np.float32)
-    else:
-
-        def place_sampler(state: State, rng: np.random.Generator,
-                          objs: Sequence[Object]) -> Array:
-            if CFG.env == "cover_multistep_options":
-                assert len(objs) == 3
-            else:
-                assert len(objs) == 2
-            t = objs[-1]
-            assert t.is_instance(target_type)
-            if CFG.env == "cover_multistep_options":
-                lb = -1.0
-                ub = 1.0
-            else:
-                lb = float(state.get(t, "pose") - state.get(t, "width") / 10)
-                lb = max(lb, 0.0)
-                ub = float(state.get(t, "pose") + state.get(t, "width") / 10)
-                ub = min(ub, 1.0)
-            return np.array(rng.uniform(lb, ub, size=(1, )), dtype=np.float32)
-
-    place_nsrt = NSRT("Place",
-                      parameters, preconditions, add_effects, delete_effects,
-                      set(), option, option_vars, place_sampler)
-    nsrts.add(place_nsrt)
-
-    return nsrts
-
-
-def _get_cluttered_table_gt_nsrts(with_place: bool = False) -> Set[NSRT]:
-    """Create ground truth NSRTs for ClutteredTableEnv."""
-    can_type, = _get_types_by_names("cluttered_table", ["can"])
-
-    HandEmpty, Holding, Untrashed = _get_predicates_by_names(
-        "cluttered_table", ["HandEmpty", "Holding", "Untrashed"])
-
-    if with_place:
-        Grasp, Place = _get_options_by_names("cluttered_table_place",
-                                             ["Grasp", "Place"])
-    else:
-        Grasp, Dump = _get_options_by_names("cluttered_table",
-                                            ["Grasp", "Dump"])
-
-    nsrts = set()
-
-    # Grasp
-    can = Variable("?can", can_type)
-    parameters = [can]
-    option_vars = [can]
-    option = Grasp
-    preconditions = {LiftedAtom(HandEmpty, []), LiftedAtom(Untrashed, [can])}
-    add_effects = {LiftedAtom(Holding, [can])}
-    delete_effects = {LiftedAtom(HandEmpty, [])}
-
-    def grasp_sampler(state: State, rng: np.random.Generator,
-                      objs: Sequence[Object]) -> Array:
-        assert len(objs) == 1
-        can = objs[0]
-        # Need a max here in case the can is trashed already, in which case
-        # both pose_x and pose_y will be -999.
-        end_x = max(0.0, state.get(can, "pose_x"))
-        end_y = max(0.0, state.get(can, "pose_y"))
-        if with_place:
-            start_x, start_y = rng.uniform(0.0, 0.2,
-                                           size=2)  # start from 0.2x0.2 corner
-        else:
-            start_x, start_y = rng.uniform(0.0, 1.0,
-                                           size=2)  # start from anywhere
-        return np.array([start_x, start_y, end_x, end_y], dtype=np.float32)
-
-    grasp_nsrt = NSRT("Grasp",
-                      parameters, preconditions, add_effects, delete_effects,
-                      set(), option, option_vars, grasp_sampler)
-    nsrts.add(grasp_nsrt)
-
-    if not with_place:
-        # Dump
-        can = Variable("?can", can_type)
-        parameters = [can]
-        option_vars = []
-        option = Dump
-        preconditions = {
-            LiftedAtom(Holding, [can]),
-            LiftedAtom(Untrashed, [can])
-        }
-        add_effects = {LiftedAtom(HandEmpty, [])}
-        delete_effects = {
-            LiftedAtom(Holding, [can]),
-            LiftedAtom(Untrashed, [can])
-        }
-        dump_nsrt = NSRT("Dump", parameters, preconditions, add_effects,
-                         delete_effects, set(), option, option_vars,
-                         lambda s, r, o: np.array([], dtype=np.float32))
-        nsrts.add(dump_nsrt)
-
-    else:
-        # Place
-        can = Variable("?can", can_type)
-        parameters = [can]
-        option_vars = [can]
-        option = Place
-        preconditions = {
-            LiftedAtom(Holding, [can]),
-            LiftedAtom(Untrashed, [can])
-        }
-        add_effects = {LiftedAtom(HandEmpty, [])}
-        delete_effects = {LiftedAtom(Holding, [can])}
-        place_sampler = lambda s, r, o: np.array([
-            r.uniform(0, 0.2),
-            r.uniform(0, 0.2),
-            r.uniform(0, 1.),
-            r.uniform(0, 1.)
-        ])
-        place_nsrt = NSRT("Place", parameters, preconditions, add_effects,
-                          delete_effects, set(), option, option_vars,
-                          place_sampler)
-        nsrts.add(place_nsrt)
-
-    return nsrts
-
-
-def _get_blocks_gt_nsrts() -> Set[NSRT]:
-    """Create ground truth NSRTs for BlocksEnv."""
-    block_type, robot_type = _get_types_by_names("blocks", ["block", "robot"])
-
-    On, OnTable, GripperOpen, Holding, Clear = _get_predicates_by_names(
-        "blocks", ["On", "OnTable", "GripperOpen", "Holding", "Clear"])
-
-    Pick, Stack, PutOnTable = _get_options_by_names(
-        "blocks", ["Pick", "Stack", "PutOnTable"])
-
-    nsrts = set()
-
-    # PickFromTable
-    block = Variable("?block", block_type)
-    robot = Variable("?robot", robot_type)
-    parameters = [block, robot]
-    option_vars = [robot, block]
-    option = Pick
-    preconditions = {
-        LiftedAtom(OnTable, [block]),
-        LiftedAtom(Clear, [block]),
-        LiftedAtom(GripperOpen, [robot])
-    }
-    add_effects = {LiftedAtom(Holding, [block])}
-    delete_effects = {
-        LiftedAtom(OnTable, [block]),
-        LiftedAtom(Clear, [block]),
-        LiftedAtom(GripperOpen, [robot])
-    }
-
-    def pick_sampler(state: State, rng: np.random.Generator,
-                     objs: Sequence[Object]) -> Array:
-        del state, rng, objs  # unused
-        return np.zeros(3, dtype=np.float32)
-
-    pickfromtable_nsrt = NSRT("PickFromTable", parameters, preconditions,
-                              add_effects, delete_effects, set(), option,
-                              option_vars, pick_sampler)
-    nsrts.add(pickfromtable_nsrt)
-
-    # Unstack
-    block = Variable("?block", block_type)
-    otherblock = Variable("?otherblock", block_type)
-    robot = Variable("?robot", robot_type)
-    parameters = [block, otherblock, robot]
-    option_vars = [robot, block]
-    option = Pick
-    preconditions = {
-        LiftedAtom(On, [block, otherblock]),
-        LiftedAtom(Clear, [block]),
-        LiftedAtom(GripperOpen, [robot])
-    }
-    add_effects = {
-        LiftedAtom(Holding, [block]),
-        LiftedAtom(Clear, [otherblock])
-    }
-    delete_effects = {
-        LiftedAtom(On, [block, otherblock]),
-        LiftedAtom(Clear, [block]),
-        LiftedAtom(GripperOpen, [robot])
-    }
-    unstack_nsrt = NSRT("Unstack",
-                        parameters, preconditions, add_effects, delete_effects,
-                        set(), option, option_vars, pick_sampler)
-    nsrts.add(unstack_nsrt)
-
-    # Stack
-    block = Variable("?block", block_type)
-    otherblock = Variable("?otherblock", block_type)
-    robot = Variable("?robot", robot_type)
-    parameters = [block, otherblock, robot]
-    option_vars = [robot, otherblock]
-    option = Stack
-    preconditions = {
-        LiftedAtom(Holding, [block]),
-        LiftedAtom(Clear, [otherblock])
-    }
-    add_effects = {
-        LiftedAtom(On, [block, otherblock]),
-        LiftedAtom(Clear, [block]),
-        LiftedAtom(GripperOpen, [robot])
-    }
-    delete_effects = {
-        LiftedAtom(Holding, [block]),
-        LiftedAtom(Clear, [otherblock])
-    }
-
-    def stack_sampler(state: State, rng: np.random.Generator,
-                      objs: Sequence[Object]) -> Array:
-        del state, rng, objs  # unused
-        return np.array([0, 0, BlocksEnv.block_size], dtype=np.float32)
-
-    stack_nsrt = NSRT("Stack",
-                      parameters, preconditions, add_effects, delete_effects,
-                      set(), option, option_vars, stack_sampler)
-    nsrts.add(stack_nsrt)
-
-    # PutOnTable
-    block = Variable("?block", block_type)
-    robot = Variable("?robot", robot_type)
-    parameters = [block, robot]
-    option_vars = [robot]
-    option = PutOnTable
-    preconditions = {LiftedAtom(Holding, [block])}
-    add_effects = {
-        LiftedAtom(OnTable, [block]),
-        LiftedAtom(Clear, [block]),
-        LiftedAtom(GripperOpen, [robot])
-    }
-    delete_effects = {LiftedAtom(Holding, [block])}
-
-    def putontable_sampler(state: State, rng: np.random.Generator,
-                           objs: Sequence[Object]) -> Array:
-        del state, objs  # unused
-        x = rng.uniform()
-        y = rng.uniform()
-        return np.array([x, y], dtype=np.float32)
-
-    putontable_nsrt = NSRT("PutOnTable", parameters, preconditions,
-                           add_effects, delete_effects, set(), option,
-                           option_vars, putontable_sampler)
-    nsrts.add(putontable_nsrt)
-
-    return nsrts
-
-
-def _get_painting_gt_nsrts() -> Set[NSRT]:
-    """Create ground truth NSRTs for PaintingEnv."""
-    obj_type, box_type, lid_type, shelf_type, robot_type = \
-        _get_types_by_names("painting", ["obj", "box", "lid", "shelf", "robot"])
-
-    (InBox, InShelf, IsBoxColor, IsShelfColor, GripperOpen, OnTable,
-     HoldingTop, HoldingSide, Holding, IsWet, IsDry, IsDirty, IsClean) = \
-         _get_predicates_by_names(
-             "painting", ["InBox", "InShelf", "IsBoxColor", "IsShelfColor",
-                          "GripperOpen", "OnTable", "HoldingTop", "HoldingSide",
-                          "Holding", "IsWet", "IsDry", "IsDirty", "IsClean"])
-
-    Pick, Wash, Dry, Paint, Place, OpenLid = _get_options_by_names(
-        "painting", ["Pick", "Wash", "Dry", "Paint", "Place", "OpenLid"])
-
-    nsrts = set()
-
-    # PickFromTop
-    obj = Variable("?obj", obj_type)
-    robot = Variable("?robot", robot_type)
-    parameters = [obj, robot]
-    option_vars = [robot, obj]
-    option = Pick
-    preconditions = {
-        LiftedAtom(GripperOpen, [robot]),
-        LiftedAtom(OnTable, [obj])
-    }
-    add_effects = {LiftedAtom(Holding, [obj]), LiftedAtom(HoldingTop, [robot])}
-    delete_effects = {LiftedAtom(GripperOpen, [robot])}
-
-    def pickfromtop_sampler(state: State, rng: np.random.Generator,
-                            objs: Sequence[Object]) -> Array:
-        del state, rng, objs  # unused
-        return np.array([0.0, 0.0, 0.0, 1.0], dtype=np.float32)
-
-    pickfromtop_nsrt = NSRT("PickFromTop", parameters, preconditions,
-                            add_effects, delete_effects, set(), option,
-                            option_vars, pickfromtop_sampler)
-    nsrts.add(pickfromtop_nsrt)
-
-    # PickFromSide
-    obj = Variable("?obj", obj_type)
-    robot = Variable("?robot", robot_type)
-    parameters = [obj, robot]
-    option_vars = [robot, obj]
-    option = Pick
-    preconditions = {
-        LiftedAtom(GripperOpen, [robot]),
-        LiftedAtom(OnTable, [obj])
-    }
-    add_effects = {
-        LiftedAtom(Holding, [obj]),
-        LiftedAtom(HoldingSide, [robot])
-    }
-    delete_effects = {LiftedAtom(GripperOpen, [robot])}
-
-    def pickfromside_sampler(state: State, rng: np.random.Generator,
-                             objs: Sequence[Object]) -> Array:
-        del state, rng, objs  # unused
-        return np.array([0.0, 0.0, 0.0, 0.0], dtype=np.float32)
-
-    pickfromside_nsrt = NSRT("PickFromSide", parameters, preconditions,
-                             add_effects, delete_effects, set(), option,
-                             option_vars, pickfromside_sampler)
-    nsrts.add(pickfromside_nsrt)
-
-    # Wash
-    obj = Variable("?obj", obj_type)
-    robot = Variable("?robot", robot_type)
-    parameters = [obj, robot]
-    option_vars = [robot]
-    option = Wash
-    preconditions = {
-        LiftedAtom(Holding, [obj]),
-        LiftedAtom(IsDry, [obj]),
-        LiftedAtom(IsDirty, [obj])
-    }
-    add_effects = {LiftedAtom(IsWet, [obj]), LiftedAtom(IsClean, [obj])}
-    delete_effects = {LiftedAtom(IsDry, [obj]), LiftedAtom(IsDirty, [obj])}
-
-    def wash_sampler(state: State, rng: np.random.Generator,
-                     objs: Sequence[Object]) -> Array:
-        del state, rng, objs  # unused
-        return np.array([1.0], dtype=np.float32)
-
-    wash_nsrt = NSRT("Wash", parameters, preconditions, add_effects,
-                     delete_effects, set(), option, option_vars, wash_sampler)
-    nsrts.add(wash_nsrt)
-
-    # Dry
-    obj = Variable("?obj", obj_type)
-    robot = Variable("?robot", robot_type)
-    parameters = [obj, robot]
-    option_vars = [robot]
-    option = Dry
-    preconditions = {LiftedAtom(Holding, [obj]), LiftedAtom(IsWet, [obj])}
-    add_effects = {LiftedAtom(IsDry, [obj])}
-    delete_effects = {LiftedAtom(IsWet, [obj])}
-
-    def dry_sampler(state: State, rng: np.random.Generator,
-                    objs: Sequence[Object]) -> Array:
-        del state, rng, objs  # unused
-        return np.array([1.0], dtype=np.float32)
-
-    dry_nsrt = NSRT("Dry", parameters, preconditions, add_effects,
-                    delete_effects, set(), option, option_vars, dry_sampler)
-    nsrts.add(dry_nsrt)
-
-    # PaintToBox
-    obj = Variable("?obj", obj_type)
-    box = Variable("?box", box_type)
-    robot = Variable("?robot", robot_type)
-    parameters = [obj, box, robot]
-    option_vars = [robot]
-    option = Paint
-    preconditions = {
-        LiftedAtom(Holding, [obj]),
-        LiftedAtom(IsDry, [obj]),
-        LiftedAtom(IsClean, [obj])
-    }
-    add_effects = {LiftedAtom(IsBoxColor, [obj, box])}
-    delete_effects = set()
-
-    def painttobox_sampler(state: State, rng: np.random.Generator,
-                           objs: Sequence[Object]) -> Array:
-        del rng  # unused
-        box_color = state.get(objs[1], "color")
-        return np.array([box_color], dtype=np.float32)
-
-    painttobox_nsrt = NSRT("PaintToBox", parameters, preconditions,
-                           add_effects, delete_effects, set(), option,
-                           option_vars, painttobox_sampler)
-    nsrts.add(painttobox_nsrt)
-
-    # PaintToShelf
-    obj = Variable("?obj", obj_type)
-    shelf = Variable("?shelf", shelf_type)
-    robot = Variable("?robot", robot_type)
-    parameters = [obj, shelf, robot]
-    option_vars = [robot]
-    option = Paint
-    preconditions = {
-        LiftedAtom(Holding, [obj]),
-        LiftedAtom(IsDry, [obj]),
-        LiftedAtom(IsClean, [obj])
-    }
-    add_effects = {LiftedAtom(IsShelfColor, [obj, shelf])}
-    delete_effects = set()
-
-    def painttoshelf_sampler(state: State, rng: np.random.Generator,
-                             objs: Sequence[Object]) -> Array:
-        del rng  # unused
-        shelf_color = state.get(objs[1], "color")
-        return np.array([shelf_color], dtype=np.float32)
-
-    painttoshelf_nsrt = NSRT("PaintToShelf", parameters, preconditions,
-                             add_effects, delete_effects, set(), option,
-                             option_vars, painttoshelf_sampler)
-    nsrts.add(painttoshelf_nsrt)
-
-    # PlaceInBox
-    obj = Variable("?obj", obj_type)
-    box = Variable("?box", box_type)
-    robot = Variable("?robot", robot_type)
-    parameters = [obj, box, robot]
-    option_vars = [robot]
-    option = Place
-    preconditions = {
-        LiftedAtom(Holding, [obj]),
-        LiftedAtom(HoldingTop, [robot])
-    }
-    add_effects = {
-        LiftedAtom(InBox, [obj, box]),
-        LiftedAtom(GripperOpen, [robot])
-    }
-    delete_effects = {
-        LiftedAtom(HoldingTop, [robot]),
-        LiftedAtom(Holding, [obj]),
-        LiftedAtom(OnTable, [obj])
-    }
-
-    def placeinbox_sampler(state: State, rng: np.random.Generator,
-                           objs: Sequence[Object]) -> Array:
-        x = state.get(objs[0], "pose_x")
-        y = rng.uniform(PaintingEnv.box_lb, PaintingEnv.box_ub)
-        z = state.get(objs[0], "pose_z")
-        return np.array([x, y, z], dtype=np.float32)
-
-    placeinbox_nsrt = NSRT("PlaceInBox", parameters, preconditions,
-                           add_effects, delete_effects, set(), option,
-                           option_vars, placeinbox_sampler)
-    nsrts.add(placeinbox_nsrt)
-
-    # PlaceInShelf
-    obj = Variable("?obj", obj_type)
-    shelf = Variable("?shelf", shelf_type)
-    robot = Variable("?robot", robot_type)
-    parameters = [obj, shelf, robot]
-    option_vars = [robot]
-    option = Place
-    preconditions = {
-        LiftedAtom(Holding, [obj]),
-        LiftedAtom(HoldingSide, [robot])
-    }
-    add_effects = {
-        LiftedAtom(InShelf, [obj, shelf]),
-        LiftedAtom(GripperOpen, [robot])
-    }
-    delete_effects = {
-        LiftedAtom(HoldingSide, [robot]),
-        LiftedAtom(Holding, [obj]),
-        LiftedAtom(OnTable, [obj])
-    }
-
-    def placeinshelf_sampler(state: State, rng: np.random.Generator,
-                             objs: Sequence[Object]) -> Array:
-        x = state.get(objs[0], "pose_x")
-        y = rng.uniform(PaintingEnv.shelf_lb, PaintingEnv.shelf_ub)
-        z = state.get(objs[0], "pose_z")
-        return np.array([x, y, z], dtype=np.float32)
-
-    placeinshelf_nsrt = NSRT("PlaceInShelf", parameters, preconditions,
-                             add_effects, delete_effects, set(), option,
-                             option_vars, placeinshelf_sampler)
-    nsrts.add(placeinshelf_nsrt)
-
-    # OpenLid
-    lid = Variable("?lid", lid_type)
-    robot = Variable("?robot", robot_type)
-    parameters = [lid, robot]
-    option_vars = [robot, lid]
-    option = OpenLid
-    preconditions = {LiftedAtom(GripperOpen, [robot])}
-    add_effects = set()
-    delete_effects = set()
-
-    def openlid_sampler(state: State, rng: np.random.Generator,
-                        objs: Sequence[Object]) -> Array:
-        del state, rng, objs  # unused
-        return np.array([], dtype=np.float32)
-
-    openlid_nsrt = NSRT("OpenLid",
-                        parameters, preconditions, add_effects, delete_effects,
-                        set(), option, option_vars, openlid_sampler)
-    nsrts.add(openlid_nsrt)
-
-    return nsrts
-
-
-def _get_playroom_gt_nsrts() -> Set[NSRT]:
-    """Create ground truth NSRTs for Playroom Env."""
-    block_type, robot_type, door_type, dial_type, region_type = \
-        _get_types_by_names(CFG.env,
-            ["block", "robot", "door", "dial", "region"])
-
-    On, OnTable, GripperOpen, Holding, Clear, NextToTable, NextToDoor, \
-        NextToDial, InRegion, Borders, Connects, IsBoringRoom, IsPlayroom, \
-        IsBoringRoomDoor, IsPlayroomDoor, DoorOpen, DoorClosed, LightOn, \
-        LightOff = \
-            _get_predicates_by_names(
-            "playroom", ["On", "OnTable", "GripperOpen", "Holding", "Clear",
-            "NextToTable", "NextToDoor", "NextToDial", "InRegion", "Borders",
-            "Connects", "IsBoringRoom", "IsPlayroom", "IsBoringRoomDoor",
-            "IsPlayroomDoor", "DoorOpen", "DoorClosed", "LightOn", "LightOff"])
-
-    Pick, Stack, PutOnTable, MoveToDoor, MoveDoorToTable, \
-        MoveDoorToDial, OpenDoor, CloseDoor, TurnOnDial, \
-        TurnOffDial = _get_options_by_names("playroom",
-        ["Pick", "Stack", "PutOnTable", "MoveToDoor",
-         "MoveDoorToTable", "MoveDoorToDial", "OpenDoor", "CloseDoor",
-         "TurnOnDial", "TurnOffDial"])
-
-    nsrts = set()
-
-    # PickFromTable
-    block = Variable("?block", block_type)
-    robot = Variable("?robot", robot_type)
-    parameters = [robot, block]
-    option_vars = [robot, block]
-    option = Pick
-    preconditions = {
-        LiftedAtom(OnTable, [block]),
-        LiftedAtom(Clear, [block]),
-        LiftedAtom(GripperOpen, [robot]),
-        LiftedAtom(NextToTable, [robot])
-    }
-    add_effects = {LiftedAtom(Holding, [block])}
-    delete_effects = {
-        LiftedAtom(OnTable, [block]),
-        LiftedAtom(Clear, [block]),
-        LiftedAtom(GripperOpen, [robot])
-    }
-
-    def pickfromtable_sampler(state: State, rng: np.random.Generator,
-                              objs: Sequence[Object]) -> Array:
-        del rng  # unused
-        assert len(objs) == 2
-        _, block = objs
-        assert block.is_instance(block_type)
-        # find rotation of robot that faces the table
-        x, y = state.get(block, "pose_x"), state.get(block, "pose_y")
-        cls = PlayroomEnv
-        table_x = (cls.table_x_lb + cls.table_x_ub) / 2
-        table_y = (cls.table_y_lb + cls.table_y_ub) / 2
-        rotation = np.arctan2(table_y - y, table_x - x) / np.pi
-        return np.array([0, 0, 0, rotation], dtype=np.float32)
-
-    pickfromtable_nsrt = NSRT("PickFromTable", parameters, preconditions,
-                              add_effects, delete_effects, set(), option,
-                              option_vars, pickfromtable_sampler)
-    nsrts.add(pickfromtable_nsrt)
-
-    # Unstack
-    block = Variable("?block", block_type)
-    otherblock = Variable("?otherblock", block_type)
-    robot = Variable("?robot", robot_type)
-    parameters = [block, otherblock, robot]
-    option_vars = [robot, block]
-    option = Pick
-    preconditions = {
-        LiftedAtom(On, [block, otherblock]),
-        LiftedAtom(Clear, [block]),
-        LiftedAtom(GripperOpen, [robot]),
-        LiftedAtom(NextToTable, [robot])
-    }
-    add_effects = {
-        LiftedAtom(Holding, [block]),
-        LiftedAtom(Clear, [otherblock])
-    }
-    delete_effects = {
-        LiftedAtom(On, [block, otherblock]),
-        LiftedAtom(Clear, [block]),
-        LiftedAtom(GripperOpen, [robot])
-    }
-
-    def unstack_sampler(state: State, rng: np.random.Generator,
-                        objs: Sequence[Object]) -> Array:
-        del rng  # unused
-        assert len(objs) == 3
-        block, _, _ = objs
-        assert block.is_instance(block_type)
-        # find rotation of robot that faces the table
-        x, y = state.get(block, "pose_x"), state.get(block, "pose_y")
-        cls = PlayroomEnv
-        table_x = (cls.table_x_lb + cls.table_x_ub) / 2
-        table_y = (cls.table_y_lb + cls.table_y_ub) / 2
-        rotation = np.arctan2(table_y - y, table_x - x) / np.pi
-        return np.array([0, 0, 0, rotation], dtype=np.float32)
-
-    unstack_nsrt = NSRT("Unstack",
-                        parameters, preconditions, add_effects, delete_effects,
-                        set(), option, option_vars, unstack_sampler)
-    nsrts.add(unstack_nsrt)
-
-    # Stack
-    block = Variable("?block", block_type)
-    otherblock = Variable("?otherblock", block_type)
-    robot = Variable("?robot", robot_type)
-    parameters = [block, otherblock, robot]
-    option_vars = [robot, otherblock]
-    option = Stack
-    preconditions = {
-        LiftedAtom(Holding, [block]),
-        LiftedAtom(Clear, [otherblock]),
-        LiftedAtom(NextToTable, [robot])
-    }
-    add_effects = {
-        LiftedAtom(On, [block, otherblock]),
-        LiftedAtom(Clear, [block]),
-        LiftedAtom(GripperOpen, [robot])
-    }
-    delete_effects = {
-        LiftedAtom(Holding, [block]),
-        LiftedAtom(Clear, [otherblock])
-    }
-
-    def stack_sampler(state: State, rng: np.random.Generator,
-                      objs: Sequence[Object]) -> Array:
-        del rng  # unused
-        assert len(objs) == 3
-        _, otherblock, _ = objs
-        assert otherblock.is_instance(block_type)
-        # find rotation of robot that faces the table
-        x, y = state.get(otherblock, "pose_x"), state.get(otherblock, "pose_y")
-        cls = PlayroomEnv
-        table_x = (cls.table_x_lb + cls.table_x_ub) / 2
-        table_y = (cls.table_y_lb + cls.table_y_ub) / 2
-        rotation = np.arctan2(table_y - y, table_x - x) / np.pi
-        return np.array([0, 0, PlayroomEnv.block_size, rotation],
-                        dtype=np.float32)
-
-    stack_nsrt = NSRT("Stack",
-                      parameters, preconditions, add_effects, delete_effects,
-                      set(), option, option_vars, stack_sampler)
-    nsrts.add(stack_nsrt)
-
-    # PutOnTable
-    block = Variable("?block", block_type)
-    robot = Variable("?robot", robot_type)
-    parameters = [block, robot]
-    option_vars = [robot]
-    option = PutOnTable
-    preconditions = {
-        LiftedAtom(Holding, [block]),
-        LiftedAtom(NextToTable, [robot])
-    }
-    add_effects = {
-        LiftedAtom(OnTable, [block]),
-        LiftedAtom(Clear, [block]),
-        LiftedAtom(GripperOpen, [robot])
-    }
-    delete_effects = {LiftedAtom(Holding, [block])}
-
-    def putontable_sampler(state: State, rng: np.random.Generator,
-                           objs: Sequence[Object]) -> Array:
-        del state, objs  # unused
-        x = rng.uniform()
-        y = rng.uniform()
-        # find rotation of robot that faces the table
-        cls = PlayroomEnv
-        table_x = (cls.table_x_lb + cls.table_x_ub) / 2
-        table_y = (cls.table_y_lb + cls.table_y_ub) / 2
-        rotation = np.arctan2(table_y - y, table_x - x) / np.pi
-        return np.array([x, y, rotation], dtype=np.float32)
-
-    putontable_nsrt = NSRT("PutOnTable", parameters, preconditions,
-                           add_effects, delete_effects, set(), option,
-                           option_vars, putontable_sampler)
-    nsrts.add(putontable_nsrt)
-
-    # AdvanceThroughDoor
-    robot = Variable("?robot", robot_type)
-    door = Variable("?door", door_type)
-    from_region = Variable("?from", region_type)
-    to_region = Variable("?to", region_type)
-    parameters = [robot, door, from_region, to_region]
-    option_vars = [robot, from_region, door]
-    option = MoveToDoor
-    preconditions = {
-        LiftedAtom(InRegion, [robot, from_region]),
-        LiftedAtom(Connects, [door, from_region, to_region]),
-        LiftedAtom(DoorOpen, [door]),
-        LiftedAtom(NextToDoor, [robot, door])
-    }
-    add_effects = {LiftedAtom(InRegion, [robot, to_region])}
-    delete_effects = {LiftedAtom(InRegion, [robot, from_region])}
-
-    def advancethroughdoor_sampler(state: State, rng: np.random.Generator,
-                                   objs: Sequence[Object]) -> Array:
-        del rng  # unused
-        assert len(objs) == 4
-        robot, door, _, _ = objs
-        assert robot.is_instance(robot_type)
-        assert door.is_instance(door_type)
-        if state.get(robot, "pose_x") < state.get(door, "pose_x"):
-            return np.array([0.2, 0.0, 0.0], dtype=np.float32)
-        return np.array([-0.2, 0.0, -1.0], dtype=np.float32)
-
-    advancethroughdoor_nsrt = NSRT("AdvanceThroughDoor", parameters,
-                                   preconditions, add_effects, delete_effects,
-                                   set(), option, option_vars,
-                                   advancethroughdoor_sampler)
-    nsrts.add(advancethroughdoor_nsrt)
-
-    # MoveTableToDoor
-    robot = Variable("?robot", robot_type)
-    door = Variable("?door", door_type)
-    region = Variable("?region", region_type)
-    parameters = [robot, door, region]
-    option_vars = [robot, region, door]
-    option = MoveToDoor
-    preconditions = {
-        LiftedAtom(IsBoringRoom, [region]),
-        LiftedAtom(InRegion, [robot, region]),
-        LiftedAtom(NextToTable, [robot]),
-        LiftedAtom(IsBoringRoomDoor, [door])
-    }
-    add_effects = {LiftedAtom(NextToDoor, [robot, door])}
-    delete_effects = {LiftedAtom(NextToTable, [robot])}
-
-    def movetabletodoor_sampler(state: State, rng: np.random.Generator,
-                                objs: Sequence[Object]) -> Array:
-        del state, rng, objs  # unused
-        return np.array([-0.2, 0.0, 0.0], dtype=np.float32)
-
-    movetabletodoor_nsrt = NSRT("MoveTableToDoor", parameters,
-                                preconditions, add_effects, delete_effects,
-                                set(), option, option_vars,
-                                movetabletodoor_sampler)
-    nsrts.add(movetabletodoor_nsrt)
-
-    # MoveDoorToTable
-    robot = Variable("?robot", robot_type)
-    door = Variable("?door", door_type)
-    region = Variable("?region", region_type)
-    parameters = [robot, door, region]
-    option_vars = [robot, region]
-    option = MoveDoorToTable
-    preconditions = {
-        LiftedAtom(IsBoringRoom, [region]),
-        LiftedAtom(InRegion, [robot, region]),
-        LiftedAtom(NextToDoor, [robot, door]),
-        LiftedAtom(IsBoringRoomDoor, [door])
-    }
-    add_effects = {LiftedAtom(NextToTable, [robot])}
-    delete_effects = {LiftedAtom(NextToDoor, [robot, door])}
-
-    def movedoortotable_sampler(state: State, rng: np.random.Generator,
-                                objs: Sequence[Object]) -> Array:
-        del state, rng, objs  # unused
-        return np.array([0.0, 0.0, 0.0], dtype=np.float32)
-
-    movedoortotable_nsrt = NSRT("MoveDoorToTable", parameters,
-                                preconditions, add_effects, delete_effects,
-                                set(), option, option_vars,
-                                movedoortotable_sampler)
-    nsrts.add(movedoortotable_nsrt)
-
-    # MoveDoorToDoor
-    robot = Variable("?robot", robot_type)
-    fromdoor = Variable("?fromdoor", door_type)
-    todoor = Variable("?todoor", door_type)
-    region = Variable("?region", region_type)
-    parameters = [robot, fromdoor, todoor, region]
-    option_vars = [robot, region, todoor]
-    option = MoveToDoor
-    preconditions = {
-        LiftedAtom(Borders, [fromdoor, region, todoor]),
-        LiftedAtom(InRegion, [robot, region]),
-        LiftedAtom(NextToDoor, [robot, fromdoor])
-    }
-    add_effects = {LiftedAtom(NextToDoor, [robot, todoor])}
-    delete_effects = {LiftedAtom(NextToDoor, [robot, fromdoor])}
-
-    def movedoortodoor_sampler(state: State, rng: np.random.Generator,
-                               objs: Sequence[Object]) -> Array:
-        del rng  # unused
-        assert len(objs) == 4
-        _, fromdoor, todoor, _ = objs
-        assert fromdoor.is_instance(door_type)
-        assert todoor.is_instance(door_type)
-        if state.get(fromdoor, "pose_x") < state.get(todoor, "pose_x"):
-            return np.array([-0.1, 0.0, 0.0], dtype=np.float32)
-        return np.array([0.1, 0.0, -1.0], dtype=np.float32)
-
-    movedoortodoor_nsrt = NSRT("MoveDoorToDoor", parameters, preconditions,
-                               add_effects, delete_effects, set(), option,
-                               option_vars, movedoortodoor_sampler)
-    nsrts.add(movedoortodoor_nsrt)
-
-    # MoveDoorToDial
-    robot = Variable("?robot", robot_type)
-    door = Variable("?door", door_type)
-    dial = Variable("?dial", dial_type)
-    region = Variable("?region", region_type)
-    parameters = [robot, door, dial, region]
-    option_vars = [robot, region, dial]
-    option = MoveDoorToDial
-    preconditions = {
-        LiftedAtom(IsPlayroom, [region]),
-        LiftedAtom(InRegion, [robot, region]),
-        LiftedAtom(IsPlayroomDoor, [door]),
-        LiftedAtom(NextToDoor, [robot, door])
-    }
-    add_effects = {LiftedAtom(NextToDial, [robot, dial])}
-    delete_effects = {LiftedAtom(NextToDoor, [robot, door])}
-
-    def movedoortodial_sampler(state: State, rng: np.random.Generator,
-                               objs: Sequence[Object]) -> Array:
-        del state, rng, objs  # unused
-        return np.array([0.0, 0.0, 0.0], dtype=np.float32)
-
-    movedoortodial_nsrt = NSRT("MoveDoorToDial", parameters, preconditions,
-                               add_effects, delete_effects, set(), option,
-                               option_vars, movedoortodial_sampler)
-    nsrts.add(movedoortodial_nsrt)
-
-    # MoveDialToDoor
-    robot = Variable("?robot", robot_type)
-    dial = Variable("?dial", dial_type)
-    door = Variable("?door", door_type)
-    region = Variable("?region", region_type)
-    parameters = [robot, dial, door, region]
-    option_vars = [robot, region, door]
-    option = MoveToDoor
-    preconditions = {
-        LiftedAtom(IsPlayroom, [region]),
-        LiftedAtom(InRegion, [robot, region]),
-        LiftedAtom(IsPlayroomDoor, [door]),
-        LiftedAtom(NextToDial, [robot, dial])
-    }
-    add_effects = {LiftedAtom(NextToDoor, [robot, door])}
-    delete_effects = {LiftedAtom(NextToDial, [robot, dial])}
-
-    def movedialtodoor_sampler(state: State, rng: np.random.Generator,
-                               objs: Sequence[Object]) -> Array:
-        del state, rng, objs  # unused
-        return np.array([0.1, 0.0, -1.0], dtype=np.float32)
-
-    movedialtodoor_nsrt = NSRT("MoveDialToDoor", parameters, preconditions,
-                               add_effects, delete_effects, set(), option,
-                               option_vars, movedialtodoor_sampler)
-    nsrts.add(movedialtodoor_nsrt)
-
-    # OpenDoor
-    robot = Variable("?robot", robot_type)
-    door = Variable("?door", door_type)
-    parameters = [robot, door]
-    option_vars = [robot, door]
-    option = OpenDoor
-    preconditions = {
-        LiftedAtom(NextToDoor, [robot, door]),
-        LiftedAtom(DoorClosed, [door]),
-        LiftedAtom(GripperOpen, [robot])
-    }
-    add_effects = {LiftedAtom(DoorOpen, [door])}
-    delete_effects = {LiftedAtom(DoorClosed, [door])}
-
-    def toggledoor_sampler(state: State, rng: np.random.Generator,
-                           objs: Sequence[Object]) -> Array:
-        del rng  # unused
-        assert len(objs) == 2
-        robot, door = objs
-        assert robot.is_instance(robot_type)
-        assert door.is_instance(door_type)
-        x, door_x = state.get(robot, "pose_x"), state.get(door, "pose_x")
-        rotation = 0.0 if x < door_x else -1.0
-        dx = -0.2 if x < door_x else 0.2
-        return np.array([dx, 0, 0, rotation], dtype=np.float32)
-
-    opendoor_nsrt = NSRT("OpenDoor", parameters, preconditions, add_effects,
-                         delete_effects, set(), option, option_vars,
-                         toggledoor_sampler)
-    nsrts.add(opendoor_nsrt)
-
-    # CloseDoor
-    robot = Variable("?robot", robot_type)
-    door = Variable("?door", door_type)
-    parameters = [robot, door]
-    option_vars = [robot, door]
-    option = CloseDoor
-    preconditions = {
-        LiftedAtom(NextToDoor, [robot, door]),
-        LiftedAtom(DoorOpen, [door]),
-        LiftedAtom(GripperOpen, [robot])
-    }
-    add_effects = {LiftedAtom(DoorClosed, [door])}
-    delete_effects = {LiftedAtom(DoorOpen, [door])}
-    closedoor_nsrt = NSRT("CloseDoor", parameters, preconditions, add_effects,
-                          delete_effects, set(), option, option_vars,
-                          toggledoor_sampler)
-    nsrts.add(closedoor_nsrt)
-
-    # TurnOnDial
-    robot = Variable("?robot", robot_type)
-    dial = Variable("?dial", dial_type)
-    parameters = [robot, dial]
-    option_vars = [robot, dial]
-    option = TurnOnDial
-    preconditions = {
-        LiftedAtom(NextToDial, [robot, dial]),
-        LiftedAtom(LightOff, [dial]),
-        LiftedAtom(GripperOpen, [robot])
-    }
-    add_effects = {LiftedAtom(LightOn, [dial])}
-    delete_effects = {LiftedAtom(LightOff, [dial])}
-
-    def toggledial_sampler(state: State, rng: np.random.Generator,
-                           objs: Sequence[Object]) -> Array:
-        del state, rng, objs  # unused
-        return np.array([-0.2, 0, 0, 0.0], dtype=np.float32)
-
-    turnondial_nsrt = NSRT("TurnOnDial", parameters, preconditions,
-                           add_effects, delete_effects, set(), option,
-                           option_vars, toggledial_sampler)
-    nsrts.add(turnondial_nsrt)
-
-    # TurnOffDial
-    robot = Variable("?robot", robot_type)
-    dial = Variable("?dial", dial_type)
-    parameters = [robot, dial]
-    option_vars = [robot, dial]
-    option = TurnOffDial
-    preconditions = {
-        LiftedAtom(NextToDial, [robot, dial]),
-        LiftedAtom(LightOn, [dial]),
-        LiftedAtom(GripperOpen, [robot])
-    }
-    add_effects = {LiftedAtom(LightOff, [dial])}
-    delete_effects = {LiftedAtom(LightOn, [dial])}
-    turnoffdial_nsrt = NSRT("TurnOffDial", parameters, preconditions,
-                            add_effects, delete_effects, set(), option,
-                            option_vars, toggledial_sampler)
-    nsrts.add(turnoffdial_nsrt)
-
-    return nsrts
-
-
-def _get_repeated_nextto_gt_nsrts() -> Set[NSRT]:
-    """Create ground truth NSRTs for RepeatedNextToEnv."""
-    robot_type, dot_type = _get_types_by_names(CFG.env, ["robot", "dot"])
-
-    NextTo, NextToNothing, Grasped = _get_predicates_by_names(
-        CFG.env, ["NextTo", "NextToNothing", "Grasped"])
-
-    Move, Grasp = _get_options_by_names(CFG.env, ["Move", "Grasp"])
-
-    nsrts = set()
-
-    # Move
-    robot = Variable("?robot", robot_type)
-    targetdot = Variable("?targetdot", dot_type)
-    parameters = [robot, targetdot]
-    option_vars = [robot, targetdot]
-    option = Move
-    preconditions: Set[LiftedAtom] = set()
-    add_effects = {LiftedAtom(NextTo, [robot, targetdot])}
-    delete_effects: Set[LiftedAtom] = set()
-    # Moving could have us end up NextTo other objects. It could also
-    # include NextToNothing as a delete effect.
-    side_predicates = {NextTo, NextToNothing}
-    move_nsrt = NSRT("Move", parameters, preconditions, add_effects,
-                     delete_effects, side_predicates, option, option_vars,
-                     lambda s, rng, o: np.zeros(1, dtype=np.float32))
-    nsrts.add(move_nsrt)
-
-    # Grasp
-    robot = Variable("?robot", robot_type)
-    targetdot = Variable("?targetdot", dot_type)
-    parameters = [robot, targetdot]
-    option_vars = [robot, targetdot]
-    option = Grasp
-    preconditions = {LiftedAtom(NextTo, [robot, targetdot])}
-    add_effects = {LiftedAtom(Grasped, [robot, targetdot])}
-    delete_effects = {LiftedAtom(NextTo, [robot, targetdot])}
-    # After grasping, it's possible that you could end up NextToNothing,
-    # but it's also possible that you remain next to something else.
-    # Note that NextTo isn't a side predicate here because it's not
-    # something we'd be unsure about for any object. For every object we
-    # are NextTo but did not grasp, we will stay NextTo it.
-    side_predicates = {NextToNothing}
-    grasp_nsrt = NSRT("Grasp", parameters, preconditions, add_effects,
-                      delete_effects, side_predicates, option, option_vars,
-                      lambda s, rng, o: np.zeros(0, dtype=np.float32))
-    nsrts.add(grasp_nsrt)
-
-    return nsrts
-
-
-def _get_behavior_gt_nsrts() -> Set[NSRT]:  # pragma: no cover
-    """Create ground truth nsrts for BehaviorEnv."""
-    env_base = get_cached_env_instance("behavior")
-    env = cast(BehaviorEnv, env_base)
-
-    # NOTE: These two methods below are necessary to help instantiate
-    # all combinations of types for predicates (e.g. reachable(robot, book),
-    # reachable(robot, fridge), etc). If we had support for hierarchical types
-    # such that all types could inherit from 'object' we would not need
-    # to perform this combinatorial enumeration.
-
-    type_name_to_type = {t.name: t for t in env.types}
-    pred_name_to_pred = {p.name: p for p in env.predicates}
-
-    def _get_lifted_atom(base_pred_name: str,
-                         objects: Sequence[Variable]) -> LiftedAtom:
-        pred = _get_predicate(base_pred_name, [o.type for o in objects])
-        return LiftedAtom(pred, objects)
-
-    def _get_predicate(base_pred_name: str,
-                       types: Sequence[Type]) -> Predicate:
-        type_names = "-".join(t.name for t in types)
-        pred_name = f"{base_pred_name}-{type_names}"
-        return pred_name_to_pred[pred_name]
-
-    # We start by creating reachable predicates for all possible type
-    # combinations. These predicates will be used as side predicates
-    # for navigateTo operators
-    reachable_predicates = set()
-    for reachable_pred_types in itertools.product(env.types, env.types):
-        reachable_predicates.add(
-            _get_predicate("reachable", reachable_pred_types))
-
-    agent_type = type_name_to_type["agent.n.01"]
-    agent_obj = Variable("?agent", agent_type)
-
-    nsrts = set()
-    op_name_count_nav = itertools.count()
-    op_name_count_pick = itertools.count()
-    op_name_count_place = itertools.count()
-
-    for option in env.options:
-        split_name = option.name.split("-")
-        base_option_name = split_name[0]
-        option_arg_type_names = split_name[1:]
-
-        if base_option_name == "NavigateTo":
-            assert len(option_arg_type_names) == 1
-            target_obj_type_name = option_arg_type_names[0]
-            target_obj_type = type_name_to_type[target_obj_type_name]
-            target_obj = Variable("?targ", target_obj_type)
-
-            # Navigate to from nothing reachable.
-            reachable_nothing = _get_lifted_atom("reachable-nothing",
-                                                 [agent_obj])
-            parameters = [agent_obj, target_obj]
-            option_vars = [target_obj]
-            preconditions = {reachable_nothing}
-            add_effects = {
-                _get_lifted_atom("reachable", [target_obj, agent_obj])
-            }
-            delete_effects = {reachable_nothing}
-            nsrt = NSRT(
-                f"{option.name}-{next(op_name_count_nav)}", parameters,
-                preconditions, add_effects, delete_effects,
-                reachable_predicates, option, option_vars,
-                lambda s, r, o: navigate_to_param_sampler(
-                    r,
-                    [env.object_to_ig_object(o_i) for o_i in o],
-                ))
-            nsrts.add(nsrt)
-
-            # Navigate to while something is reachable.
-            for origin_obj_type in sorted(env.types):
-                if agent_type in [origin_obj_type, target_obj_type]:
-                    continue
-
-                origin_obj = Variable("?origin", origin_obj_type)
-                origin_reachable = _get_lifted_atom("reachable",
-                                                    [origin_obj, agent_obj])
-                targ_reachable = _get_lifted_atom("reachable",
-                                                  [target_obj, agent_obj])
-                parameters = [origin_obj, agent_obj, target_obj]
-                option_vars = [target_obj]
-                preconditions = {origin_reachable}
-                add_effects = {targ_reachable}
-                delete_effects = {origin_reachable}
-                nsrt = NSRT(
-                    f"{option.name}-{next(op_name_count_nav)}", parameters,
-                    preconditions, add_effects, delete_effects,
-                    reachable_predicates, option, option_vars,
-                    lambda s, r, o: navigate_to_param_sampler(
-                        r, [env.object_to_ig_object(o_i) for o_i in o]))
-                nsrts.add(nsrt)
-
-        elif base_option_name == "Grasp":
-            assert len(option_arg_type_names) == 1
-            target_obj_type_name = option_arg_type_names[0]
-            target_obj_type = type_name_to_type[target_obj_type_name]
-            target_obj = Variable("?targ", target_obj_type)
-
-            # Pick from ontop something
-            for surf_obj_type in sorted(env.types):
-                surf_obj = Variable("?surf", surf_obj_type)
-                parameters = [target_obj, agent_obj, surf_obj]
-                option_vars = [target_obj]
-                handempty = _get_lifted_atom("handempty", [])
-                targ_reachable = _get_lifted_atom("reachable",
-                                                  [target_obj, agent_obj])
-                targ_holding = _get_lifted_atom("holding", [target_obj])
-                preconditions = {handempty, targ_reachable}
-                add_effects = {targ_holding}
-                delete_effects = {handempty}
-                nsrt = NSRT(
-                    f"{option.name}-{next(op_name_count_pick)}",
-                    parameters,
-                    preconditions,
-                    add_effects,
-                    delete_effects,
-                    set(),
-                    option,
-                    option_vars,
-                    lambda s, r, o: grasp_obj_param_sampler(r),
-                )
-                nsrts.add(nsrt)
-
-        elif base_option_name == "PlaceOnTop":
-            assert len(option_arg_type_names) == 1
-            surf_obj_type_name = option_arg_type_names[0]
-            surf_obj_type = type_name_to_type[surf_obj_type_name]
-            surf_obj = Variable("?surf", surf_obj_type)
-
-            # We need to place the object we're holding!
-            for held_obj_types in sorted(env.types):
-                held_obj = Variable("?held", held_obj_types)
-                parameters = [held_obj, agent_obj, surf_obj]
-                option_vars = [surf_obj]
-                handempty = _get_lifted_atom("handempty", [])
-                held_holding = _get_lifted_atom("holding", [held_obj])
-                surf_reachable = _get_lifted_atom("reachable",
-                                                  [surf_obj, agent_obj])
-                ontop = _get_lifted_atom("ontop", [held_obj, surf_obj])
-                preconditions = {held_holding, surf_reachable}
-                add_effects = {ontop, handempty}
-                delete_effects = {held_holding}
-                nsrt = NSRT(
-                    f"{option.name}-{next(op_name_count_place)}",
-                    parameters,
-                    preconditions,
-                    add_effects,
-                    delete_effects,
-                    set(),
-                    option,
-                    option_vars,
-                    lambda s, r, o: place_ontop_obj_pos_sampler(
-                        [env.object_to_ig_object(o_i) for o_i in o],
-                        rng=r,
-                    ),
-                )
-                nsrts.add(nsrt)
-
-        else:
-            raise ValueError(
-                f"Unexpected base option name: {base_option_name}")
-
-    return nsrts
-=======
-        return get_gt_nsrts(self._initial_predicates, self._initial_options)
->>>>>>> 5a8dfac3
+        return get_gt_nsrts(self._initial_predicates, self._initial_options)