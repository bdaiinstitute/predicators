"""An abstract approach that does planning to solve tasks.

Uses the SeSamE bilevel planning strategy: SEarch-and-SAMple planning,
then Execution.
"""
import abc
<<<<<<< HEAD
import logging
import os
import sys
import time
=======
>>>>>>> e5ecc7da
from typing import Any, Callable, List, Optional, Set, Tuple

from gym.spaces import Box

from predicators import utils
from predicators.approaches import ApproachFailure, ApproachTimeout, \
    BaseApproach
from predicators.option_model import _OptionModelBase, create_option_model
from predicators.planning import PlanningFailure, PlanningTimeout, \
    run_task_plan_once, sesame_plan
from predicators.settings import CFG
from predicators.structs import NSRT, Action, GroundAtom, Metrics, \
    ParameterizedOption, Predicate, State, Task, Type, _GroundNSRT, _Option


class BilevelPlanningApproach(BaseApproach):
    """Bilevel planning approach."""

    def __init__(self,
                 initial_predicates: Set[Predicate],
                 initial_options: Set[ParameterizedOption],
                 types: Set[Type],
                 action_space: Box,
                 train_tasks: List[Task],
                 task_planning_heuristic: str = "default",
                 max_skeletons_optimized: int = -1,
                 bilevel_plan_without_sim: Optional[bool] = None) -> None:
        super().__init__(initial_predicates, initial_options, types,
                         action_space, train_tasks)
        if task_planning_heuristic == "default":
            task_planning_heuristic = CFG.sesame_task_planning_heuristic
        if max_skeletons_optimized == -1:
            max_skeletons_optimized = CFG.sesame_max_skeletons_optimized
        if bilevel_plan_without_sim is None:
            bilevel_plan_without_sim = CFG.bilevel_plan_without_sim
        self._task_planning_heuristic = task_planning_heuristic
        self._max_skeletons_optimized = max_skeletons_optimized
        self._plan_without_sim = bilevel_plan_without_sim
        self._option_model = create_option_model(CFG.option_model_name)
        self._num_calls = 0
        self._last_plan: List[_Option] = []  # used if plan WITH sim
        self._last_nsrt_plan: List[_GroundNSRT] = []  # plan WITHOUT sim
        self._last_atoms_seq: List[Set[GroundAtom]] = []  # plan WITHOUT sim

    def _solve(self, task: Task, timeout: int) -> Callable[[State], Action]:
        self._num_calls += 1
        # ensure random over successive calls
        seed = self._seed + self._num_calls
        nsrts = self._get_current_nsrts()
        preds = self._get_current_predicates()

        # Run task planning only and then greedily sample and execute in the
        # policy.
        if self._plan_without_sim:
            nsrt_plan, atoms_seq, metrics = self._run_task_plan(
                task, nsrts, preds, timeout, seed)
            self._last_nsrt_plan = nsrt_plan
            self._last_atoms_seq = atoms_seq
            policy = utils.nsrt_plan_to_greedy_policy(nsrt_plan, task.goal,
                                                      self._rng)
            logging.debug("Current Task Plan:")
            for act in nsrt_plan:
                logging.debug(act)

        # Run full bilevel planning.
        else:
            option_plan, nsrt_plan, metrics = self._run_sesame_plan(
                task, nsrts, preds, timeout, seed)
            self._last_plan = option_plan
            self._last_nsrt_plan = nsrt_plan
            policy = utils.option_plan_to_policy(option_plan)

        self._save_metrics(metrics, nsrts, preds)

        def _policy(s: State) -> Action:
            try:
                return policy(s)
            except utils.OptionExecutionFailure as e:
                raise ApproachFailure(e.args[0], e.info)

        return _policy

    def _run_sesame_plan(
            self, task: Task, nsrts: Set[NSRT], preds: Set[Predicate],
            timeout: float, seed: int,
            **kwargs: Any) -> Tuple[List[_Option], List[_GroundNSRT], Metrics]:
        """Subclasses may override.

        For example, PG4 inserts an abstract policy into kwargs.
        """
        try:
            option_plan, nsrt_plan, metrics = sesame_plan(
                task,
                self._option_model,
                nsrts,
                preds,
                self._types,
                timeout,
                seed,
                self._task_planning_heuristic,
                self._max_skeletons_optimized,
                max_horizon=CFG.horizon,
                allow_noops=CFG.sesame_allow_noops,
                use_visited_state_set=CFG.sesame_use_visited_state_set,
                **kwargs)
        except PlanningFailure as e:
            raise ApproachFailure(e.args[0], e.info)
        except PlanningTimeout as e:
            raise ApproachTimeout(e.args[0], e.info)

        return option_plan, nsrt_plan, metrics

    def _run_task_plan(
        self, task: Task, nsrts: Set[NSRT], preds: Set[Predicate],
        timeout: float, seed: int, **kwargs: Any
    ) -> Tuple[List[_GroundNSRT], List[Set[GroundAtom]], Metrics]:

        try:
            plan, atoms_seq, metrics = run_task_plan_once(
                task,
                nsrts,
                preds,
                self._types,
                timeout,
                seed,
                task_planning_heuristic=self._task_planning_heuristic,
                **kwargs)
        except PlanningFailure as e:
            raise ApproachFailure(e.args[0], e.info)
        except PlanningTimeout as e:
            raise ApproachTimeout(e.args[0], e.info)

        return plan, atoms_seq, metrics

    def reset_metrics(self) -> None:
        super().reset_metrics()
        # Initialize min to inf (max gets initialized to 0 by default).
        self._metrics["min_num_samples"] = float("inf")
        self._metrics["min_num_skeletons_optimized"] = float("inf")

    def _save_metrics(self, metrics: Metrics, nsrts: Set[NSRT],
                      predicates: Set[Predicate]) -> None:
        for metric in [
                "num_samples", "num_skeletons_optimized",
                "num_failures_discovered", "num_nodes_expanded",
                "num_nodes_created", "plan_length"
        ]:
            self._metrics[f"total_{metric}"] += metrics[metric]
        self._metrics["total_num_nsrts"] += len(nsrts)
        self._metrics["total_num_preds"] += len(predicates)
        for metric in [
                "num_samples",
                "num_skeletons_optimized",
        ]:
            self._metrics[f"min_{metric}"] = min(
                metrics[metric], self._metrics[f"min_{metric}"])
            self._metrics[f"max_{metric}"] = max(
                metrics[metric], self._metrics[f"max_{metric}"])

    @abc.abstractmethod
    def _get_current_nsrts(self) -> Set[NSRT]:
        """Get the current set of NSRTs."""
        raise NotImplementedError("Override me!")

    def _get_current_predicates(self) -> Set[Predicate]:
        """Get the current set of predicates.

        Defaults to initial predicates.
        """
        return self._initial_predicates

    def get_option_model(self) -> _OptionModelBase:
        """For ONLY an oracle approach, we allow the user to get the current
        option model."""
        assert self.get_name() == "oracle"
        return self._option_model

    def get_last_plan(self) -> List[_Option]:
        """Note that this doesn't fit into the standard API for an Approach,
        since solve() returns a policy, which abstracts away the details of
        whether that policy is actually a plan under the hood."""
        assert self.get_name() == "oracle"
        assert not self._plan_without_sim
        return self._last_plan

    def get_last_nsrt_plan(self) -> List[_GroundNSRT]:
        """Similar to get_last_plan() in that only oracle should use this.

        And this will only be used when bilevel_plan_without_sim is
        True.
        """
        assert self.get_name() == "oracle"
        return self._last_nsrt_plan

    def get_execution_monitoring_info(self) -> List[Set[GroundAtom]]:
        if self._plan_without_sim:
            remaining_atoms_seq = list(self._last_atoms_seq)
            if remaining_atoms_seq:
                self._last_atoms_seq.pop(0)
            return remaining_atoms_seq
        return []<|MERGE_RESOLUTION|>--- conflicted
+++ resolved
@@ -4,13 +4,8 @@
 then Execution.
 """
 import abc
-<<<<<<< HEAD
 import logging
-import os
-import sys
 import time
-=======
->>>>>>> e5ecc7da
 from typing import Any, Callable, List, Optional, Set, Tuple
 
 from gym.spaces import Box
