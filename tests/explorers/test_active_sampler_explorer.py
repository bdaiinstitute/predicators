"""Test cases for the active_sampler explorer class."""
from typing import Dict

import pytest

from predicators import utils
from predicators.approaches.active_sampler_learning_approach import \
    _wrap_sampler
from predicators.envs.cover import RegionalBumpyCoverEnv
from predicators.explorers import create_explorer
from predicators.ground_truth_models import get_gt_nsrts, get_gt_options
from predicators.option_model import _OracleOptionModel
from predicators.structs import NSRT, NSRTSampler


def test_active_sampler_explorer():
    """Tests for ActiveSamplerExplorer class."""

    # Test that the explorer starts by solving the task.
    utils.reset_config({
        "explorer": "active_sampler",
        "env": "regional_bumpy_cover",
        "bumpy_cover_init_bumpy_prob": 0.0,  # to make the task trivial
        "strips_learner": "oracle",
        "sampler_learner": "oracle",
    })
    env = RegionalBumpyCoverEnv()
    nsrts = get_gt_nsrts(env.get_name(), env.predicates,
                         get_gt_options(env.get_name()))
    option_model = _OracleOptionModel(env)
    train_tasks = [t.task for t in env.get_train_tasks()]
    ground_op_hist = {}
    competence_models = {}
    nsrt_to_explorer_sampler: Dict[NSRT, NSRTSampler] = {}
    for nsrt in nsrts:
        nsrt_to_explorer_sampler[nsrt] = nsrt.sampler
    seen_train_task_idxs = set(range(len(train_tasks)))
    explorer = create_explorer(
        "active_sampler",
        env.predicates,
        get_gt_options(env.get_name()),
        env.types,
        env.action_space,
        train_tasks,
        nsrts,
        option_model,
        ground_op_hist=ground_op_hist,
        competence_models=competence_models,
        max_steps_before_termination=2,
        nsrt_to_explorer_sampler=nsrt_to_explorer_sampler,
        seen_train_task_idxs=seen_train_task_idxs)
    task_idx = 0
    policy, term_fn = explorer.get_exploration_strategy(task_idx, 500)
    task = train_tasks[0]
    assert len(task.goal) == 1
    # Should be solved in exactly two steps.
    state = task.init.copy()
    assert not term_fn(state)
    state = env.simulate(state, policy(state))
    assert not term_fn(state)
    state = env.simulate(state, policy(state))
    assert task.goal_holds(state)
    assert term_fn(state)  # because of max_steps_before_termination
    # The ground_op_hist should be updated accordingly.
    assert len(ground_op_hist) == 2
    assert all(v == [True] for v in ground_op_hist.values())

    # Cover case where we are practicing with an empty ground_op_hist.
    # Should switch to random options.
    explorer = create_explorer(
        "active_sampler",
        env.predicates,
        get_gt_options(env.get_name()),
        env.types,
        env.action_space,
        train_tasks,
        nsrts,
        option_model,
        ground_op_hist={},
        competence_models={},
        max_steps_before_termination=2,
        nsrt_to_explorer_sampler=nsrt_to_explorer_sampler,
        seen_train_task_idxs=seen_train_task_idxs)
    task_idx = 0
    policy, _ = explorer.get_exploration_strategy(task_idx, 500)
    act = policy(state)
    next_state = env.simulate(state, act)
    _ = policy(next_state)

<<<<<<< HEAD
=======
    # Cover case where the task isn't solved within the horizon.
    utils.reset_config({
        "explorer": "active_sampler",
        "env": "regional_bumpy_cover",
        "bumpy_cover_init_bumpy_prob": 0.0,
        "strips_learner": "oracle",
        "sampler_learner": "oracle",
        "horizon": 1,  # too-short horizon
    })
    explorer = create_explorer(
        "active_sampler",
        env.predicates,
        get_gt_options(env.get_name()),
        env.types,
        env.action_space,
        train_tasks,
        nsrts,
        option_model,
        ground_op_hist={},
        competence_models={},
        max_steps_before_termination=2,
        nsrt_to_explorer_sampler=nsrt_to_explorer_sampler,
        seen_train_task_idxs=seen_train_task_idxs)
    task_idx = 0
    policy, term_fn = explorer.get_exploration_strategy(task_idx, 500)
    task = train_tasks[0]
    assert len(task.goal) == 1
    state = task.init.copy()
    assert not term_fn(state)
    state = env.simulate(state, policy(state))
    assert not term_fn(state)
    state = env.simulate(state, policy(state))
    # Not solved.
    assert not task.goal_holds(state)

>>>>>>> 0fbcb4e6
    # Cover case where the max option horizon is exceeded.
    ground_op_hist = {}
    competence_models = {}
    utils.reset_config({
        "explorer": "active_sampler",
        "env": "regional_bumpy_cover",
        "bumpy_cover_init_bumpy_prob": 0.0,
        "strips_learner": "oracle",
        "sampler_learner": "oracle",
        "max_num_steps_option_rollout": 0,  # note
    })
    explorer = create_explorer(
        "active_sampler",
        env.predicates,
        get_gt_options(env.get_name()),
        env.types,
        env.action_space,
        train_tasks,
        nsrts,
        option_model,
        ground_op_hist=ground_op_hist,
        competence_models=competence_models,
        max_steps_before_termination=2,
        nsrt_to_explorer_sampler=nsrt_to_explorer_sampler,
        seen_train_task_idxs=seen_train_task_idxs)
    task_idx = 0
    policy, term_fn = explorer.get_exploration_strategy(task_idx, 500)
    state = task.init.copy()
    assert not term_fn(state)
    with pytest.raises(utils.OptionTimeoutFailure):
        env.simulate(state, policy(state))

    # Test that the PickFromBumpy operator is tried more than the others when
    # we set the parameters of the environment such that picking is hard.
    utils.reset_config({
        "explorer": "active_sampler",
        "env": "regional_bumpy_cover",
        "bumpy_cover_num_bumps": 3,
        "bumpy_cover_spaces_per_bump": 3,
        "bumpy_cover_init_bumpy_prob": 1.0,  # force pick from bumpy
        "active_sampler_explore_bonus": 0.0,  # disable explore bonus
        "strips_learner": "oracle",
        "sampler_learner": "oracle",
        "active_sampler_explore_task_strategy": "success_rate",
    })
    env = RegionalBumpyCoverEnv()
    nsrts = get_gt_nsrts(env.get_name(), env.predicates,
                         get_gt_options(env.get_name()))
    option_model = _OracleOptionModel(env)
    train_tasks = [t.task for t in env.get_train_tasks()]
    ground_op_hist = {}
    competence_models = {}
    nsrt_to_explorer_sampler: Dict[NSRT, NSRTSampler] = {}
    for nsrt in nsrts:
        nsrt_to_explorer_sampler[nsrt] = nsrt.sampler
    explorer = create_explorer(
        "active_sampler",
        env.predicates,
        get_gt_options(env.get_name()),
        env.types,
        env.action_space,
        train_tasks,
        nsrts,
        option_model,
        ground_op_hist=ground_op_hist,
        competence_models=competence_models,
        nsrt_to_explorer_sampler=nsrt_to_explorer_sampler,
        seen_train_task_idxs=seen_train_task_idxs)
    task_idx = 0
    policy, term_fn = explorer.get_exploration_strategy(task_idx, 500)
    task = train_tasks[0]
    state = task.init.copy()
    for _ in range(25):
        assert not term_fn(state)
        state = env.simulate(state, policy(state))
    pick_op = [op for op in ground_op_hist if op.name == "PickFromBumpy"][0]
    assert len(ground_op_hist[pick_op]) > 10
    assert sum(ground_op_hist[pick_op]) < len(ground_op_hist[pick_op])
    # Verify that we had to plan to practice.
    assert len([op for op in ground_op_hist if op.name == "PlaceOnBumpy"]) > 0

    # Test randomized scoring.
    utils.reset_config({
        "explorer": "active_sampler",
        "env": "regional_bumpy_cover",
        "bumpy_cover_num_bumps": 3,
        "bumpy_cover_spaces_per_bump": 3,
        "bumpy_cover_init_bumpy_prob": 1.0,
        "strips_learner": "oracle",
        "sampler_learner": "oracle",
        "active_sampler_explore_task_strategy": "random",
    })
    explorer = create_explorer(
        "active_sampler",
        env.predicates,
        get_gt_options(env.get_name()),
        env.types,
        env.action_space,
        train_tasks,
        nsrts,
        option_model,
        ground_op_hist=ground_op_hist,
        competence_models=competence_models,
        nsrt_to_explorer_sampler=nsrt_to_explorer_sampler,
        seen_train_task_idxs=seen_train_task_idxs)
    policy, term_fn = explorer.get_exploration_strategy(task_idx, 500)
    state = task.init.copy()
    for _ in range(25):
        assert not term_fn(state)
        state = env.simulate(state, policy(state))
    assert len(ground_op_hist) > 0

<<<<<<< HEAD
    # Test planning progrss scoring (but keep it short).
=======
    # Test planning progress scoring (but keep it short).
>>>>>>> 0fbcb4e6
    utils.reset_config({
        "explorer":
        "active_sampler",
        "env":
        "regional_bumpy_cover",
        "bumpy_cover_num_bumps":
        3,
        "bumpy_cover_spaces_per_bump":
        3,
        "bumpy_cover_init_bumpy_prob":
        1.0,
        "strips_learner":
        "oracle",
        "sampler_learner":
        "oracle",
        "active_sampler_explore_task_strategy":
        "planning_progress",
    })
    explorer = create_explorer(
        "active_sampler",
        env.predicates,
        get_gt_options(env.get_name()),
        env.types,
        env.action_space,
        train_tasks,
        nsrts,
        option_model,
        ground_op_hist=ground_op_hist,
        competence_models=competence_models,
        nsrt_to_explorer_sampler=nsrt_to_explorer_sampler,
        seen_train_task_idxs=seen_train_task_idxs)
    policy, term_fn = explorer.get_exploration_strategy(task_idx, 500)
    state = task.init.copy()
    for _ in range(5):
        assert not term_fn(state)
        state = env.simulate(state, policy(state))
    assert len(ground_op_hist) > 0

<<<<<<< HEAD
    # Test task repeating (but keep it short).
=======
    # Test task repeating.
>>>>>>> 0fbcb4e6
    utils.reset_config({
        "explorer": "active_sampler",
        "env": "regional_bumpy_cover",
        "bumpy_cover_num_bumps": 3,
        "bumpy_cover_spaces_per_bump": 3,
        "bumpy_cover_init_bumpy_prob": 1.0,
        "strips_learner": "oracle",
        "sampler_learner": "oracle",
        "active_sampler_explore_task_strategy": "task_repeat",
    })
    explorer = create_explorer(
        "active_sampler",
        env.predicates,
        get_gt_options(env.get_name()),
        env.types,
        env.action_space,
        train_tasks,
        nsrts,
        option_model,
        ground_op_hist=ground_op_hist,
        competence_models=competence_models,
        nsrt_to_explorer_sampler=nsrt_to_explorer_sampler,
        seen_train_task_idxs=seen_train_task_idxs)
    policy, term_fn = explorer.get_exploration_strategy(task_idx, 500)
    state = task.init.copy()
<<<<<<< HEAD
    for _ in range(5):
=======
    for _ in range(25):
>>>>>>> 0fbcb4e6
        assert not term_fn(state)
        state = env.simulate(state, policy(state))
    assert len(ground_op_hist) > 0

    # Test unrecognized task strategy.
    utils.reset_config({
        "explorer":
        "active_sampler",
        "env":
        "regional_bumpy_cover",
        "bumpy_cover_num_bumps":
        3,
        "bumpy_cover_spaces_per_bump":
        3,
        "bumpy_cover_init_bumpy_prob":
        1.0,
        "strips_learner":
        "oracle",
        "sampler_learner":
        "oracle",
        "active_sampler_explore_task_strategy":
        "not a real task strategy",
    })
    explorer = create_explorer(
        "active_sampler",
        env.predicates,
        get_gt_options(env.get_name()),
        env.types,
        env.action_space,
        train_tasks,
        nsrts,
        option_model,
        ground_op_hist=ground_op_hist,
        competence_models=competence_models,
        nsrt_to_explorer_sampler=nsrt_to_explorer_sampler,
        seen_train_task_idxs=seen_train_task_idxs)
    policy, term_fn = explorer.get_exploration_strategy(task_idx, 500)
    state = task.init.copy()
    with pytest.raises(NotImplementedError) as e:
        for _ in range(25):
            assert not term_fn(state)
            state = env.simulate(state, policy(state))
    assert "Unrecognized explore task strategy" in str(e)

    # Test the epsilon-greedy vs non-epsilon-greedy exploration.
    utils.reset_config({
        "explorer":
        "active_sampler",
        "env":
        "regional_bumpy_cover",
        "bumpy_cover_num_bumps":
        3,
        "bumpy_cover_spaces_per_bump":
        3,
        "bumpy_cover_init_bumpy_prob":
        1.0,
        "strips_learner":
        "oracle",
        "sampler_learner":
        "oracle",
        "active_sampler_learning_exploration_sample_strategy":
        "epsilon_greedy"
    })
    new_nsrt_to_greedy_explorer_sampler = {}
    for nsrt, sampler in nsrt_to_explorer_sampler.items():
        new_nsrt_to_greedy_explorer_sampler[nsrt] = _wrap_sampler(
            sampler, lambda s, o, x: [0.0] * len(x), strategy="epsilon_greedy")
    explorer = create_explorer(
        "active_sampler",
        env.predicates,
        get_gt_options(env.get_name()),
        env.types,
        env.action_space,
        train_tasks,
        nsrts,
        option_model,
        ground_op_hist=ground_op_hist,
        competence_models=competence_models,
        nsrt_to_explorer_sampler=new_nsrt_to_greedy_explorer_sampler,
        seen_train_task_idxs=seen_train_task_idxs)
    policy, term_fn = explorer.get_exploration_strategy(task_idx, 500)
    state = task.init.copy()
    for _ in range(100):
        assert not term_fn(state)
        state = env.simulate(state, policy(state))

    # Test a non-existent exploration sampling strategy
    utils.reset_config({
        "explorer":
        "active_sampler",
        "env":
        "regional_bumpy_cover",
        "bumpy_cover_num_bumps":
        3,
        "bumpy_cover_spaces_per_bump":
        3,
        "bumpy_cover_init_bumpy_prob":
        1.0,
        "strips_learner":
        "oracle",
        "sampler_learner":
        "oracle",
        "active_sampler_learning_exploration_sample_strategy":
        "not a real explorer"
    })
    new_nsrt_to_greedy_explorer_sampler = {}
    for nsrt, sampler in nsrt_to_explorer_sampler.items():
        new_nsrt_to_greedy_explorer_sampler[nsrt] = _wrap_sampler(
            sampler,
            lambda s, o, x: [0.0] * len(x),
            strategy="not a real explorer")
    explorer = create_explorer(
        "active_sampler",
        env.predicates,
        get_gt_options(env.get_name()),
        env.types,
        env.action_space,
        train_tasks,
        nsrts,
        option_model,
        ground_op_hist=ground_op_hist,
        competence_models=competence_models,
        nsrt_to_explorer_sampler=new_nsrt_to_greedy_explorer_sampler,
        seen_train_task_idxs=seen_train_task_idxs)
    policy, term_fn = explorer.get_exploration_strategy(task_idx, 500)
    state = task.init.copy()
    with pytest.raises(NotImplementedError) as e:
        for _ in range(25):
            assert not term_fn(state)
            state = env.simulate(state, policy(state))
    assert "is not implemented" in str(e)<|MERGE_RESOLUTION|>--- conflicted
+++ resolved
@@ -87,8 +87,6 @@
     next_state = env.simulate(state, act)
     _ = policy(next_state)
 
-<<<<<<< HEAD
-=======
     # Cover case where the task isn't solved within the horizon.
     utils.reset_config({
         "explorer": "active_sampler",
@@ -124,7 +122,6 @@
     # Not solved.
     assert not task.goal_holds(state)
 
->>>>>>> 0fbcb4e6
     # Cover case where the max option horizon is exceeded.
     ground_op_hist = {}
     competence_models = {}
@@ -237,11 +234,7 @@
         state = env.simulate(state, policy(state))
     assert len(ground_op_hist) > 0
 
-<<<<<<< HEAD
-    # Test planning progrss scoring (but keep it short).
-=======
     # Test planning progress scoring (but keep it short).
->>>>>>> 0fbcb4e6
     utils.reset_config({
         "explorer":
         "active_sampler",
@@ -280,11 +273,7 @@
         state = env.simulate(state, policy(state))
     assert len(ground_op_hist) > 0
 
-<<<<<<< HEAD
-    # Test task repeating (but keep it short).
-=======
     # Test task repeating.
->>>>>>> 0fbcb4e6
     utils.reset_config({
         "explorer": "active_sampler",
         "env": "regional_bumpy_cover",
@@ -310,11 +299,7 @@
         seen_train_task_idxs=seen_train_task_idxs)
     policy, term_fn = explorer.get_exploration_strategy(task_idx, 500)
     state = task.init.copy()
-<<<<<<< HEAD
-    for _ in range(5):
-=======
     for _ in range(25):
->>>>>>> 0fbcb4e6
         assert not term_fn(state)
         state = env.simulate(state, policy(state))
     assert len(ground_op_hist) > 0
