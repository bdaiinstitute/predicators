--- conflicted
+++ resolved
@@ -49,15 +49,9 @@
         # Types
         self._block_type = Type(
             "block", ["pose_x", "pose_y", "pose_z", "held", "clear"])
-<<<<<<< HEAD
         self._robot_type = Type("robot", ["pose_x", "pose_y", "rotation",
                                           "fingers"])
         self._door_type = Type("door", ["id", "pose_x", "pose_y", "open"])
-=======
-        self._robot_type = Type("robot",
-                                ["pose_x", "pose_y", "rotation", "fingers"])
-        self._door_type = Type("door", ["pose_x", "pose_y", "open"])
->>>>>>> c27335f6
         self._dial_type = Type("dial", ["pose_x", "pose_y", "level"])
         self._region_type = Type("region",
                                  ["id", "x_lb", "y_lb", "x_ub", "y_ub"])
@@ -138,12 +132,7 @@
         self._MoveFromRegion = ParameterizedOption(
             # variables: [robot, region]
             # params: [x, y, rotation]
-<<<<<<< HEAD
             "MoveFromRegion", types=[self._robot_type, self._region_type],
-=======
-            "Move",
-            types=[self._robot_type, self._door_type, self._region_type],
->>>>>>> c27335f6
             params_space=Box(low=np.array([self.x_lb, self.y_lb, -1.0]),
                              high=np.array([self.x_ub, self.y_ub, 1.0])),
             _policy=self._Move_policy,
@@ -220,7 +209,6 @@
     def simulate(self, state: State, action: Action) -> State:
         assert self.action_space.contains(action.arr)
         x, y, z, _, fingers = action.arr
-<<<<<<< HEAD
         was_next_to_table = self._NextToTable_holds(state, (self._robot,))
         was_next_to_door = {door: self._NextToDoor_holds(
                                     state, (self._robot, door))
@@ -230,17 +218,6 @@
         was_next_to_dial = self._NextToDial_holds(
                                     state, (self._robot, self._dial))
         if not self._is_valid_loc(x, y) or not self._robot_can_move(state, action):
-=======
-        was_next_to_table = self._NextToTable_holds(state, (self._robot, ))
-        was_next_to_door = {
-            door: self._NextToDoor_holds(state, (self._robot, door))
-            for door in self._doors
-        }
-        was_next_to_dial = self._NextToDial_holds(state,
-                                                  (self._robot, self._dial))
-        # Update robot position
-        if not self._is_valid_loc(x, y):
->>>>>>> c27335f6
             return state.copy()
         # Update robot position
         state = self._transition_move(state, action)
@@ -338,18 +315,10 @@
 
     @property
     def options(self) -> Set[ParameterizedOption]:
-<<<<<<< HEAD
         return {self._Pick, self._Stack, self._PutOnTable,
                 self._MoveFromRegion, self._MoveFromDoor,
                 self._OpenDoor, self._CloseDoor, self._TurnOnDial,
                 self._TurnOffDial}
-=======
-        return {
-            self._Pick, self._Stack, self._PutOnTable, self._Move,
-            self._OpenDoor, self._CloseDoor, self._TurnOnDial,
-            self._TurnOffDial
-        }
->>>>>>> c27335f6
 
     @property
     def action_space(self) -> Box:
@@ -817,11 +786,7 @@
     def _Move_policy(self, state: State, memory: Dict,
                      objects: Sequence[Object], params: Array) -> Action:
         del memory  # unused
-<<<<<<< HEAD
         robot = objects[0]
-=======
-        robot, _, _ = objects
->>>>>>> c27335f6
         fingers = state.get(robot, "fingers")
         arr = np.r_[params[:-1], 1.0, params[-1], fingers].astype(np.float32)
         arr = np.clip(arr, self.action_space.low, self.action_space.high)
