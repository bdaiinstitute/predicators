--- conflicted
+++ resolved
@@ -476,11 +476,7 @@
     obs = env.reset("test", 0)
     perceiver.reset(task)
     assert len(obs.objects_in_view) == 5
-<<<<<<< HEAD
-    ball, cup, drafting_table, floor, play_table = sorted(obs.objects_in_view)
-=======
     _, cup, drafting_table, _, _ = sorted(obs.objects_in_view)
->>>>>>> 24115eb5
     state = perceiver.step(obs)
     spot = next(o for o in state if o.type.name == "robot")
     nsrt_name_to_nsrt = {n.name: n for n in nsrts}
