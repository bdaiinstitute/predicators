--- conflicted
+++ resolved
@@ -21,11 +21,7 @@
 from predicators.src.args import create_arg_parser
 from predicators.src.structs import _Option, State, Predicate, GroundAtom, \
     Object, Type, NSRT, _GroundNSRT, Action, Task, LowLevelTrajectory, \
-<<<<<<< HEAD
-    LiftedAtom, Image, Video, Variable, ObjToVarSub, \
-=======
-    LiftedAtom, Image, Video, _TypedEntity, PyperplanFacts, EntToEntSub, \
->>>>>>> 28deb99b
+    LiftedAtom, Image, Video, Variable, ObjToVarSub, EntToEntSub, \
     VarToObjSub, Dataset, GroundAtomTrajectory, STRIPSOperator, \
     _GroundSTRIPSOperator, Array, OptionSpec, LiftedOrGroundAtom, \
     NSRTOrSTRIPSOperator, GroundNSRTOrSTRIPSOperator, ParameterizedOption
