"""Create plots for active sampler learning."""

import os
from functools import partial
from typing import Callable, Dict, Sequence, Tuple

import matplotlib
import matplotlib.pyplot as plt
import numpy as np
import pandas as pd
from scipy import interpolate

from scripts.analyze_results_directory import create_raw_dataframe, \
    get_df_for_entry

pd.set_option('chained_assignment', None)

############################ Change below here ################################

# Details about the plt figure.
DPI = 500
FONT_SIZE = 12

# All column names and keys to load into the pandas tables before plotting.
COLUMN_NAMES_AND_KEYS = [
    ("EXPERIMENT_ID", "experiment_id"),
    ("APPROACH", "approach"),
    ("SEED", "seed"),
    ("NUM_SOLVED", "num_solved"),
    ("PERC_SOLVED", "perc_solved"),
    ("NUM_OFFLINE_TRANSITIONS", "num_offline_transitions"),
    ("NUM_ONLINE_TRANSITIONS", "num_online_transitions"),
    ("POLICY_CALL_TIME", "policy_call_time"),
    ("NUM_OPTIONS_EXECUTED", "num_options_executed"),
]


def _derive_per_task_average(metric: str,
                             row: Dict[str, float],
                             unsolved_task_penalty: float = 100) -> float:
    """Add a large constant penalty for unsolved tasks."""
    total_tasks = int(row["num_test_tasks"])
    total_value = 0.0
    for test_task_idx in range(total_tasks):
        key = f"PER_TASK_task{test_task_idx}_{metric}"
        # Add penalty for tasks that raised an approach failure.
        if key not in row:
            total_value += unsolved_task_penalty
        else:
            total_value += row[key]
    # Add penalty for unsolved tasks.
    num_unsolved_tasks = total_tasks - row["num_solved"]
    total_value += unsolved_task_penalty * num_unsolved_tasks
    # Get average.
    return total_value / total_tasks


DERIVED_KEYS: Sequence[Tuple[str, Callable[[Dict[str, float]], float]]] = [
    ("perc_solved", lambda r: 100 * r["num_solved"] / r["num_test_tasks"]),
    ("policy_call_time", partial(_derive_per_task_average, "exec_time")),
    ("num_options_executed",
     partial(_derive_per_task_average, "options_executed")),
]

# The first element is the name of the metric that will be plotted on the
# x axis. See COLUMN_NAMES_AND_KEYS for all available metrics. The second
# element is used to label the x axis.
X_KEY_AND_LABEL = [
    ("NUM_ONLINE_TRANSITIONS", "Number of Online Transitions"),
]

# Same as above, but for the y axis.
Y_KEY_AND_LABEL = [
    ("PERC_SOLVED", "% Evaluation Tasks Solved"),
    ("POLICY_CALL_TIME", "Policy Call Time (s)"),
    ("NUM_OPTIONS_EXECUTED", "# Skills Executed"),
]

# PLOT_GROUPS is a nested dict where each outer dict corresponds to one plot,
# and each inner entry corresponds to one line on the plot.
# The keys of the outer dict are plot titles.
# The keys of the inner dict are (legend label, marker, df selector).
PLOT_GROUPS = {
<<<<<<< HEAD
    "Kitchen (All Goals)": [
        ("Planning Progress", "green", lambda df: df["EXPERIMENT_ID"].apply(
            lambda v: "kitchen-planning_progress_explore" in v)),
        ("Task Repeat", "orange", lambda df: df["EXPERIMENT_ID"].apply(
            lambda v: "kitchen-task_repeat_explore" in v)),
        ("Fail Focus Non-UCB", "brown", lambda df: df["EXPERIMENT_ID"].apply(
            lambda v: "kitchen-success_rate_explore_no_ucb" in v)),
        ("Fail Focus UCB", "red", lambda df: df["EXPERIMENT_ID"].apply(
            lambda v: "kitchen-success_rate_explore_ucb" in v)),
        ("Task-Relevant", "purple", lambda df: df["EXPERIMENT_ID"].apply(
            lambda v: "kitchen-random_score_explore" in v)),
        ("Random Skills", "blue", lambda df: df["EXPERIMENT_ID"].apply(
            lambda v: "kitchen-random_nsrts_explore" in v)),
    ],
=======
>>>>>>> b6227fb6
    "Regional Bumpy Cover": [
        ("Planning Progress", "green", lambda df: df["EXPERIMENT_ID"].apply(
            lambda v: "regional_bumpy_cover-planning_progress_explore" in v)),
        ("Task Repeat", "orange", lambda df: df["EXPERIMENT_ID"].apply(
            lambda v: "regional_bumpy_cover-task_repeat_explore" in v)),
        ("Fail Focus Non-UCB", "brown", lambda df: df["EXPERIMENT_ID"].apply(
            lambda v: "regional_bumpy_cover-success_rate_explore_no_ucb" in v)
         ),
        ("Fail Focus UCB", "red", lambda df: df["EXPERIMENT_ID"].apply(
            lambda v: "regional_bumpy_cover-success_rate_explore_ucb" in v)),
        ("Task-Relevant", "purple", lambda df: df["EXPERIMENT_ID"].apply(
            lambda v: "regional_bumpy_cover-random_score_explore" in v)),
        ("Random Skills", "blue", lambda df: df["EXPERIMENT_ID"].apply(
            lambda v: "regional_bumpy_cover-random_nsrts_explore" in v)),
        ("MAPLE-Q", "silver", lambda df: df["EXPERIMENT_ID"].apply(
            lambda v: "regional_bumpy_cover-maple_q" in v)),
    ],
    "Grid 1D Environment": [
        ("Planning Progress", "green", lambda df: df["EXPERIMENT_ID"].apply(
            lambda v: "grid_row-planning_progress_explore" in v)),
        ("Task Repeat", "orange", lambda df: df["EXPERIMENT_ID"].apply(
            lambda v: "grid_row-task_repeat_explore" in v)),
        ("Fail Focus Non-UCB", "brown", lambda df: df["EXPERIMENT_ID"].apply(
            lambda v: "grid_row-success_rate_explore_no_ucb" in v)),
        ("Fail Focus UCB", "red", lambda df: df["EXPERIMENT_ID"].apply(
            lambda v: "grid_row-success_rate_explore_ucb" in v)),
        ("Task-Relevant", "purple", lambda df: df["EXPERIMENT_ID"].apply(
            lambda v: "grid_row-random_score_explore" in v)),
        ("Random Skills", "blue", lambda df: df["EXPERIMENT_ID"].apply(
            lambda v: "grid_row-random_nsrts_explore" in v)),
        ("MAPLE-Q", "silver", lambda df: df["EXPERIMENT_ID"].apply(
            lambda v: "grid_row-maple_q" in v)),
    ],
    "Ball and Cup Sticky Table": [
        ("Planning Progress", "green", lambda df: df["EXPERIMENT_ID"].apply(
            lambda v: "sticky_table-planning_progress_explore" in v)),
        ("Task Repeat", "orange", lambda df: df["EXPERIMENT_ID"].apply(
            lambda v: "sticky_table-task_repeat_explore" in v)),
        ("Fail Focus Non-UCB", "brown", lambda df: df["EXPERIMENT_ID"].apply(
            lambda v: "sticky_table-success_rate_explore_no_ucb" in v)),
        ("Fail Focus UCB", "red", lambda df: df["EXPERIMENT_ID"].apply(
            lambda v: "sticky_table-success_rate_explore_ucb" in v)),
        ("Task-Relevant", "purple", lambda df: df["EXPERIMENT_ID"].apply(
            lambda v: "sticky_table-random_score_explore" in v)),
        ("Random Skills", "blue", lambda df: df["EXPERIMENT_ID"].apply(
            lambda v: "sticky_table-random_nsrts_explore" in v)),
<<<<<<< HEAD
=======
        ("MAPLE-Q", "silver", lambda df: df["EXPERIMENT_ID"].apply(
            lambda v: "sticky_table-maple_q" in v)),
>>>>>>> b6227fb6
    ],
}

# If True, add (0, 0) to every plot.
ADD_ZERO_POINT = False

# Plot type.
PLOT_TYPE = "single_lines"  # single_lines or seed_lines

# Line transparency for seed line plots.
SEED_LINE_ALPHA = 0.5

# Fill between transparency for single line plots.
FILL_BETWEEN_ALPHA = 0.25

# Number of interpolation x ticks for the single line plots.
NUM_INTERP_POINTS = 10

#################### Should not need to change below here #####################


def _create_seed_line_plot(ax: plt.Axes, df: pd.DataFrame,
                           plot_group: Sequence[Tuple[str, str, Callable]],
                           x_key: str, y_key: str) -> bool:
    plot_has_data = False
    for label, color, selector in plot_group:
        entry_df = get_df_for_entry(x_key, df, selector)
        if entry_df.size == 0:
            print(f"No results found for {label}, skipping")
            continue
        plot_has_data = True
        # Draw one line per seed.
        for seed in entry_df["SEED"].unique():
            seed_df = entry_df[entry_df["SEED"] == seed]
            xs = seed_df[x_key].tolist()
            ys = seed_df[y_key].tolist()
            if ADD_ZERO_POINT:
                xs = [0] + xs
                ys = [0] + ys
            ax.plot(xs, ys, color=color, label=label, alpha=SEED_LINE_ALPHA)
    handles, labels = plt.gca().get_legend_handles_labels()
    by_label = dict(zip(labels, handles))
    plt.legend(by_label.values(), by_label.keys())
    return plot_has_data


def _create_single_line_plot(ax: plt.Axes, df: pd.DataFrame,
                             plot_group: Sequence[Tuple[str, str, Callable]],
                             x_key: str, y_key: str) -> bool:
    plot_has_data = False
    for label, color, selector in plot_group:
        entry_df = get_df_for_entry(x_key, df, selector)
        if entry_df.size == 0:
            print(f"No results found for {label}, skipping")
            continue
        plot_has_data = True
        # Draw one line total. To make sure the x ticks are aligned, we will
        # interpolate.
        all_xs, all_ys = [], []
        for seed in entry_df["SEED"].unique():
            seed_df = entry_df[entry_df["SEED"] == seed]
            xs = seed_df[x_key].tolist()
            ys = seed_df[y_key].tolist()
            if ADD_ZERO_POINT:
                xs = [0] + xs
                ys = [0] + ys
            all_xs.append(xs)
            all_ys.append(ys)
        # The max/min pattern here is so that we never have to extrapolate,
        # we only ever interpolate.
        min_x = max(min(seed_x) for seed_x in all_xs)
        max_x = min(max(seed_x) for seed_x in all_xs)
        # Create one consistent set of x ticks.
        new_xs = np.linspace(min_x, max_x, NUM_INTERP_POINTS)
        # Create the interpolated y data.
        all_interp_ys = []
        for xs, ys in zip(all_xs, all_ys):
            f = interpolate.interp1d(xs, ys)
            interp_ys = f(new_xs)
            all_interp_ys.append(interp_ys)
        # Get means and standard errors.
        mean_ys = np.mean(all_interp_ys, axis=0)
        n = np.size(all_interp_ys, axis=0)
        std_ys = np.std(all_interp_ys, ddof=1, axis=0) / np.sqrt(n)
        assert len(mean_ys) == len(std_ys) == len(new_xs)
        ax.plot(new_xs, mean_ys, label=label, color=color)
        ax.fill_between(new_xs,
                        mean_ys - std_ys,
                        mean_ys + std_ys,
                        color=color,
                        alpha=FILL_BETWEEN_ALPHA)
    # Add a legend.
    plt.legend()
    return plot_has_data


def _main() -> None:
    outdir = os.path.join(os.path.dirname(os.path.realpath(__file__)),
                          "results")
    os.makedirs(outdir, exist_ok=True)
    matplotlib.rcParams.update({'font.size': FONT_SIZE})
    df = create_raw_dataframe(COLUMN_NAMES_AND_KEYS, DERIVED_KEYS)
    for x_key, x_label in X_KEY_AND_LABEL:
        for y_key, y_label in Y_KEY_AND_LABEL:
            for plot_title, d in PLOT_GROUPS.items():
                _, ax = plt.subplots()
                has_res = False
                if PLOT_TYPE == "seed_lines":
                    has_res = _create_seed_line_plot(ax, df, d, x_key, y_key)
                elif PLOT_TYPE == "single_lines":
                    has_res = _create_single_line_plot(ax, df, d, x_key, y_key)
                else:
                    raise ValueError(f"Unknown PLOT_TYPE: {PLOT_TYPE}.")
                if not has_res:
                    print("No results found for whole plot, skipping")
                    continue
                ax.set_xlabel(x_label)
                ax.set_ylabel(y_label)
                if y_key.startswith("PERC"):
                    ax.set_ylim((-5, 105))
                plt.title(plot_title)
                plt.tight_layout()
                filename = f"{plot_title}_{x_key}_{y_key}.png"
                filename = filename.replace(" ", "_").lower()
                outfile = os.path.join(outdir, filename)
                plt.savefig(outfile, dpi=DPI)
                print(f"Wrote out to {outfile}")


if __name__ == "__main__":
    _main()<|MERGE_RESOLUTION|>--- conflicted
+++ resolved
@@ -81,23 +81,6 @@
 # The keys of the outer dict are plot titles.
 # The keys of the inner dict are (legend label, marker, df selector).
 PLOT_GROUPS = {
-<<<<<<< HEAD
-    "Kitchen (All Goals)": [
-        ("Planning Progress", "green", lambda df: df["EXPERIMENT_ID"].apply(
-            lambda v: "kitchen-planning_progress_explore" in v)),
-        ("Task Repeat", "orange", lambda df: df["EXPERIMENT_ID"].apply(
-            lambda v: "kitchen-task_repeat_explore" in v)),
-        ("Fail Focus Non-UCB", "brown", lambda df: df["EXPERIMENT_ID"].apply(
-            lambda v: "kitchen-success_rate_explore_no_ucb" in v)),
-        ("Fail Focus UCB", "red", lambda df: df["EXPERIMENT_ID"].apply(
-            lambda v: "kitchen-success_rate_explore_ucb" in v)),
-        ("Task-Relevant", "purple", lambda df: df["EXPERIMENT_ID"].apply(
-            lambda v: "kitchen-random_score_explore" in v)),
-        ("Random Skills", "blue", lambda df: df["EXPERIMENT_ID"].apply(
-            lambda v: "kitchen-random_nsrts_explore" in v)),
-    ],
-=======
->>>>>>> b6227fb6
     "Regional Bumpy Cover": [
         ("Planning Progress", "green", lambda df: df["EXPERIMENT_ID"].apply(
             lambda v: "regional_bumpy_cover-planning_progress_explore" in v)),
@@ -144,11 +127,8 @@
             lambda v: "sticky_table-random_score_explore" in v)),
         ("Random Skills", "blue", lambda df: df["EXPERIMENT_ID"].apply(
             lambda v: "sticky_table-random_nsrts_explore" in v)),
-<<<<<<< HEAD
-=======
         ("MAPLE-Q", "silver", lambda df: df["EXPERIMENT_ID"].apply(
             lambda v: "sticky_table-maple_q" in v)),
->>>>>>> b6227fb6
     ],
 }
 
