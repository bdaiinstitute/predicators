"""Base class for an explorer."""

import abc
import logging
from typing import List, Set
import logging

import numpy as np
from gym.spaces import Box

from predicators.settings import CFG
from predicators.structs import ExplorationStrategy, ParameterizedOption, \
    Predicate, State, Task, Type


class BaseExplorer(abc.ABC):
    """Creates a policy and termination function for exploring in a task.

    The explorer is created at the beginning of every interaction cycle
    with the latest predicates and options.
    """

    def __init__(self, predicates: Set[Predicate],
                 options: Set[ParameterizedOption], types: Set[Type],
                 action_space: Box, train_tasks: List[Task],
                 max_steps_before_termination: int) -> None:
        self._predicates = predicates
        self._options = options
        self._types = types
        self._action_space = action_space
        self._train_tasks = train_tasks
        self._max_steps_before_termination = max_steps_before_termination
        self._set_seed(CFG.seed)

    @classmethod
    @abc.abstractmethod
    def get_name(cls) -> str:
        """Get the unique name of this explorer."""
        raise NotImplementedError("Override me!")

    def get_exploration_strategy(
        self,
        train_task_idx: int,
        timeout: int,
    ) -> ExplorationStrategy:
        """Wrap the base exploration strategy."""

        policy, termination_fn = self._get_exploration_strategy(
            train_task_idx, timeout)

        # Terminate after the given number of steps.
        remaining_steps = self._max_steps_before_termination

        def wrapped_termination_fn(state: State) -> bool:
            nonlocal remaining_steps
            if termination_fn(state):
                logging.info("[Base Explorer] terminating due to term fn")
                return True
            if remaining_steps <= 0:
                logging.info("[Base Explorer] terminating due to max steps")
                return True
            steps_taken = self._max_steps_before_termination - remaining_steps
<<<<<<< HEAD
            actual_remaining_steps = min(remaining_steps, CFG.max_num_steps_interaction_request - steps_taken)
            logging.info(f"[Base Explorer] not yet terminating (remaining steps: {actual_remaining_steps})")
=======
            actual_remaining_steps = min(
                remaining_steps,
                CFG.max_num_steps_interaction_request - steps_taken)
            logging.info(
                "[Base Explorer] not yet terminating (remaining steps: "
                f"{actual_remaining_steps})")
>>>>>>> af44fda0
            remaining_steps -= 1
            return False

        return policy, wrapped_termination_fn

    @abc.abstractmethod
    def _get_exploration_strategy(
        self,
        train_task_idx: int,
        timeout: int,
    ) -> ExplorationStrategy:
        """Given a train task idx, create an ExplorationStrategy, which is a
        tuple of a policy and a termination function."""
        raise NotImplementedError("Override me!")

    def _set_seed(self, seed: int) -> None:
        """Reset seed and rng."""
        self._seed = seed
        self._rng = np.random.default_rng(self._seed)<|MERGE_RESOLUTION|>--- conflicted
+++ resolved
@@ -60,17 +60,12 @@
                 logging.info("[Base Explorer] terminating due to max steps")
                 return True
             steps_taken = self._max_steps_before_termination - remaining_steps
-<<<<<<< HEAD
-            actual_remaining_steps = min(remaining_steps, CFG.max_num_steps_interaction_request - steps_taken)
-            logging.info(f"[Base Explorer] not yet terminating (remaining steps: {actual_remaining_steps})")
-=======
             actual_remaining_steps = min(
                 remaining_steps,
                 CFG.max_num_steps_interaction_request - steps_taken)
             logging.info(
                 "[Base Explorer] not yet terminating (remaining steps: "
                 f"{actual_remaining_steps})")
->>>>>>> af44fda0
             remaining_steps -= 1
             return False
 
