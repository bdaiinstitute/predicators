"""Algorithms for task and motion planning.

Mainly, "SeSamE": SEarch-and-SAMple planning, then Execution.
"""

from __future__ import annotations
from collections import defaultdict
import heapq as hq
import time
from typing import Collection, List, Set, Optional, Tuple, Iterator, Sequence
from dataclasses import dataclass
import numpy as np
from predicators.src.approaches import ApproachFailure, ApproachTimeout
from predicators.src.structs import State, Task, NSRT, Predicate, \
    GroundAtom, _GroundNSRT, DummyOption, DefaultState, _Option, \
    Metrics, STRIPSOperator, OptionSpec, Object
from predicators.src import utils
from predicators.src.utils import _TaskPlanningHeuristic
from predicators.src.envs import EnvironmentFailure
from predicators.src.option_model import _OptionModel
from predicators.src.settings import CFG

_NOT_CAUSES_FAILURE = "NotCausesFailure"


@dataclass(repr=False, eq=False)
class _Node:
    """A node for the search over skeletons."""
    atoms: Collection[GroundAtom]
    skeleton: List[_GroundNSRT]
    atoms_sequence: List[Collection[GroundAtom]]  # expected state sequence
    parent: Optional[_Node]


def sesame_plan(
    task: Task,
    option_model: _OptionModel,
    nsrts: Set[NSRT],
    initial_predicates: Set[Predicate],
    timeout: float,
    seed: int,
    check_dr_reachable: bool = True,
) -> Tuple[List[_Option], Metrics]:
    """Run TAMP.

    Return a sequence of options, and a dictionary of metrics for this
    run of the planner. Uses the SeSamE strategy: SEarch-and-SAMple
    planning, then Execution.
    """
    nsrt_preds, _ = utils.extract_preds_and_types(nsrts)
    # Ensure that initial predicates are always included.
    predicates = initial_predicates | set(nsrt_preds.values())
    init_atoms = utils.abstract(task.init, predicates)
    objects = list(task.init)
    start_time = time.time()
    ground_nsrts = []
    for nsrt in sorted(nsrts):
        for ground_nsrt in utils.all_ground_nsrts(nsrt, objects):
            ground_nsrts.append(ground_nsrt)
            if time.time() - start_time > timeout:
                raise ApproachTimeout("Planning timed out in grounding!")
    # Keep restarting the A* search while we get new discovered failures.
    metrics: Metrics = defaultdict(float)
    while True:
        # There is no point in using NSRTs with empty effects, and they can
        # slow down search significantly, so we exclude them. Note however
        # that we need to do this inside the while True here, because an NSRT
        # that initially has empty effects may later have a _NOT_CAUSES_FAILURE.
        nonempty_ground_nsrts = [
            nsrt for nsrt in ground_nsrts
            if nsrt.add_effects | nsrt.delete_effects
        ]
        all_reachable_atoms = utils.get_reachable_atoms(
            nonempty_ground_nsrts, init_atoms)
        if check_dr_reachable and not task.goal.issubset(all_reachable_atoms):
            raise ApproachFailure(f"Goal {task.goal} not dr-reachable")
        reachable_nsrts = [
            nsrt for nsrt in nonempty_ground_nsrts
            if nsrt.preconditions.issubset(all_reachable_atoms)
        ]
        heuristic = utils.create_task_planning_heuristic(
            CFG.task_planning_heuristic, init_atoms, task.goal,
            reachable_nsrts, predicates, objects)
        try:
            new_seed = seed + int(metrics["num_failures_discovered"])
            for skeleton, atoms_sequence in _skeleton_generator(
                    task, reachable_nsrts, init_atoms, heuristic, new_seed,
                    timeout - (time.time() - start_time), metrics):
                plan = _run_low_level_search(
                    task, option_model, skeleton, atoms_sequence, new_seed,
                    timeout - (time.time() - start_time))
                if plan is not None:
                    print(
                        f"Planning succeeded! Found plan of length "
                        f"{len(plan)} after "
                        f"{int(metrics['num_skeletons_optimized'])} "
                        f"skeletons, discovering "
                        f"{int(metrics['num_failures_discovered'])} failures")
                    metrics["plan_length"] = len(plan)
                    return plan, metrics
        except _DiscoveredFailureException as e:
            metrics["num_failures_discovered"] += 1
            new_predicates, ground_nsrts = _update_nsrts_with_failure(
                e.discovered_failure, ground_nsrts)
            predicates |= new_predicates


def task_plan_grounding(
    init_atoms: Set[GroundAtom],
    objects: Set[Object],
    strips_ops: Sequence[STRIPSOperator],
    option_specs: Sequence[OptionSpec],
) -> Tuple[List[_GroundNSRT], Set[GroundAtom]]:
    """Ground all operators for task planning into dummy _GroundNSRTs,
    filtering out ones that are unreachable or have empty effects.

    Also return the set of reachable atoms, which is used by task
    planning to quickly determine if a goal is unreachable.

    See the task_plan docstring for usage instructions.
    """
    nsrts = utils.ops_and_specs_to_dummy_nsrts(strips_ops, option_specs)
    ground_nsrts = []
    for nsrt in sorted(nsrts):
        for ground_nsrt in utils.all_ground_nsrts(nsrt, objects):
            ground_nsrts.append(ground_nsrt)
    nonempty_ground_nsrts = [
        nsrt for nsrt in ground_nsrts if nsrt.add_effects | nsrt.delete_effects
    ]
    reachable_atoms = utils.get_reachable_atoms(nonempty_ground_nsrts,
                                                init_atoms)
    reachable_nsrts = [
        nsrt for nsrt in nonempty_ground_nsrts
        if nsrt.preconditions.issubset(reachable_atoms)
    ]
    return reachable_nsrts, reachable_atoms


def task_plan(
    init_atoms: Set[GroundAtom],
    goal: Set[GroundAtom],
    ground_nsrts: List[_GroundNSRT],
    reachable_atoms: Set[GroundAtom],
    heuristic: _TaskPlanningHeuristic,
    seed: int,
    timeout: float,
) -> Tuple[List[_GroundNSRT], List[Collection[GroundAtom]], Metrics]:
    """Run only the task planning portion of SeSamE. A* search is run, and the
    first skeleton that achieves the goal symbolically is returned. Returns a
    tuple of (skeleton, atoms sequence, metrics dictionary).

    This method is NOT used by SeSamE, but is instead provided as a
    convenient wrapper around _skeleton_generator below (which IS used
    by SeSamE) that takes in only the minimal necessary arguments.

    This method is tightly coupled with task_plan_grounding -- the reason they
    are separate methods is that it is sometimes possible to ground only once
    and then plan multiple times (e.g. from different initial states, or to
    different goals). To run task planning once, call task_plan_grounding to
    get ground_nsrts and reachable_atoms; then create a heuristic using
    utils.create_task_planning_heuristic; then call this method. See the tests
    in tests/test_planning for usage examples.
    """
    if not goal.issubset(reachable_atoms):
        raise ApproachFailure(f"Goal {goal} not dr-reachable")
    dummy_task = Task(State({}), goal)
    metrics: Metrics = defaultdict(float)
    generator = _skeleton_generator(dummy_task, ground_nsrts, init_atoms,
                                    heuristic, seed, timeout, metrics)
    skeleton, atoms_sequence = next(generator)  # get the first one
    return skeleton, atoms_sequence, metrics


def _skeleton_generator(
    task: Task, ground_nsrts: List[_GroundNSRT], init_atoms: Set[GroundAtom],
    heuristic: _TaskPlanningHeuristic, seed: int, timeout: float,
    metrics: Metrics
) -> Iterator[Tuple[List[_GroundNSRT], List[Collection[GroundAtom]]]]:
    """A* search over skeletons (sequences of ground NSRTs).
    Iterates over pairs of (skeleton, atoms sequence).
    """
    start_time = time.time()
    queue: List[Tuple[float, float, _Node]] = []
    root_node = _Node(atoms=init_atoms,
                      skeleton=[],
                      atoms_sequence=[init_atoms],
                      parent=None)
    rng_prio = np.random.default_rng(seed)
    hq.heappush(queue,
                (heuristic(root_node.atoms), rng_prio.uniform(), root_node))
    # Start search.
    while queue and (time.time() - start_time < timeout):
        if (int(metrics["num_skeletons_optimized"]) ==
                CFG.max_skeletons_optimized):
            raise ApproachFailure("Planning reached max_skeletons_optimized!")
        _, _, node = hq.heappop(queue)
        # Good debug point #1: print node.skeleton here to see what
        # the high-level search is doing.
        if task.goal.issubset(node.atoms):
            # If this skeleton satisfies the goal, yield it.
            metrics["num_skeletons_optimized"] += 1
            yield node.skeleton, node.atoms_sequence
        else:
            # Generate successors.
            metrics["num_nodes_expanded"] += 1
            for nsrt in utils.get_applicable_operators(ground_nsrts,
                                                       node.atoms):
                child_atoms = utils.apply_operator(nsrt, set(node.atoms))
                child_node = _Node(atoms=child_atoms,
                                   skeleton=node.skeleton + [nsrt],
                                   atoms_sequence=node.atoms_sequence +
                                   [child_atoms],
                                   parent=node)
                # priority is g [plan length] plus h [heuristic]
                priority = (len(child_node.skeleton) +
                            heuristic(child_node.atoms))
                hq.heappush(queue, (priority, rng_prio.uniform(), child_node))
    if not queue:
        raise ApproachFailure("Planning ran out of skeletons!")
    assert time.time() - start_time >= timeout
    raise ApproachTimeout("Planning timed out in skeleton search!")


def _run_low_level_search(task: Task, option_model: _OptionModel,
                          skeleton: List[_GroundNSRT],
                          atoms_sequence: List[Collection[GroundAtom]],
                          seed: int,
                          timeout: float) -> Optional[List[_Option]]:
    """Backtracking search over continuous values."""
    start_time = time.time()
    rng_sampler = np.random.default_rng(seed)
    assert CFG.sesame_propagate_failures in \
        {"after_exhaust", "immediately", "never"}
    cur_idx = 0
    num_tries = [0 for _ in skeleton]
    plan: List[_Option] = [DummyOption for _ in skeleton]
    traj: List[State] = [task.init] + [DefaultState for _ in skeleton]
    # We'll use a maximum of one discovered failure per step, since
    # resampling can render old discovered failures obsolete.
    discovered_failures: List[Optional[_DiscoveredFailure]] = [
        None for _ in skeleton
    ]
    while cur_idx < len(skeleton):
        if time.time() - start_time > timeout:
            raise ApproachTimeout("Planning timed out in backtracking!")
        assert num_tries[cur_idx] < CFG.max_samples_per_step
        # Good debug point #2: if you have a skeleton that you think is
        # reasonable, but sampling isn't working, print num_tries here to
        # see at what step the backtracking search is getting stuck.
        num_tries[cur_idx] += 1
        state = traj[cur_idx]
        nsrt = skeleton[cur_idx]
        # Ground the NSRT's ParameterizedOption into an _Option.
        # This invokes the NSRT's sampler.
        option = nsrt.sample_option(state, rng_sampler)
        plan[cur_idx] = option
        if option.initiable(state):
            try:
                next_state = option_model.get_next_state(state, option)
                discovered_failures[cur_idx] = None  # no failure occurred
            except EnvironmentFailure as e:
                can_continue_on = False
                failure = _DiscoveredFailure(e, nsrt)
                # Remember only the most recent failure.
                discovered_failures[cur_idx] = failure
                # If we're immediately propagating failures, raise it now.
                if CFG.sesame_propagate_failures == "immediately":
                    raise _DiscoveredFailureException("Discovered a failure",
                                                      failure)
            if not discovered_failures[cur_idx]:
                traj[cur_idx + 1] = next_state
                cur_idx += 1
                # Check atoms against expected atoms_sequence constraint.
                assert len(traj) == len(atoms_sequence)
                # The expected atoms are ones that we definitely expect to be
                # true at this point in the plan. They are not *all* the atoms
                # that could be true.
                expected_atoms = {
                    atom
                    for atom in atoms_sequence[cur_idx]
                    if atom.predicate.name != _NOT_CAUSES_FAILURE
                }
                # This is equivalent to, but faster than, checking whether
                # expected_atoms is a subset of utils.abstract(traj[cur_idx],
                # predicates).
                if all(atom.holds(traj[cur_idx]) for atom in expected_atoms):
                    can_continue_on = True
                    if cur_idx == len(skeleton):  # success!
                        result = plan
                        return result
                else:
                    can_continue_on = False
            else:
                cur_idx += 1  # it's about to be decremented again
        else:
            # If the option is not initiable, need to resample / backtrack.
            can_continue_on = False
            cur_idx += 1  # it's about to be decremented again
        if not can_continue_on:
            # Go back to re-do the step we just did. If necessary, backtrack.
            cur_idx -= 1
            assert cur_idx >= 0
            while num_tries[cur_idx] == CFG.max_samples_per_step:
                num_tries[cur_idx] = 0
                plan[cur_idx] = DummyOption
                traj[cur_idx + 1] = DefaultState
                cur_idx -= 1
                if cur_idx < 0:
                    # Backtracking exhausted. If we're only propagating failures
                    # after exhaustion, and if there are any failures,
                    # propagate up the EARLIEST one so that search restarts.
                    # Otherwise, return None so that search continues.
                    for earliest_failure in discovered_failures:
                        if (CFG.sesame_propagate_failures == "after_exhaust"
                                and earliest_failure is not None):
                            raise _DiscoveredFailureException(
                                "Discovered a failure", earliest_failure)
                    return None
    # Should only get here if the skeleton was empty
    assert not skeleton
    return []


def _update_nsrts_with_failure(
    discovered_failure: _DiscoveredFailure, ground_nsrts: List[_GroundNSRT]
) -> Tuple[Set[Predicate], List[_GroundNSRT]]:
    """Update the given set of ground_nsrts based on the given
    DiscoveredFailure.

    Returns a new list of ground NSRTs to replace the input one, where
    all ground NSRTs that need modification are replaced with new ones
    (because _GroundNSRTs are frozen).
    """
    new_predicates = set()
    new_ground_nsrts = []
    for obj in discovered_failure.env_failure.offending_objects:
<<<<<<< HEAD
        # import pdb; pdb.set_trace()
        atom = GroundAtom(Predicate(_NOT_CAUSES_FAILURE, [obj.type],
                                    _classifier=lambda s, o: False), [obj])
        # Update the preconditions of the failing NSRT.
        discovered_failure.failing_nsrt.preconditions.add(atom)
        # Update the effects of all nsrts that use this object.
        for nsrt in ground_nsrts:
            if obj in nsrt.objects:
                nsrt.add_effects.add(atom)
=======
        pred = Predicate(_NOT_CAUSES_FAILURE, [obj.type],
                         _classifier=lambda s, o: False)
        new_predicates.add(pred)
        atom = GroundAtom(pred, [obj])
        for ground_nsrt in ground_nsrts:
            # Update the preconditions of the failing NSRT.
            if ground_nsrt == discovered_failure.failing_nsrt:
                new_ground_nsrt = ground_nsrt.copy_with(
                    preconditions=ground_nsrt.preconditions | {atom})
            # Update the effects of all NSRTs that use this object.
            # Note that this is an elif rather than an if, because it would
            # never be possible to use the failing NSRT's effects to set
            # the _NOT_CAUSES_FAILURE precondition.
            elif obj in ground_nsrt.objects:
                new_ground_nsrt = ground_nsrt.copy_with(
                    add_effects=ground_nsrt.add_effects | {atom})
            else:
                new_ground_nsrt = ground_nsrt
            new_ground_nsrts.append(new_ground_nsrt)
    return new_predicates, new_ground_nsrts
>>>>>>> f4745662


@dataclass(frozen=True, eq=False)
class _DiscoveredFailure:
    """Container class for holding information related to a low-level discovery
    of a failure which must be propagated up to the main search function, in
    order to restart A* search with new NSRTs."""
    env_failure: EnvironmentFailure
    failing_nsrt: _GroundNSRT


class _DiscoveredFailureException(Exception):
    """Exception class for DiscoveredFailure propagation."""

    def __init__(self, message: str, discovered_failure: _DiscoveredFailure):
        super().__init__(message)
        self.discovered_failure = discovered_failure<|MERGE_RESOLUTION|>--- conflicted
+++ resolved
@@ -334,17 +334,6 @@
     new_predicates = set()
     new_ground_nsrts = []
     for obj in discovered_failure.env_failure.offending_objects:
-<<<<<<< HEAD
-        # import pdb; pdb.set_trace()
-        atom = GroundAtom(Predicate(_NOT_CAUSES_FAILURE, [obj.type],
-                                    _classifier=lambda s, o: False), [obj])
-        # Update the preconditions of the failing NSRT.
-        discovered_failure.failing_nsrt.preconditions.add(atom)
-        # Update the effects of all nsrts that use this object.
-        for nsrt in ground_nsrts:
-            if obj in nsrt.objects:
-                nsrt.add_effects.add(atom)
-=======
         pred = Predicate(_NOT_CAUSES_FAILURE, [obj.type],
                          _classifier=lambda s, o: False)
         new_predicates.add(pred)
@@ -365,7 +354,6 @@
                 new_ground_nsrt = ground_nsrt
             new_ground_nsrts.append(new_ground_nsrt)
     return new_predicates, new_ground_nsrts
->>>>>>> f4745662
 
 
 @dataclass(frozen=True, eq=False)
