"""An explorer for active sampler learning."""

import glob
import logging
import os
import re
import time
from collections import deque
from typing import Callable, Dict, Iterator, List, Optional, Set, Tuple

import dill as pkl
import numpy as np
from gym.spaces import Box

from predicators import utils
from predicators.competence_models import SkillCompetenceModel, \
    create_competence_model
from predicators.explorers.base_explorer import BaseExplorer
from predicators.planning import PlanningFailure, PlanningTimeout, \
    run_task_plan_once
from predicators.settings import CFG
from predicators.structs import NSRT, Action, DefaultState, \
    ExplorationStrategy, GroundAtom, NSRTSampler, ParameterizedOption, \
    Predicate, State, Task, Type, _GroundNSRT, _GroundSTRIPSOperator, \
    _Option

# Helper type to distinguish training tasks from replanning tasks.
_TaskID = Tuple[str, int]


class ActiveSamplerExplorer(BaseExplorer):
    """Uses past ground operator successes and failures to choose a ground
    operator to "practice". Makes a plan to visit the ground operator and try
    out the respective sampler. Like the ActiveSamplerLearningApproach, we
    assume that operators and NSRTs are static except for the samplers. Updates
    ground_op_hist in-place.

    Starts by attempting to solve the given task, repeatedly trying
    until the goal is reached or time expires. With any remaining time,
    starts planning to practice.
    """

    def __init__(self, predicates: Set[Predicate],
                 options: Set[ParameterizedOption], types: Set[Type],
                 action_space: Box, train_tasks: List[Task],
                 max_steps_before_termination: int, nsrts: Set[NSRT],
                 ground_op_hist: Dict[_GroundSTRIPSOperator, List[bool]],
                 competence_models: Dict[_GroundSTRIPSOperator,
                                         SkillCompetenceModel],
                 nsrt_to_explorer_sampler: Dict[NSRT, NSRTSampler],
                 seen_train_task_idxs: Set[int],
                 pursue_task_goal_first: bool) -> None:

        # The current implementation assumes that NSRTs are not changing.
        assert CFG.strips_learner == "oracle"
        # The base sampler should also be unchanging and from the oracle.
        assert CFG.sampler_learner == "oracle"

        super().__init__(predicates, options, types, action_space, train_tasks,
                         max_steps_before_termination)
        self._nsrts = nsrts
        self._ground_op_hist = ground_op_hist
        self._competence_models = competence_models
        self._last_executed_nsrt: Optional[_GroundNSRT] = None
        self._last_executed_option: Optional[_Option] = None
        self._last_init_option_state: Optional[State] = None
        self._nsrt_to_explorer_sampler = nsrt_to_explorer_sampler
        self._seen_train_task_idxs = seen_train_task_idxs
        self._pursue_task_goal_first = pursue_task_goal_first
        # If the plan is None, that means none can be found, e.g., due to
        # timeouts or dead-ends.
        self._task_plan_cache: Dict[
            _TaskID, Optional[List[_GroundSTRIPSOperator]]] = {}
        self._task_plan_calls_since_replan: Dict[_TaskID, int] = {}
        self._sorted_options = sorted(options, key=lambda o: o.name)

        # Set the default cost for skills.
        alpha, beta = CFG.skill_competence_default_alpha_beta
        c = utils.beta_bernoulli_posterior([], alpha=alpha, beta=beta).mean()
        self._default_cost = -np.log(c)

        # Tasks created through re-planning.
        n = CFG.active_sampler_explorer_planning_progress_max_replan_tasks
        self._replanning_tasks: deque[Task] = deque([], maxlen=n)

    @classmethod
    def get_name(cls) -> str:
        return "active_sampler"

    def get_exploration_strategy(self, train_task_idx: int,
                                 timeout: int) -> ExplorationStrategy:
        """Wrap the parent termination function so that we can log the final
        outcome in ground_op_hist."""
        policy, termination_fn = super().get_exploration_strategy(
            train_task_idx, timeout)

        def wrapped_termination_fn(state: State) -> bool:
            terminate = termination_fn(state)
            if terminate:
                self._update_ground_op_hist(state)
            return terminate

        return policy, wrapped_termination_fn

    def _get_exploration_strategy(self, train_task_idx: int,
                                  timeout: int) -> ExplorationStrategy:

        assigned_task = self._train_tasks[train_task_idx]
        assigned_task_finished = not self._pursue_task_goal_first
        assigned_task_horizon = CFG.horizon
        current_policy: Optional[Callable[[State], _Option]] = None
        next_practice_nsrt: Optional[_GroundNSRT] = None
        current_task_repeat_goal: Optional[Set[GroundAtom]] = None
        using_random = False

        def _option_policy(state: State) -> _Option:
            logging.info("[Explorer] Option policy called.")
            nonlocal assigned_task, assigned_task_finished, current_policy, \
                next_practice_nsrt, using_random, assigned_task_horizon

            # Need to wait for policy to get called to "see" the train task.
            self._seen_train_task_idxs.add(train_task_idx)

            # Hack to deal with the fact that train tasks have empty initial
            # observations in the spot environment.
            if assigned_task.init is DefaultState:  # pragma: no cover
                assigned_task = Task(state, assigned_task.goal)
                self._train_tasks[train_task_idx] = assigned_task

            if using_random:
                logging.info("[Explorer] Using random option policy.")
                return self._get_random_option(state)

            # Record if we've reached the assigned goal; can now practice.
            if not assigned_task_finished and \
                assigned_task.goal_holds(state):
                logging.info(
                    f"[Explorer] Reached assigned goal: {assigned_task.goal}")
                assigned_task_finished = True
                current_policy = None

            # Record if we've exhausted the time limit for the assigned task.
            elif not assigned_task_finished and assigned_task_horizon <= 0:
                logging.info("[Explorer] Exhausted horizon for assigned task.")
                assigned_task_finished = True
                current_policy = None

            else:
                assigned_task_horizon -= 1

            # If we've just reached the preconditions for next_practice_nsrt,
            # then immediately execute it.
            if next_practice_nsrt is not None and all(
                    a.holds(state) for a in next_practice_nsrt.preconditions):
                g: Set[GroundAtom] = set()  # goal assumed unused
                logging.info(
                    f"[Explorer] Practicing NSRT: {next_practice_nsrt}")
                exploration_sampler = self._nsrt_to_explorer_sampler[
                    next_practice_nsrt.parent]
                practice_nsrt_for_exploration = next_practice_nsrt.copy_with(
                    _sampler=exploration_sampler)
                option = practice_nsrt_for_exploration.sample_option(
                    state, g, self._rng)
                next_practice_nsrt = None
                current_policy = None
                return option

            # Check if it's time to select a new goal and re-plan.
            if current_policy is None:
                # If the assigned goal hasn't yet been reached, try for it.
                if not assigned_task_finished:
                    logging.info("[Explorer] Pursuing assigned task goal")

                    def generate_goals() -> Iterator[Set[GroundAtom]]:
                        # Just a single goal.
                        yield assigned_task.goal

                # Baseline where we try the assigned task over and over,
                # going back to the initial (abstract) state after reaching
                # the goal.
                elif CFG.active_sampler_explore_task_strategy == "task_repeat":
                    logging.info("[Explorer] Pursuing repeat task")

                    def generate_goals() -> Iterator[Set[GroundAtom]]:
                        nonlocal current_task_repeat_goal
                        # Loop through seen tasks in random order. Propose
                        # their initial abstract states and their goals until
                        # one is found that is not already achieved.
                        train_task_idxs = sorted(self._seen_train_task_idxs)
                        self._rng.shuffle(train_task_idxs)
                        for train_task_idx in train_task_idxs:
                            task = self._train_tasks[train_task_idx]
                            # Can only practice the task if the objects match.
                            if set(task.init) == set(state):
                                # If we've already been trying to achieve a
                                # particular goal, then keep trying to achieve
                                # it.
                                if current_task_repeat_goal is not None:
                                    current_pursuit_goal_achieved = all(
                                        a.holds(state)
                                        for a in current_task_repeat_goal)
                                    if not current_pursuit_goal_achieved:
                                        yield current_task_repeat_goal
                                # Else, figure out the next goal to plan to!
                                possible_goals = [
                                    task.goal,
                                    utils.abstract(task.init, self._predicates)
                                ]
                                for goal in possible_goals:
                                    if any(not a.holds(state) for a in goal):
                                        current_task_repeat_goal = goal
                                        yield goal

                # Otherwise, practice.
                else:
                    logging.info("[Explorer] Pursuing NSRT preconditions")

                    def generate_goals() -> Iterator[Set[GroundAtom]]:
                        nonlocal next_practice_nsrt
                        # Generate goals sorted by their descending score.
                        for op in sorted(self._ground_op_hist,
                                         key=self._score_ground_op,
                                         reverse=True):
                            nsrt = [
                                n for n in self._nsrts if n.op == op.parent
                            ][0]
                            # NOTE: setting nonlocal variable.
                            next_practice_nsrt = nsrt.ground(op.objects)
                            yield next_practice_nsrt.preconditions

                # Try to plan to each goal until a task plan is found.
                for goal in generate_goals():
                    task = Task(state, goal)
                    logging.info(f"[Explorer] Replanning to {task.goal}")
                    # If the goal is empty, then we can just recursively
                    # call the policy, since we don't need to execute
                    # anything.
                    if len(goal) == 0:
                        return _option_policy(state)  # pragma: no cover
                    # Add this task to the re-planning task queue.
                    self._replanning_tasks.append(task)

                    try:
                        current_policy = self._get_option_policy_for_task(task)
                    # Not covering this case because the intention of this
                    # explorer is to be used in environments where any goal can
                    # be reached from anywhere, but we still don't want to
                    # crash in case that assumption is not met.
                    except (PlanningFailure,
                            PlanningTimeout):  # pragma: no cover
                        logging.info(
                            "WARNING: Planning graph is not "
                            "fully-connected! This violates a key "
                            "assumption of our active sampler learning "
                            "framework; ensure you DO NOT see this message "
                            "if you're running experiments comparing"
                            "different active sampler learning approaches.")
                        continue
                    logging.info("[Explorer] Plan found.")
                    break
                # Terminate early if no goal could be found.
                else:
                    logging.info("[Explorer] No reachable goal found. "
                                 "Switching to random exploration.")
                    using_random = True
                    return self._get_random_option(state)
            # Query the current policy.
            assert current_policy is not None
            try:
                act = current_policy(state)
                return act
            except utils.OptionExecutionFailure:
                logging.info("[Explorer] Option execution failure!")
                current_policy = None
            # Call recursively to trigger re-planning.
            return _option_policy(state)

        # Wrap the option policy to keep track of the executed NSRTs and if
        # they succeeded, to update the ground_op_hist.
        initialized = False

        def _wrapped_option_policy(state: State) -> _Option:
            nonlocal initialized
            if not initialized:
                self._last_executed_nsrt = None
                initialized = True
            # Update ground_op_hist.
            self._update_ground_op_hist(state)
            # Record last executed NSRT.
            option = _option_policy(state)
            ground_nsrt = utils.option_to_ground_nsrt(option, self._nsrts)
            logging.info(f"[Explorer] Starting NSRT: {ground_nsrt.name}"
                         f"{ground_nsrt.objects}")
            self._last_executed_nsrt = ground_nsrt
            self._last_executed_option = option
            self._last_init_option_state = state
            return option

        # Finalize policy.
        policy = utils.option_policy_to_policy(
            _wrapped_option_policy,
            max_option_steps=CFG.max_num_steps_option_rollout)

        # Catch exceptions and update the ground op history.
        def _wrapped_policy(state: State) -> Action:
            try:
                return policy(state)
            except utils.OptionTimeoutFailure as e:
                # If the option was cut off due to max_option_steps, then
                # we consider the option to be terminated.
                self._update_ground_op_hist(state)
                raise e

        # Never terminate.
        termination_fn = lambda _: False

        return _wrapped_policy, termination_fn

    def _update_ground_op_hist(self, state: State) -> None:
        """Should be called when an NSRT has just terminated."""
        nsrt = self._last_executed_nsrt
        if nsrt is None:
            return
        # NOTE: checking just the add effects doesn't work in general, but
        # is probably fine for now. The right thing to do here is check
        # the necessary atoms, which we will compute with a utility function
        # and then use in a forthcoming PR.
        success = all(a.holds(state) for a in nsrt.add_effects)
        logging.info(f"[Explorer] Last NSRT: {nsrt.name}{nsrt.objects}")
        logging.info(f"[Explorer]   outcome: {success}")
        last_executed_op = nsrt.op
        if last_executed_op not in self._ground_op_hist:
            self._ground_op_hist[last_executed_op] = []
        self._ground_op_hist[last_executed_op].append(success)
        # Update the competence model too.
        if last_executed_op not in self._competence_models:
            model_name = CFG.skill_competence_model
            skill_name = f"{last_executed_op.name}{last_executed_op.objects}"
            model = create_competence_model(model_name, skill_name)
            self._competence_models[last_executed_op] = model
        self._competence_models[last_executed_op].observe(success)
        # Aggressively save data after every single option execution.
        if CFG.active_sampler_learning_save_every_datum:
            init_state = self._last_init_option_state
            assert init_state is not None
            option = self._last_executed_option
            assert option is not None
            objects = option.objects
            params = option.params
            sampler_input = utils.construct_active_sampler_input(
                init_state, objects, params, option.parent)
            sampler_output = int(success)
            # Now, we need to get the file location and the max
            # datapoint id saved at this location.
            os.makedirs(CFG.data_dir, exist_ok=True)
            objects_tuple_str = str(tuple(nsrt.objects))
            objects_tuple_str = objects_tuple_str.strip('()')
            pfx = f"{CFG.data_dir}/{CFG.env}_{nsrt.name}({objects_tuple_str})_"
            filepath_template = f"{pfx}*.data"
            datapoint_id = 0
            all_saved_files = glob.glob(filepath_template)
            if all_saved_files:  # pragma: no cover
                regex_prefix = re.escape(pfx)
                regex = f"{regex_prefix}(\\d+).data"
                for filename in all_saved_files:
                    regex_match = re.match(regex, filename)
                    assert regex_match is not None
                    d_id = int(regex_match.groups()[0])
                    datapoint_id = max(datapoint_id, d_id + 1)
            data = {
                "datapoint": (sampler_input, sampler_output),
                "time": time.time()
            }
            with open(f"{pfx}{datapoint_id}.data", "wb") as f:
                pkl.dump(data, f)

    def _get_option_policy_for_task(self,
                                    task: Task) -> Callable[[State], _Option]:
        # Run task planning and then greedily execute.
        timeout = CFG.timeout
        task_planning_heuristic = CFG.sesame_task_planning_heuristic
        ground_op_costs = {
            o: -np.log(m.get_current_competence())
            for o, m in self._competence_models.items()
        }
        # Set large horizon for planning here because we don't want to error
        # out due to plan exceeding horizon here.
        plan, atoms_seq, _ = run_task_plan_once(
            task,
            self._nsrts,
            self._predicates,
            self._types,
            timeout,
            self._seed,
            task_planning_heuristic=task_planning_heuristic,
            ground_op_costs=ground_op_costs,
            default_cost=self._default_cost,
            max_horizon=np.inf)
        return utils.nsrt_plan_to_greedy_option_policy(
            plan, task.goal, self._rng, necessary_atoms_seq=atoms_seq)

    def _score_ground_op(
            self, ground_op: _GroundSTRIPSOperator) -> Tuple[float, ...]:
        if CFG.active_sampler_explore_task_strategy == "planning_progress":
            score = self._score_ground_op_planning_progress(ground_op)
        elif CFG.active_sampler_explore_task_strategy == "success_rate":
            history = self._ground_op_hist[ground_op]
            num_tries = len(history)
            success_rate = sum(history) / num_tries
            total_trials = sum(len(h) for h in self._ground_op_hist.values())
            score = (1.0 - success_rate)
            if CFG.active_sampler_explore_use_ucb_bonus:
                # Try less successful operators more often.
                # UCB-like bonus.
                c = CFG.active_sampler_explore_bonus
                bonus = c * np.sqrt(np.log(total_trials) / num_tries)
                score += bonus
        elif CFG.active_sampler_explore_task_strategy == "random":
            # Random scores baseline.
            score = self._rng.uniform()
        else:
            raise NotImplementedError(
                "Unrecognized explore task strategy: "
                f"{CFG.active_sampler_explore_task_strategy}")
        # Break ties randomly.
        return (score, self._rng.uniform())

    def _score_ground_op_planning_progress(
            self, ground_op: _GroundSTRIPSOperator) -> float:
        # Predict the competence if we had one more data point.
        model = self._competence_models[ground_op]
        extrap = model.predict_competence(CFG.skill_competence_model_lookahead)
        competence = model.get_current_competence()
        history = self._ground_op_hist[ground_op]
        num_tries = len(history)
        success_rate = sum(history) / num_tries
        # Optimization: skip any ground op with perfect success.
        if success_rate == 1.0:
            return -np.inf
        logging.info(f"[Explorer] {ground_op.name}{ground_op.objects} has")
        logging.info(f"[Explorer]   success rate: {success_rate}")
        logging.info(f"[Explorer]   posterior competence: {competence}")
        logging.info(f"[Explorer]   num attempts: {num_tries}")
        logging.info(f"[Explorer]   extrapolated competence: {extrap}")
        c_hat = -np.log(extrap)
        assert c_hat >= 0
        # Update the ground op costs hypothetically.
        ground_op_costs = {
            o: -np.log(m.get_current_competence())
            for o, m in self._competence_models.items()
        }
        ground_op_costs[ground_op] = c_hat  # override
        # Make plans on some of the training tasks we've seen so far and record
        # the total plan costs.
        plan_costs: List[float] = []
        # Select an arbitrary but constant subset of the training tasks.
        # Don't randomize: would lead to noisy estimates that artificially
        # favor some operators over others.
        train_task_idxs = sorted(self._seen_train_task_idxs)
        max_num_tasks = CFG.active_sampler_explorer_planning_progress_max_tasks
        num_tasks = min(max_num_tasks, len(train_task_idxs))
        train_task_ids = [("train", i) for i in train_task_idxs[:num_tasks]]
        # Add up to a certain number of fictitious training tasks that were
        # created through re-planning. Use the most recent tasks to deal with
        # the non-stationary distribution.
        num_replan_tasks = list(range(len(self._replanning_tasks)))
        replan_task_ids = [("replan", i) for i in range(len(num_replan_tasks))]
        for task_id in train_task_ids + replan_task_ids:
            plan = self._get_task_plan_for_task(task_id, ground_op_costs)
            # If no plan can be found for a task, the task is just ignored.
            if plan is not None:
                task_plan_costs = []
                for op in plan:
                    op_cost = ground_op_costs.get(op, self._default_cost)
                    task_plan_costs.append(op_cost)
                plan_costs.append(sum(task_plan_costs))
        return -sum(plan_costs)  # higher scores are better

    def _get_task_plan_for_task(
        self, task_id: _TaskID, ground_op_costs: Dict[_GroundSTRIPSOperator,
                                                      float]
    ) -> Optional[List[_GroundSTRIPSOperator]]:
        """Returns None if no task plan can be found."""
        # Optimization: only re-plan at a certain frequency.
        replan_freq = CFG.active_sampler_explorer_replan_frequency
        if task_id not in self._task_plan_calls_since_replan or \
            self._task_plan_calls_since_replan[task_id] >= replan_freq:
            self._task_plan_calls_since_replan[task_id] = 0
            timeout = CFG.timeout
            task_planning_heuristic = CFG.sesame_task_planning_heuristic
            task_type, task_idx = task_id
            task = {
                "train": self._train_tasks,
                "replan": self._replanning_tasks,
            }[task_type][task_idx]
<<<<<<< HEAD
            assert task.init is not DefaultState
=======
>>>>>>> f9ae6940
            try:
                plan, _, _ = run_task_plan_once(
                    task,
                    self._nsrts,
                    self._predicates,
                    self._types,
                    timeout,
                    self._seed,
                    task_planning_heuristic=task_planning_heuristic,
                    ground_op_costs=ground_op_costs,
                    default_cost=self._default_cost,
                    max_horizon=np.inf)
                self._task_plan_cache[task_id] = [n.op for n in plan]
            except (PlanningFailure, PlanningTimeout):  # pragma: no cover
                logging.info("WARNING: task planning failed in the explorer.")
                self._task_plan_cache[task_id] = None

        self._task_plan_calls_since_replan[task_id] += 1
        return self._task_plan_cache[task_id]

    def _get_random_option(self, state: State) -> _Option:
        option = utils.sample_applicable_option(self._sorted_options, state,
                                                self._rng)
        assert option is not None
        return option<|MERGE_RESOLUTION|>--- conflicted
+++ resolved
@@ -493,10 +493,7 @@
                 "train": self._train_tasks,
                 "replan": self._replanning_tasks,
             }[task_type][task_idx]
-<<<<<<< HEAD
             assert task.init is not DefaultState
-=======
->>>>>>> f9ae6940
             try:
                 plan, _, _ = run_task_plan_once(
                     task,
