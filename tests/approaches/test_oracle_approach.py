"""Test cases for the oracle approach class."""
from typing import Any, Dict, List, Set
from unittest.mock import patch

import numpy as np
import pytest
from gym.spaces import Box

import predicators.envs.pddl_env
from predicators import utils
from predicators.approaches.base_approach import ApproachFailure, \
    ApproachTimeout
from predicators.approaches.oracle_approach import OracleApproach
from predicators.envs.blocks import BlocksEnv
from predicators.envs.cluttered_table import ClutteredTableEnv, \
    ClutteredTablePlaceEnv
from predicators.envs.coffee import CoffeeEnv
from predicators.envs.cover import BumpyCoverEnv, CoverEnv, \
    CoverEnvHierarchicalTypes, CoverEnvPlaceHard, CoverEnvRegrasp, \
    CoverEnvTypedOptions, CoverMultistepOptions, RegionalBumpyCoverEnv
from predicators.envs.doors import DoorsEnv
from predicators.envs.exit_garage import ExitGarageEnv
from predicators.envs.narrow_passage import NarrowPassageEnv
from predicators.envs.painting import PaintingEnv
from predicators.envs.pddl_env import FixedTasksBlocksPDDLEnv, \
    ProceduralTasksBlocksPDDLEnv, ProceduralTasksDeliveryPDDLEnv, \
    ProceduralTasksEasyDeliveryPDDLEnv
from predicators.envs.playroom import PlayroomEnv, PlayroomSimpleEnv
from predicators.envs.pybullet_blocks import PyBulletBlocksEnv
from predicators.envs.repeated_nextto import RepeatedNextToAmbiguousEnv, \
    RepeatedNextToEnv, RepeatedNextToSimple, RepeatedNextToSingleOptionEnv
from predicators.envs.repeated_nextto_painting import RepeatedNextToPaintingEnv
from predicators.envs.sandwich import SandwichEnv
from predicators.envs.satellites import SatellitesEnv, SatellitesSimpleEnv
from predicators.envs.screws import ScrewsEnv
from predicators.envs.stick_button import StickButtonEnv, \
    StickButtonMovementEnv
from predicators.envs.tools import ToolsEnv
from predicators.envs.touch_point import TouchOpenEnv, TouchPointEnv, \
    TouchPointEnvParam
from predicators.ground_truth_models import get_gt_nsrts, get_gt_options
from predicators.option_model import _OracleOptionModel
from predicators.settings import CFG
from predicators.structs import NSRT, Action, ParameterizedOption, Task, \
    Variable

_PDDL_ENV_MODULE_PATH = predicators.envs.pddl_env.__name__

ENV_NAME_AND_CLS = [
    ("cover", CoverEnv),
    ("cover_typed_options", CoverEnvTypedOptions),
    ("cover_place_hard", CoverEnvPlaceHard),
    ("cover_hierarchical_types", CoverEnvHierarchicalTypes),
    ("cover_regrasp", CoverEnvRegrasp),
    ("bumpy_cover", BumpyCoverEnv),
    ("cover_multistep_options", CoverMultistepOptions),
    ("regional_bumpy_cover", RegionalBumpyCoverEnv),
    ("cluttered_table", ClutteredTableEnv),
    ("cluttered_table_place", ClutteredTablePlaceEnv),
    ("blocks", BlocksEnv),
    ("exit_garage", ExitGarageEnv),
    ("narrow_passage", NarrowPassageEnv),
    ("painting", PaintingEnv),
    ("sandwich", SandwichEnv),
    ("tools", ToolsEnv),
    ("playroom", PlayroomEnv),
    ("repeated_nextto", RepeatedNextToEnv),
    ("repeated_nextto_single_option", RepeatedNextToSingleOptionEnv),
    ("repeated_nextto_ambiguous", RepeatedNextToAmbiguousEnv),
    ("repeated_nextto_simple", RepeatedNextToSimple),
    ("satellites", SatellitesEnv),
    ("satellites_simple", SatellitesSimpleEnv),
    ("screws", ScrewsEnv),
    ("repeated_nextto_painting", RepeatedNextToPaintingEnv),
    ("pddl_blocks_fixed_tasks", FixedTasksBlocksPDDLEnv),
    ("pddl_blocks_procedural_tasks", ProceduralTasksBlocksPDDLEnv),
    ("pddl_delivery_procedural_tasks", ProceduralTasksDeliveryPDDLEnv),
    ("pddl_easy_delivery_procedural_tasks",
<<<<<<< HEAD
     ProceduralTasksEasyDeliveryPDDLEnv),
    ("touch_point", TouchPointEnv),
    ("touch_point_param", TouchPointEnvParam),
    ("touch_open", TouchOpenEnv),
    ("stick_button", StickButtonEnv),
    ("doors", DoorsEnv),
    ("coffee", CoffeeEnv),
    ("pybullet_blocks", PyBulletBlocksEnv),
=======
     ProceduralTasksEasyDeliveryPDDLEnv), ("touch_point", TouchPointEnv),
    ("touch_point_param", TouchPointEnvParam), ("touch_open", TouchOpenEnv),
    ("stick_button", StickButtonEnv),
    ("stick_button_move", StickButtonMovementEnv), ("doors", DoorsEnv),
    ("coffee", CoffeeEnv), ("pybullet_blocks", PyBulletBlocksEnv)
>>>>>>> 2a027939
]

# For each environment name in ENV_NAME_AND_CLS, a list of additional
# configuration arguments to pass into reset_config() when running the
# oracle approach. Each element in this list defines an experiment.
# See the usage in test_oracle_approach().
EXTRA_ARGS_ORACLE_APPROACH: Dict[str, List[Dict[str, Any]]] = {
    name: [{}]
    for name, _ in ENV_NAME_AND_CLS
}
EXTRA_ARGS_ORACLE_APPROACH["cover_multistep_options"] = [
    {
        "cover_multistep_degenerate_oracle_samplers": False,
        "cover_multistep_thr_percent": 0.99,
        "cover_multistep_bhr_percent": 0.99
    },
    {
        "cover_multistep_degenerate_oracle_samplers": False,
        "cover_multistep_thr_percent": 0.99,
        "cover_multistep_bhr_percent": 0.99
    },
    {
        "cover_multistep_degenerate_oracle_samplers": True,
        "cover_multistep_thr_percent": 0.99,
        "cover_multistep_bhr_percent": 0.99,
        "num_train_tasks": 3,  # the third task has two goal atoms
        "num_test_tasks": 3,
    },
    {
        "cover_multistep_bimodal_goal": True,
        "cover_multistep_goal_conditioned_sampling": True,
        "cover_num_blocks": 1,
        "cover_num_targets": 1,
        "cover_block_widths": [0.12],
        "cover_target_widths": [0.1],
        "cover_multistep_thr_percent": 0.3,
        "cover_multistep_bhr_percent": 0.99,
        "sesame_max_skeletons_optimized": 1,
        "sesame_max_samples_per_step": 1
    },
]
EXTRA_ARGS_ORACLE_APPROACH["bumpy_cover"] = [
    {
        "bumpy_cover_right_targets": True,
        "sesame_max_samples_per_step": 100,
    },
    {
        "bumpy_cover_right_targets": False,
    },
]
EXTRA_ARGS_ORACLE_APPROACH["regional_bumpy_cover"] = [
    {
        "bumpy_cover_init_bumpy_prob": 1.0,
        "bumpy_cover_bumpy_region_start": 0.5
    },
]
EXTRA_ARGS_ORACLE_APPROACH["cluttered_table"] = [
    {
        "cluttered_table_num_cans_train": 3,
        "cluttered_table_num_cans_test": 3
    },
]
EXTRA_ARGS_ORACLE_APPROACH["cluttered_table_place"] = [
    {
        "cluttered_table_num_cans_train": 3,
        "cluttered_table_num_cans_test": 3
    },
]
EXTRA_ARGS_ORACLE_APPROACH["painting"] = [
    {
        "painting_initial_holding_prob": 1.0,
    },
]
EXTRA_ARGS_ORACLE_APPROACH["repeated_nextto_painting"] = [
    {
        "rnt_painting_num_objs_train": [1, 2],
        "rnt_painting_num_objs_test": [3, 4]
    },
]
EXTRA_ARGS_ORACLE_APPROACH["tools"] = [
    {
        "tools_num_items_train": [2],
        "tools_num_items_test": [2]
    },
]
EXTRA_ARGS_ORACLE_APPROACH["stick_button"] = [
    {
        "stick_button_num_buttons_train": [1],
        "stick_button_num_buttons_test": [2],
        "stick_button_disable_angles": False
    },
    {
        "stick_button_num_buttons_train": [1],
        "stick_button_num_buttons_test": [2],
        "stick_button_disable_angles": True
    },
]
EXTRA_ARGS_ORACLE_APPROACH["doors"] = [{
    "doors_room_map_size": 2,
    "doors_min_room_exists_frac": 1.0,
    "doors_max_room_exists_frac": 1.0,
    "doors_birrt_smooth_amt": 0,
    "doors_min_obstacles_per_room": 1,
    "doors_max_obstacles_per_room": 1,
}]
EXTRA_ARGS_ORACLE_APPROACH["exit_garage"] = [{
    "exit_garage_clear_refine_penalty":
    0,
    "exit_garage_min_num_obstacles":
    1,
    "exit_garage_max_num_obstacles":
    1,
    "exit_garage_rrt_num_control_samples":
    15,
    "exit_garage_rrt_sample_goal_eps":
    0.3,
}, {
    "exit_garage_clear_refine_penalty":
    0,
    "exit_garage_min_num_obstacles":
    3,
    "exit_garage_max_num_obstacles":
    3,
    "exit_garage_raise_environment_failure":
    True,
    "exit_garage_motion_planning_ignore_obstacles":
    True,
}]
EXTRA_ARGS_ORACLE_APPROACH["narrow_passage"] = [{
    "narrow_passage_open_door_refine_penalty":
    0,
    "narrow_passage_door_width_padding_lb":
    0.075,
    "narrow_passage_door_width_padding_ub":
    0.075,
    "narrow_passage_passage_width_padding_lb":
    0.075,
    "narrow_passage_passage_width_padding_ub":
    0.075,
}]
EXTRA_ARGS_ORACLE_APPROACH["pddl_delivery_procedural_tasks"] = [
    {
        "pddl_delivery_procedural_train_min_num_locs": 2,
        "pddl_delivery_procedural_train_max_num_locs": 3,
        "pddl_delivery_procedural_train_min_want_locs": 1,
        "pddl_delivery_procedural_train_max_want_locs": 1,
        "pddl_delivery_procedural_train_min_extra_newspapers": 0,
        "pddl_delivery_procedural_train_max_extra_newspapers": 1,
        "pddl_delivery_procedural_test_min_num_locs": 2,
        "pddl_delivery_procedural_test_max_num_locs": 3,
        "pddl_delivery_procedural_test_min_want_locs": 1,
        "pddl_delivery_procedural_test_max_want_locs": 1,
        "pddl_delivery_procedural_test_min_extra_newspapers": 0,
        "pddl_delivery_procedural_test_max_extra_newspapers": 1,
        "sesame_use_visited_state_set": True,
    },
]
EXTRA_ARGS_ORACLE_APPROACH["pddl_easy_delivery_procedural_tasks"] = [
    {
        "pddl_easy_delivery_procedural_train_min_num_locs": 2,
        "pddl_easy_delivery_procedural_train_max_num_locs": 3,
        "pddl_easy_delivery_procedural_train_min_want_locs": 1,
        "pddl_easy_delivery_procedural_train_max_want_locs": 1,
        "pddl_easy_delivery_procedural_train_min_extra_newspapers": 0,
        "pddl_easy_delivery_procedural_train_max_extra_newspapers": 1,
        "pddl_easy_delivery_procedural_test_min_num_locs": 2,
        "pddl_easy_delivery_procedural_test_max_num_locs": 3,
        "pddl_easy_delivery_procedural_test_min_want_locs": 1,
        "pddl_easy_delivery_procedural_test_max_want_locs": 1,
        "pddl_easy_delivery_procedural_test_min_extra_newspapers": 0,
        "pddl_easy_delivery_procedural_test_max_extra_newspapers": 1,
        "sesame_use_visited_state_set": True,
    },
]
EXTRA_ARGS_ORACLE_APPROACH["pybullet_blocks"] = [
    {
        "pybullet_robot": "panda",
        "option_model_name": "oracle",
        "option_model_terminate_on_repeat": False,
        "num_train_tasks": 1,
        "num_test_tasks": 1,
        "blocks_num_blocks_train": [3],
        "blocks_num_blocks_test": [3],
    },
]
EXTRA_ARGS_ORACLE_APPROACH["blocks"] = [
    {
        "num_train_tasks": 1,
        "num_test_tasks": 1,
        "blocks_num_blocks_train": [3],
        "blocks_num_blocks_test": [3],
    },
    {
        "num_train_tasks": 1,
        "num_test_tasks": 1,
        "blocks_num_blocks_train": [1],
        "blocks_num_blocks_test": [1],
        "blocks_holding_goals": True,
    },
]


def _policy_solves_task(policy, task, simulator):
    """Helper method used in this file."""
    traj = utils.run_policy_with_simulator(policy,
                                           simulator,
                                           task.init,
                                           task.goal_holds,
                                           max_num_steps=CFG.horizon)
    return task.goal_holds(traj.states[-1])


@pytest.mark.parametrize("env_name,env_cls", ENV_NAME_AND_CLS)
def test_oracle_approach(env_name, env_cls):
    """Tests for OracleApproach class with all environments."""
    for extra_args in EXTRA_ARGS_ORACLE_APPROACH[env_name]:
        args = {
            "env": env_name,
            **extra_args,
        }
        # Default to 2 train and test tasks, but allow them to be specified in
        # the extra args too.
        if "num_train_tasks" not in args:
            args["num_train_tasks"] = 2
        if "num_test_tasks" not in args:
            args["num_test_tasks"] = 2
        utils.reset_config(args)
        env = env_cls(use_gui=False)
        train_tasks = [t.task for t in env.get_train_tasks()]
        test_tasks = [t.task for t in env.get_test_tasks()]
        approach = OracleApproach(env.predicates,
                                  get_gt_options(env.get_name()), env.types,
                                  env.action_space, train_tasks)
        assert not approach.is_learning_based
        for task in train_tasks:
            policy = approach.solve(task, timeout=500)
            assert _policy_solves_task(policy, task, env.simulate)
        for task in test_tasks:
            policy = approach.solve(task, timeout=500)
            assert _policy_solves_task(policy, task, env.simulate)
    # Tests if OracleApproach can load _OracleOptionModel
    assert isinstance(approach.get_option_model(), _OracleOptionModel)


def test_planning_without_sim():
    """Tests the oracle approach in an environment with no simulator."""
    # Test planning in a PDDL environment, which should succeed without
    # simulation.
    utils.reset_config({
        "env": "pddl_blocks_procedural_tasks",
        "num_train_tasks": 0,
        "num_test_tasks": 2,
        "bilevel_plan_without_sim": True,
    })
    simulate_path_str = \
        f"{_PDDL_ENV_MODULE_PATH}.ProceduralTasksBlocksPDDLEnv.simulate"
    with patch(simulate_path_str) as mock_simulate:
        # Raise an error (and fail the test) if simulate is called.
        mock_simulate.side_effect = AssertionError("Simulate called.")
        env = ProceduralTasksBlocksPDDLEnv(use_gui=False)
        train_tasks = [t.task for t in env.get_train_tasks()]
        approach = OracleApproach(env.predicates,
                                  get_gt_options(env.get_name()), env.types,
                                  env.action_space, train_tasks)
    # Test the policy outside of patch() because _policy_solves_task uses the
    # simulator.
    task = env.get_test_tasks()[0].task
    policy = approach.solve(task, timeout=500)
    assert _policy_solves_task(policy, task, env.simulate)
    # Running the policy again should fail because the plan is empty.
    with pytest.raises(ApproachFailure) as e:
        _policy_solves_task(policy, task, env.simulate)
    assert "NSRT plan exhausted." in str(e)

    # Cover case where unknown task planner is used.
    utils.reset_config({
        "env": "cover",
        "num_train_tasks": 0,
        "num_test_tasks": 1,
        "bilevel_plan_without_sim": True,
        "sesame_task_planner": "not-a-real-planner"
    })
    with pytest.raises(ValueError):
        policy = approach.solve(task, timeout=500)

    # Test timeout.
    utils.reset_config({
        "env": "pddl_blocks_procedural_tasks",
        "num_train_tasks": 0,
        "num_test_tasks": 2,
        "bilevel_plan_without_sim": True,
    })
    with pytest.raises(ApproachTimeout) as e:
        approach.solve(task, timeout=0)

    # Test planning failure.
    objects = set(task.init)
    blocks = sorted(o for o in objects if o.type.name == "block")
    block0, block1 = blocks[:2]
    pred_name_to_pred = {p.name: p for p in env.predicates}
    on = pred_name_to_pred["on"]
    impossible_goal = {on([block0, block1]), on([block1, block0])}
    new_task = Task(task.init, impossible_goal)
    with pytest.raises(ApproachFailure) as e:
        approach.solve(new_task, timeout=500)

    # Cover case where the option is not initiable.
    utils.reset_config({
        "env": "cover",
        "num_train_tasks": 0,
        "num_test_tasks": 1,
        "bilevel_plan_without_sim": True,
    })
    env = CoverEnv(use_gui=False)
    train_tasks = [t.task for t in env.get_train_tasks()]

    # Force options to be non-initiable.
    options = get_gt_options(env.get_name())
    approach = OracleApproach(env.predicates, options, env.types,
                              env.action_space, train_tasks)

    assert len(options) == 1
    option = next(iter(options))
    new_option = ParameterizedOption(option.name, option.types,
                                     option.params_space, option.policy,
                                     lambda _1, _2, _3, _4: False,
                                     option.terminal)
    nsrts = approach._nsrts  # pylint: disable=protected-access
    new_nsrts = set()
    for nsrt in nsrts:
        new_nsrt = NSRT(
            nsrt.name,
            nsrt.parameters,
            nsrt.preconditions,
            nsrt.add_effects,
            nsrt.delete_effects,
            nsrt.ignore_effects,
            new_option,
            nsrt.option_vars,
            nsrt._sampler,  # pylint: disable=protected-access
        )
        new_nsrts.add(new_nsrt)
    approach._nsrts = new_nsrts  # pylint: disable=protected-access

    task = env.get_test_tasks()[0]

    policy = approach.solve(task, timeout=500)
    with pytest.raises(ApproachFailure) as e:
        policy(task.init)
    assert "Unsound option policy." in str(e)


def test_get_gt_nsrts():
    """Test get_gt_nsrts alone."""
    with pytest.raises(NotImplementedError):
        get_gt_nsrts("not a real environment", set(), set())


@pytest.mark.parametrize("env_name,env_cls", ENV_NAME_AND_CLS)
def test_nsrt_parameters(env_name, env_cls):
    """Checks assumptions on the oracle operators for all environments."""
    utils.reset_config({
        "env": env_name,
        "num_train_tasks": 2,
        "num_test_tasks": 2
    })
    env = env_cls(use_gui=False)
    nsrts = get_gt_nsrts(env.get_name(), env.predicates,
                         get_gt_options(env.get_name()))
    for nsrt in nsrts:
        effects_vars: Set[Variable] = set()
        precond_vars: Set[Variable] = set()
        for lifted_atom in nsrt.add_effects:
            effects_vars |= set(lifted_atom.variables)
        for lifted_atom in nsrt.delete_effects:
            effects_vars |= set(lifted_atom.variables)
        for lifted_atom in nsrt.preconditions:
            precond_vars |= set(lifted_atom.variables)
        assert set(nsrt.option_vars).issubset(nsrt.parameters), \
            f"Option variables is not a subset of parameters in {nsrt.name}"
        for var in nsrt.parameters:
            assert var in nsrt.option_vars or var in effects_vars, \
                f"Variable {var} not found in effects or option of {nsrt.name}"
        assert set(nsrt.parameters) == (set(nsrt.option_vars) | precond_vars |
                                        effects_vars), \
            f"Set of parameters is not the union of option and operator " \
            f"variables in {nsrt.name}"


def test_cover_get_gt_nsrts():
    """Tests for get_gt_nsrts in CoverEnv."""
    utils.reset_config({
        "env": "cover",
        "num_train_tasks": 2,
        "num_test_tasks": 2
    })
    # All predicates and options
    env = CoverEnv()
    nsrts = get_gt_nsrts(env.get_name(), env.predicates,
                         get_gt_options(env.get_name()))
    assert len(nsrts) == 2
    pick_nsrt, place_nsrt = sorted(nsrts, key=lambda o: o.name)
    assert pick_nsrt.name == "Pick"
    assert place_nsrt.name == "Place"
    train_task = env.get_train_tasks()[0].task
    state = train_task.init
    block0, _, _, target0, _ = list(state)
    assert block0.name == "block0"
    assert target0.name == "target0"
    pick0_nsrt = pick_nsrt.ground([block0])
    rng = np.random.default_rng(123)
    pick_option = pick0_nsrt.sample_option(state, train_task.goal, rng)
    pick_action = pick_option.policy(state)
    assert env.action_space.contains(pick_action.arr)
    state = env.simulate(state, pick_action)
    place0_nsrt = place_nsrt.ground([block0, target0])
    place_option = place0_nsrt.sample_option(state, train_task.goal, rng)
    place_action = place_option.policy(state)
    assert env.action_space.contains(place_action.arr)
    # Excluded option
    assert get_gt_nsrts(env.get_name(), env.predicates, set()) == set()
    # Excluded predicate
    predicates = {p for p in env.predicates if p.name != "Holding"}
    nsrts = get_gt_nsrts(env.get_name(), predicates,
                         get_gt_options(env.get_name()))
    assert len(nsrts) == 2
    pick_nsrt, place_nsrt = sorted(nsrts, key=lambda o: o.name)
    for atom in pick_nsrt.preconditions:
        assert atom.predicate.name != "Holding"
    assert len(pick_nsrt.add_effects) == 0
    for atom in pick_nsrt.delete_effects:
        assert atom.predicate.name != "Holding"


@pytest.mark.parametrize("place_version", [True, False])
def test_cluttered_table_get_gt_nsrts(place_version):
    """Tests for get_gt_nsrts in ClutteredTableEnv."""
    if not place_version:
        utils.reset_config({
            "env": "cluttered_table",
            # Keep num_train_tasks high enough to ensure hitting the
            # EnvironmentFailure check below at least once
            "num_train_tasks": 5,
            "num_test_tasks": 2
        })
        # All predicates and options
        env = ClutteredTableEnv()
    else:
        utils.reset_config({
            "env": "cluttered_table_place",
            # Higher num of train tasks needed for full coverage.
            "num_train_tasks": 5,
            "num_test_tasks": 2
        })
        env = ClutteredTablePlaceEnv()
    nsrts = get_gt_nsrts(env.get_name(), env.predicates,
                         get_gt_options(env.get_name()))
    assert len(nsrts) == 2
    if not place_version:
        dump_nsrt, grasp_nsrt = sorted(nsrts, key=lambda o: o.name)
        assert dump_nsrt.name == "Dump"
        assert grasp_nsrt.name == "Grasp"
    else:
        grasp_nsrt, place_nsrt = sorted(nsrts, key=lambda o: o.name)
        assert grasp_nsrt.name == "Grasp"
        assert place_nsrt.name == "Place"
    train_tasks = [t.task for t in env.get_train_tasks()]
    for (i, task) in enumerate(train_tasks):
        if i < len(train_tasks) / 2:
            utils.reset_config(
                {"cluttered_table_place_goal_conditioned_sampling": False})
        else:
            utils.reset_config(
                {"cluttered_table_place_goal_conditioned_sampling": True})
        state = task.init
        if not place_version:
            can0, can1, _, can3, _ = list(state)
            assert can0.name == "can0"
            assert can3.name == "can3"
        else:
            can0, can1 = list(state)
            assert can0.name == "can0"
            assert can1.name == "can1"
        grasp0_nsrt = grasp_nsrt.ground([can0])
        with pytest.raises(AssertionError):
            grasp_nsrt.ground([])
        rng = np.random.default_rng(123)
        if i == 0 and place_version:
            # This case checks for exception when placing collides.
            grasp_action = Action(
                np.array([0.2, 0.1, 0.2, 0.6], dtype=np.float32))
        else:
            grasp_option = grasp0_nsrt.sample_option(state, task.goal, rng)
            grasp_action = grasp_option.policy(state)
        assert env.action_space.contains(grasp_action.arr)
        try:
            state = env.simulate(state, grasp_action)
        except utils.EnvironmentFailure as e:
            assert len(e.info["offending_objects"]) == 1
        if not place_version:
            dump0_nsrt = dump_nsrt.ground([can3])
            with pytest.raises(AssertionError):
                dump_nsrt.ground([can3, can1])
            dump_option = dump0_nsrt.sample_option(state, task.goal, rng)
            dump_action = dump_option.policy(state)
            assert env.action_space.contains(dump_action.arr)
            env.simulate(state, dump_action)  # never raises EnvironmentFailure
        else:
            place1_nsrt = place_nsrt.ground([can1])
            with pytest.raises(AssertionError):
                place_nsrt.ground([can0, can1])
            if i == 0:
                # This case checks for exception when placing collides.
                place_action = Action(
                    np.array([0.2, 0.1, 0.1, 0.85], dtype=np.float32))
                assert env.action_space.contains(place_action.arr)
            else:
                place_option = place1_nsrt.sample_option(state, task.goal, rng)
                place_action = place_option.policy(state)
                assert env.action_space.contains(place_action.arr)
            try:
                env.simulate(state, place_action)
            except utils.EnvironmentFailure as e:
                assert len(e.info["offending_objects"]) == 1


def test_repeated_nextto_painting_get_gt_nsrts():
    """Tests for the ground truth NSRTs in RepeatedNextToPaintingEnv."""
    # The OracleApproach test doesn't cover the PlaceOnTable or PlaceInShelf
    # samplers, so we test those here.
    utils.reset_config({
        "env": "repeated_nextto_painting",
        "num_test_tasks": 1,
    })
    env = RepeatedNextToPaintingEnv()
    init = env.get_train_tasks()[0].init
    obj0 = [obj for obj in list(init) if obj.name == "obj0"][0]
    shelf = [obj for obj in list(init) if obj.name == "receptacle_shelf"][0]
    robby = [obj for obj in list(init) if obj.name == "robby"][0]
    rng = np.random.default_rng(123)
    # Test PlaceOnTable
    nsrts = get_gt_nsrts(env.get_name(), env.predicates,
                         get_gt_options(env.get_name()))
    ptables = [nsrt for nsrt in nsrts if nsrt.name.startswith("PlaceOnTable")]
    assert len(ptables) == 2
    ptable = ptables[0]
    opt = ptable.ground([obj0, robby]).sample_option(init, set(), rng)
    assert opt.objects == [robby]
    assert RepeatedNextToPaintingEnv.table_lb < opt.params[1] < \
        RepeatedNextToPaintingEnv.table_ub
    # Test PlaceInShelf
    pshelves = [nsrt for nsrt in nsrts if nsrt.name.startswith("PlaceInShelf")]
    assert len(pshelves) == 1
    pshelf = pshelves[0]
    opt = pshelf.ground([obj0, shelf, robby]).sample_option(init, set(), rng)
    assert opt.objects == [robby]
    assert RepeatedNextToPaintingEnv.shelf_lb < opt.params[1] < \
        RepeatedNextToPaintingEnv.shelf_ub


def test_playroom_simple_get_gt_nsrts():
    """Tests for the ground truth NSRTs in PlayroomSimpleEnv."""
    utils.reset_config({
        "env": "playroom_simple",
        "num_train_tasks": 1,
        "num_test_tasks": 1
    })
    env = PlayroomSimpleEnv()
    # Test MoveTableToDial for coverage.
    nsrts = get_gt_nsrts(env.get_name(), env.predicates,
                         get_gt_options(env.get_name()))
    movetabletodial = [nsrt for nsrt in nsrts \
                       if nsrt.name == "MoveTableToDial"][0]
    train_tasks = [t.task for t in env.get_train_tasks()]
    train_task = train_tasks[0]
    state = train_task.init
    objs = list(state)
    robot, dial = objs[-1], objs[-2]
    assert robot.name == "robby"
    assert dial.name == "dial"
    movetabletodial_nsrt = movetabletodial.ground([robot, dial])
    rng = np.random.default_rng(123)
    movetodial_option = movetabletodial_nsrt.sample_option(
        state, train_task.goal, rng)
    movetodial_action = movetodial_option.policy(state)
    assert env.action_space.contains(movetodial_action.arr)
    assert np.all(movetodial_action.arr == np.array([125, 15, 1, 0, 1],
                                                    dtype=np.float32))


def test_playroom_get_gt_nsrts():
    """Tests for the ground truth NSRTs in PlayroomEnv."""
    utils.reset_config({
        "env": "playroom",
        "num_train_tasks": 2,
        "num_test_tasks": 2
    })
    env = PlayroomEnv()
    # Test MoveDialToDoor for coverage.
    nsrts = get_gt_nsrts(env.get_name(), env.predicates,
                         get_gt_options(env.get_name()))
    movedialtodoor = [nsrt for nsrt in nsrts \
                      if nsrt.name == "MoveDialToDoor"][0]
    train_tasks = [t.task for t in env.get_train_tasks()]
    train_task = train_tasks[0]
    state = train_task.init
    objs = list(state)
    robot, dial, door5, door6, region6, region7 = objs[17], objs[3], objs[
        8], objs[9], objs[15], objs[16]
    assert robot.name == "robby"
    assert dial.name == "dial"
    assert door5.name == "door5"
    assert door6.name == "door6"
    assert region6.name == "region6"
    assert region7.name == "region7"
    movedialtodoor_nsrt = movedialtodoor.ground([robot, dial, door6, region7])
    rng = np.random.default_rng(123)
    movetodoor_option = movedialtodoor_nsrt.sample_option(
        state, train_task.goal, rng)
    movetodoor_action = movetodoor_option.policy(state)
    assert env.action_space.contains(movetodoor_action.arr)
    assert np.all(movetodoor_action.arr == np.array([110.1, 15, 1, -1, 1],
                                                    dtype=np.float32))
    # Test MoveDoorToTable for coverage.
    movedoortotable = [nsrt for nsrt in nsrts \
                      if nsrt.name == "MoveDoorToTable"][0]
    movedoortotable_nsrt = movedoortotable.ground([robot, door6, region7])
    movedoortotable_option = movedoortotable_nsrt.sample_option(
        state, train_task.goal, rng)
    movedoortotable_action = movedoortotable_option.policy(state)
    assert env.action_space.contains(movedoortotable_action.arr)
    # Test AdvanceThroughDoor (moving left) for coverage.
    state.set(robot, "pose_x", 110.3)
    advancethroughdoor = [nsrt for nsrt in nsrts \
                      if nsrt.name == "AdvanceThroughDoor"][0]
    advancethroughdoor_nsrt = advancethroughdoor.ground(
        [robot, door6, region7, region6])
    movetodoor_option2 = advancethroughdoor_nsrt.sample_option(
        state, train_task.goal, rng)
    movetodoor_action2 = movetodoor_option2.policy(state)
    assert env.action_space.contains(movetodoor_action2.arr)
    # Test MoveDoorToDoor (moving left) for coverage.
    movedoortodoor = [nsrt for nsrt in nsrts \
                      if nsrt.name == "MoveDoorToDoor"][0]
    movedoortodoor_nsrt = movedoortodoor.ground([robot, door6, door5, region6])
    movedoortodoor_option = movedoortodoor_nsrt.sample_option(
        state, train_task.goal, rng)
    movedoortodoor_action = movedoortodoor_option.policy(state)
    assert env.action_space.contains(movedoortodoor_action.arr)


def test_external_oracle_approach():
    """Test that it's possible for an external user of predicators to define
    their own environment and NSRTs and use the oracle approach."""

    utils.reset_config({"num_train_tasks": 2, "num_test_tasks": 2})

    class _ExternalBlocksEnv(BlocksEnv):
        """To make sure that the test doesn't pass without using the new NSRTs,
        reverse the action space."""

        @classmethod
        def get_name(cls) -> str:
            return "external_blocks"

        @property
        def action_space(self) -> Box:
            original_space = super().action_space
            return Box(original_space.low[::-1],
                       original_space.high[::-1],
                       dtype=np.float32)

        def simulate(self, state, action):
            # Need to rewrite these lines here to avoid assertion in simulate
            # that uses action_space.
            x, y, z, fingers = action.arr[::-1]
            # Infer which transition function to follow
            if fingers < 0.5:
                return self._transition_pick(state, x, y, z)
            if z < self.table_height + self._block_size:
                return self._transition_putontable(state, x, y, z)
            return self._transition_stack(state, x, y, z)

    env = _ExternalBlocksEnv()
    assert env.get_name() == "external_blocks"

    # Create external options by modifying blocks options.
    options = set()
    old_option_to_new_option = {}

    def _reverse_policy(original_policy):

        def new_policy(state, memory, objects, params):
            action = original_policy(state, memory, objects, params)
            return Action(action.arr[::-1])

        return new_policy

    original_options = get_gt_options("blocks")
    for option in original_options:
        new_policy = _reverse_policy(option.policy)
        new_option = ParameterizedOption(f"external_{option.name}",
                                         option.types, option.params_space,
                                         new_policy, option.initiable,
                                         option.terminal)
        options.add(new_option)
        old_option_to_new_option[option] = new_option

    # Create the option model.
    option_model = _OracleOptionModel(options, env.simulate)

    # Create external NSRTs by just modifying blocks NSRTs.
    nsrts = set()
    for nsrt in get_gt_nsrts("blocks", env.predicates, original_options):
        nsrt_option = old_option_to_new_option[nsrt.option]
        sampler = nsrt._sampler  # pylint: disable=protected-access
        new_nsrt = NSRT(f"external_{nsrt.name}", nsrt.parameters,
                        nsrt.preconditions, nsrt.add_effects,
                        nsrt.delete_effects, nsrt.ignore_effects, nsrt_option,
                        nsrt.option_vars, sampler)
        nsrts.add(new_nsrt)

    # Create oracle approach.
    train_tasks = [t.task for t in env.get_train_tasks()]
    approach = OracleApproach(env.predicates,
                              options,
                              env.types,
                              env.action_space,
                              train_tasks,
                              nsrts=nsrts,
                              option_model=option_model)

    # Get a policy for the first task.
    task = train_tasks[0]
    policy = approach.solve(task, timeout=500)

    # Verify the policy.
    assert _policy_solves_task(policy, task, env.simulate)<|MERGE_RESOLUTION|>--- conflicted
+++ resolved
@@ -76,22 +76,11 @@
     ("pddl_blocks_procedural_tasks", ProceduralTasksBlocksPDDLEnv),
     ("pddl_delivery_procedural_tasks", ProceduralTasksDeliveryPDDLEnv),
     ("pddl_easy_delivery_procedural_tasks",
-<<<<<<< HEAD
-     ProceduralTasksEasyDeliveryPDDLEnv),
-    ("touch_point", TouchPointEnv),
-    ("touch_point_param", TouchPointEnvParam),
-    ("touch_open", TouchOpenEnv),
-    ("stick_button", StickButtonEnv),
-    ("doors", DoorsEnv),
-    ("coffee", CoffeeEnv),
-    ("pybullet_blocks", PyBulletBlocksEnv),
-=======
      ProceduralTasksEasyDeliveryPDDLEnv), ("touch_point", TouchPointEnv),
     ("touch_point_param", TouchPointEnvParam), ("touch_open", TouchOpenEnv),
     ("stick_button", StickButtonEnv),
     ("stick_button_move", StickButtonMovementEnv), ("doors", DoorsEnv),
     ("coffee", CoffeeEnv), ("pybullet_blocks", PyBulletBlocksEnv)
->>>>>>> 2a027939
 ]
 
 # For each environment name in ENV_NAME_AND_CLS, a list of additional
