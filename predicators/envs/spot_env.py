--- conflicted
+++ resolved
@@ -521,7 +521,6 @@
 
 
 ## Types
-<<<<<<< HEAD
 class _Spot3DShape(Enum):
     """Stored as an object 'shape' feature."""
     CUBOID = 1
@@ -534,13 +533,6 @@
 _base_object_type = Type("base-object", [
     "x", "y", "z", "qw", "qx", "qy", "qz", "shape", "height", "width", "length"
 ])
-=======
-_robot_type = Type(
-    "robot",
-    ["gripper_open_percentage", "x", "y", "z", "qw", "qx", "qy", "qz"])
-_base_object_type = Type("base-object",
-                         ["x", "y", "z", "qw", "qx", "qy", "qz"])
->>>>>>> f00bea6a
 _movable_object_type = Type("movable",
                             list(_base_object_type.feature_names) +
                             ["held", "lost", "in_view"],
@@ -548,7 +540,6 @@
 _immovable_object_type = Type("immovable",
                               list(_base_object_type.feature_names),
                               parent=_base_object_type)
-<<<<<<< HEAD
 
 
 ## Helper functions
@@ -570,8 +561,6 @@
     assert np.isclose(width, length)
     radius = width / 2
     return utils.Circle(center_x, center_y, radius)
-=======
->>>>>>> f00bea6a
 
 
 ## Predicates
@@ -595,35 +584,10 @@
     if _holding_classifier(state, [spot, obj_on]):
         return False
 
-<<<<<<< HEAD
     # Check that the object is above the surface, but not too far above.
     z_diff = state.get(obj_on, "z") - state.get(obj_surface, "z")
     if not 0.0 < z_diff < _ONTOP_MAX_HEIGHT_THRESHOLD:
         return False
-=======
-    obj_on_pose = [
-        state.get(obj_on, "x"),
-        state.get(obj_on, "y"),
-        state.get(obj_on, "z")
-    ]
-    obj_surface_pose = [
-        state.get(obj_surface, "x"),
-        state.get(obj_surface, "y"),
-        state.get(obj_surface, "z")
-    ]
-
-    # This is a stop-gap that will be changed very soon once we add shape.
-    if obj_surface.name == "floor":
-        return obj_on_pose[2] < 0.0
-
-    is_x_same = np.sqrt(
-        (obj_on_pose[0] - obj_surface_pose[0])**2) <= _ONTOP_THRESHOLD
-    is_y_same = np.sqrt(
-        (obj_on_pose[1] - obj_surface_pose[1])**2) <= _ONTOP_THRESHOLD
-    is_above_z = 0.0 < (obj_on_pose[2] -
-                        obj_surface_pose[2]) < _ONTOP_MAX_HEIGHT_THRESHOLD
-    return is_x_same and is_y_same and is_above_z
->>>>>>> f00bea6a
 
     # Check that the center of the object is contained within the surface in
     # the xy plane. Add a size buffer to the surface to compensate for small
@@ -634,12 +598,9 @@
     center_x = state.get(obj_on, "x")
     center_y = state.get(obj_on, "y")
 
-<<<<<<< HEAD
     return surface_geom.contains_point(center_x, center_y)
 
 
-=======
->>>>>>> f00bea6a
 def in_view_classifier(state: State, objects: Sequence[Object]) -> bool:
     """Made public for perceiver."""
     _, tool = objects
@@ -724,7 +685,6 @@
         LiftedAtom(_On, [obj, surface]),
         LiftedAtom(_HandEmpty, [robot]),
         LiftedAtom(_InView, [robot, obj])
-<<<<<<< HEAD
     }
     add_effs = {
         LiftedAtom(_Holding, [robot, obj]),
@@ -753,36 +713,6 @@
     del_effs = {
         LiftedAtom(_Holding, [robot, held]),
     }
-=======
-    }
-    add_effs = {
-        LiftedAtom(_Holding, [robot, obj]),
-    }
-    del_effs = {
-        LiftedAtom(_On, [obj, surface]),
-        LiftedAtom(_HandEmpty, [robot]),
-        LiftedAtom(_InView, [robot, obj])
-    }
-    yield STRIPSOperator("PickObjectFromTop", parameters, preconds, add_effs,
-                         del_effs, ignore_effs)
-
-    # PlaceObjectOnTop
-    robot = Variable("?robot", _robot_type)
-    held = Variable("?held", _movable_object_type)
-    surface = Variable("?surface", _base_object_type)
-    parameters = [robot, held, surface]
-    preconds = {
-        LiftedAtom(_Holding, [robot, held]),
-        LiftedAtom(_Reachable, [robot, surface])
-    }
-    add_effs = {
-        LiftedAtom(_On, [held, surface]),
-        LiftedAtom(_HandEmpty, [robot]),
-    }
-    del_effs = {
-        LiftedAtom(_Holding, [robot, held]),
-    }
->>>>>>> f00bea6a
     yield STRIPSOperator("PlaceObjectOnTop", parameters, preconds, add_effs,
                          del_effs, ignore_effs)
 
@@ -850,7 +780,6 @@
         cube = Object("cube", _movable_object_type)
         cube_detection = AprilTagObjectDetectionID(410)
 
-<<<<<<< HEAD
         smooth_table = Object("smooth_table", _immovable_object_type)
         smooth_table_detection = AprilTagObjectDetectionID(408)
 
@@ -861,13 +790,6 @@
         floor_detection = KnownStaticObjectDetectionID(
             "floor",
             pose=math_helpers.SE3Pose(0.0, 0.0, -0.5, rot=math_helpers.Quat()))
-=======
-        tool_room_table = Object("tool_room_table", _immovable_object_type)
-        tool_room_table_detection = AprilTagObjectDetectionID(408)
-
-        extra_room_table = Object("extra_room_table", _immovable_object_type)
-        extra_room_table_detection = AprilTagObjectDetectionID(409)
->>>>>>> f00bea6a
 
         floor = Object("floor", _immovable_object_type)
         floor_detection = KnownStaticObjectDetectionID(
@@ -876,13 +798,8 @@
 
         return {
             cube_detection: cube,
-<<<<<<< HEAD
             smooth_table_detection: smooth_table,
             sticky_table_detection: sticky_table,
-=======
-            tool_room_table_detection: tool_room_table,
-            extra_room_table_detection: extra_room_table,
->>>>>>> f00bea6a
             floor_detection: floor,
         }
 
