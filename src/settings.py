"""Contains global, immutable settings.

Anything that varies between runs should be a command-line arg
(args.py).
"""

import os
from collections import defaultdict
from types import SimpleNamespace
from typing import Dict, Any
import numpy as np


class GlobalSettings:
    """Unchanging settings."""
    # parameters for all envs
    num_test_tasks = 50
    max_num_steps_check_policy = 100  # maximum number of steps to run a policy
    # when checking whether it solves a task

    # cover env parameters
    cover_num_blocks = 2
    cover_num_targets = 2
    cover_block_widths = [0.1, 0.07]
    cover_target_widths = [0.05, 0.03]
    cover_initial_holding_prob = 0.0

    # cover_multistep_options parameters
    cover_multistep_action_limits = [-np.inf, np.inf]
    cover_multistep_use_learned_equivalents = True
    cover_multistep_degenerate_oracle_samplers = False

    # cluttered table env parameters
    cluttered_table_num_cans_train = 5
    cluttered_table_num_cans_test = 10
    cluttered_table_can_radius = 0.01
    cluttered_table_collision_angle_thresh = np.pi / 4

    # repeated nextto env parameters
    repeated_nextto_num_dots = 25

    # painting env parameters
    painting_initial_holding_prob = 0.5
    painting_lid_open_prob = 0.3
    painting_num_objs_train = [2]
    painting_num_objs_test = [3, 4]
    painting_train_families = [
        "box_and_shelf",  # placing into both box and shelf
        # "box_only",  # just placing into the box
        # "shelf_only",  # just placing into the shelf
    ]

    # behavior env parameters
    behavior_config_file = os.path.join(  # relative to igibson.root_path
        "examples",
        "configs",
        "wbm3_modifiable_full_obs.yaml",
    )
    behavior_mode = "headless"  # headless, pbgui, iggui
    behavior_action_timestep = 1.0 / 10.0
    behavior_physics_timestep = 1.0 / 120.0
    behavior_task_name = "re-shelving_library_books"
    behavior_scene_name = "Pomaria_1_int"

    # parameters for approaches
    random_options_max_tries = 100

    # SeSamE parameters
    option_model_name = "default"
    max_num_steps_option_rollout = 1000
    max_skeletons_optimized = 8  # if 1, can only solve downward refinable tasks
    max_samples_per_step = 10  # max effort on sampling a single skeleton
    task_planning_heuristic = "lmcut"

    # evaluation parameters
    results_dir = "results"
    approach_dir = "saved_approaches"
    data_dir = "saved_datasets"
    video_dir = "videos"
    video_fps = 2

    # dataset parameters
    offline_data_planning_timeout = 3  # for learning-based approaches, the
    # data collection timeout for planning

    # teacher dataset parameters
    teacher_dataset_label_ratio = 1.0

    # NSRT learning parameters
    min_data_for_nsrt = 3
    learn_side_predicates = False

    # torch model parameters
    normalization_scale_clip = 1
    learning_rate = 1e-3
    mlp_regressor_max_itr = 10000
    mlp_regressor_hid_sizes = [32, 32]
    mlp_regressor_clip_gradients = False
    mlp_regressor_gradient_clip_value = 5
    mlp_classifier_hid_sizes = [32, 32]
    mlp_classifier_balance_data = True
    neural_gaus_regressor_hid_sizes = [32, 32]
    neural_gaus_regressor_max_itr = 10000
    neural_gaus_regressor_sample_clip = 1
    mlp_classifier_n_iter_no_change = 5000

    # option learning parameters
    option_learner = "no_learning"  # "no_learning" or "oracle" or "neural"

    # sampler learning parameters
    sampler_learner = "neural"  # "neural" or "random" or "oracle"
    max_rejection_sampling_tries = 100
    sampler_mlp_classifier_max_itr = 10000

    # iterative invention parameters
    iterative_invention_accept_score = 1 - 1e-3
    predicate_mlp_classifier_max_itr = 1000

    # interactive learning parameters
    interactive_known_predicates = "GripperOpen,Holding,Clear,NextToTable," \
        "NextToDoor,NextToDial,InRegion,Borders,Connects,IsBoringRoom," \
        "IsPlayroom,IsBoringRoomDoor,IsPlayroomDoor,DoorOpen,DoorClosed," \
        "LightOn,LightOff,On,OnTable"
    interactive_num_episodes = 0
    interactive_max_num_steps = 21
    interactive_relearn_every = 1
    interactive_num_babbles = 10
    interactive_max_num_atoms_babbled = 1
    interactive_num_tasks_babbled = 5
    interactive_atom_type_babbled = "ground"

    # grammar search invention parameters
    grammar_search_grammar_includes_givens = True
    grammar_search_grammar_includes_foralls = True
    grammar_search_true_pos_weight = 10
    grammar_search_false_pos_weight = 1
    grammar_search_bf_weight = 1
    grammar_search_operator_size_weight = 0.0
    grammar_search_pred_complexity_weight = 1e-4
    grammar_search_max_predicates = 50
    grammar_search_predicate_cost_upper_bound = 6
    grammar_search_score_function = "lmcut_energy_lookaheaddepth0"
    grammar_search_heuristic_based_weight = 10.
<<<<<<< HEAD
    grammar_search_max_demos = 5
    grammar_search_max_nondemos = 50
=======
    grammar_search_heuristic_based_max_demos = float("inf")
    grammar_search_heuristic_based_max_nondemos = 50
>>>>>>> 89185541
    grammar_search_energy_based_temperature = 10.
    grammar_search_task_planning_timeout = 1.0
    grammar_search_search_algorithm = "hill_climbing"  # hill_climbing or gbfs
    grammar_search_hill_climbing_depth = 0
    grammar_search_parallelize_hill_climbing = False
    grammar_search_gbfs_num_evals = 1000
    grammar_search_off_demo_count_penalty = 1.0
    grammar_search_on_demo_count_penalty = 10.0
    grammar_search_suspicious_penalty = 10.0
    grammar_search_expected_nodes_upper_bound = 1e5
    grammar_search_expected_nodes_optimal_demo_prob = 1 - 1e-5

    @staticmethod
    def get_arg_specific_settings(args: Dict[str, Any]) -> Dict[str, Any]:
        """A workaround for global settings that are derived from the
        experiment-specific args."""
        return dict(
            # Number of training tasks / demonstrations per environment.
            num_train_tasks=defaultdict(
                # Default number of training tasks.
                lambda: 15,
                {
                    # For the painting environment, we generally need more data.
                    "painting": 50,
                })[args.get("env", "")],

            # In SeSamE, when to propagate failures back up to the high level
            # search. Choices are: {"after_exhaust", "immediately", "never"}.
            sesame_propagate_failures=defaultdict(
                # Use "immediately" by default.
                lambda: "immediately",
                {
                    # We use a different strategy for cluttered_table because
                    # of the high likelihood of getting cyclic failures if you
                    # immediately raise failures, leading to unsolvable tasks.
                    "cluttered_table": "after_exhaust",
                    "cluttered_table_place": "after_exhaust",
                })[args.get("env", "")],

            # For learning-based approaches, the data collection strategy.
            offline_data_method=defaultdict(
                # Use both demonstrations and random replays by default.
                # To make sure that all replays are not optimal, use
                # demo+nonoptimalreplay.
                lambda: "demo+replay",
                {
                    # No replays for active learning project.
                    "interactive_learning": "demo",
                })[args.get("approach", "")],

            # Number of replays used when offline_data_method is demo+replay.
            offline_data_num_replays=defaultdict(
                # Default number of random replays.
                lambda: 500,
                {
                    # For the repeated_nextto environment, too many
                    # replays makes learning slow.
                    "repeated_nextto": 50,
                })[args.get("env", "")],
        )


_attr_to_value = {}
for _attr, _value in GlobalSettings.__dict__.items():
    if _attr.startswith("_"):
        continue
    assert _attr not in _attr_to_value  # duplicate attributes
    _attr_to_value[_attr] = _value
CFG = SimpleNamespace(**_attr_to_value)<|MERGE_RESOLUTION|>--- conflicted
+++ resolved
@@ -141,13 +141,8 @@
     grammar_search_predicate_cost_upper_bound = 6
     grammar_search_score_function = "lmcut_energy_lookaheaddepth0"
     grammar_search_heuristic_based_weight = 10.
-<<<<<<< HEAD
-    grammar_search_max_demos = 5
+    grammar_search_max_demos = float("inf")
     grammar_search_max_nondemos = 50
-=======
-    grammar_search_heuristic_based_max_demos = float("inf")
-    grammar_search_heuristic_based_max_nondemos = 50
->>>>>>> 89185541
     grammar_search_energy_based_temperature = 10.
     grammar_search_task_planning_timeout = 1.0
     grammar_search_search_algorithm = "hill_climbing"  # hill_climbing or gbfs
