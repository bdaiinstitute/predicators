"""Create plots for active sampler learning."""

import os
from functools import partial
from typing import Callable, Dict, Sequence, Tuple

import matplotlib
import matplotlib.pyplot as plt
import numpy as np
import pandas as pd
from scipy import interpolate

from scripts.analyze_results_directory import create_raw_dataframe, \
    get_df_for_entry

pd.set_option('chained_assignment', None)

############################ Change below here ################################

# Details about the plt figure.
DPI = 500
FONT_SIZE = 12

# All column names and keys to load into the pandas tables before plotting.
COLUMN_NAMES_AND_KEYS = [
    ("EXPERIMENT_ID", "experiment_id"),
    ("APPROACH", "approach"),
    ("SEED", "seed"),
    ("NUM_SOLVED", "num_solved"),
    ("PERC_SOLVED", "perc_solved"),
    ("NUM_OFFLINE_TRANSITIONS", "num_offline_transitions"),
    ("NUM_ONLINE_TRANSITIONS", "num_online_transitions"),
    ("POLICY_CALL_TIME", "policy_call_time"),
    ("NUM_OPTIONS_EXECUTED", "num_options_executed"),
]


def _derive_per_task_average(metric: str,
                             row: Dict[str, float],
                             unsolved_task_penalty: float = 100) -> float:
    """Add a large constant penalty for unsolved tasks."""
    total_tasks = int(row["num_test_tasks"])
    total_options_executed = 0.0
    for test_task_idx in range(1, total_tasks + 1):
        key = f"PER_TASK_task{test_task_idx}_{metric}"
        # Add penalty for tasks that raised an approach failure.
        if key not in row:
            total_options_executed += unsolved_task_penalty
        else:
            total_options_executed += row[key]
    # Add penalty for unsolved tasks.
    num_unsolved_tasks = total_tasks - row["num_solved"]
    total_options_executed += unsolved_task_penalty * num_unsolved_tasks
    # Get average.
    return total_options_executed / total_tasks


DERIVED_KEYS: Sequence[Tuple[str, Callable[[Dict[str, float]], float]]] = [
    ("perc_solved", lambda r: 100 * r["num_solved"] / r["num_test_tasks"]),
    ("policy_call_time", partial(_derive_per_task_average, "exec_time")),
    ("num_options_executed",
     partial(_derive_per_task_average, "options_executed")),
]

# The first element is the name of the metric that will be plotted on the
# x axis. See COLUMN_NAMES_AND_KEYS for all available metrics. The second
# element is used to label the x axis.
X_KEY_AND_LABEL = [
    ("NUM_ONLINE_TRANSITIONS", "Number of Online Transitions"),
]

# Same as above, but for the y axis.
Y_KEY_AND_LABEL = [
    ("PERC_SOLVED", "% Evaluation Tasks Solved"),
    ("POLICY_CALL_TIME", "Policy Call Time (s)"),
    ("NUM_OPTIONS_EXECUTED", "# Skills Executed"),
]

# PLOT_GROUPS is a nested dict where each outer dict corresponds to one plot,
# and each inner entry corresponds to one line on the plot.
# The keys of the outer dict are plot titles.
# The keys of the inner dict are (legend label, marker, df selector).
PLOT_GROUPS = {
<<<<<<< HEAD
    # "Kitchen (All Goals)": [
    #     ("Planning Progress", "green", lambda df: df["EXPERIMENT_ID"].apply(
    #         lambda v: "kitchen-planning_progress_explore" in v)),
    #     ("Task Repeat", "orange", lambda df: df["EXPERIMENT_ID"].apply(
    #         lambda v: "kitchen-task_repeat_explore" in v)),
    #     ("Fail Focus", "red", lambda df: df["EXPERIMENT_ID"].apply(
    #         lambda v: "kitchen-success_rate_explore" in v)),
    #     ("Ablate Improve", "purple", lambda df: df["EXPERIMENT_ID"].apply(
    #         lambda v: "kitchen-random_score_explore" in v)),
    #     ("Random Skills", "blue", lambda df: df["EXPERIMENT_ID"].apply(
    #         lambda v: "kitchen-random_nsrts_explore" in v)),
    # ],
=======
    "Kitchen (All Goals)": [
        ("Planning Progress", "green", lambda df: df["EXPERIMENT_ID"].apply(
            lambda v: "kitchen-planning_progress_explore" in v)),
        ("Task Repeat", "orange", lambda df: df["EXPERIMENT_ID"].apply(
            lambda v: "kitchen-task_repeat_explore" in v)),
        ("Fail Focus", "red", lambda df: df["EXPERIMENT_ID"].apply(
            lambda v: "kitchen-success_rate_explore" in v)),
        ("Task-Relevant", "purple", lambda df: df["EXPERIMENT_ID"].apply(
            lambda v: "kitchen-random_score_explore" in v)),
        ("Random Skills", "blue", lambda df: df["EXPERIMENT_ID"].apply(
            lambda v: "kitchen-random_nsrts_explore" in v)),
    ],
>>>>>>> 0fbcb4e6
    "Regional Bumpy Cover": [
        ("Planning Progress", "green", lambda df: df["EXPERIMENT_ID"].apply(
            lambda v: "regional_bumpy_cover-planning_progress_explore" in v)),
        ("Task Repeat", "orange", lambda df: df["EXPERIMENT_ID"].apply(
            lambda v: "regional_bumpy_cover-task_repeat_explore" in v)),
        ("Fail Focus", "red", lambda df: df["EXPERIMENT_ID"].apply(
            lambda v: "regional_bumpy_cover-success_rate_explore" in v)),
<<<<<<< HEAD
        ("Ablate Improve", "purple", lambda df: df["EXPERIMENT_ID"].apply(
            lambda v: "regional_bumpy_cover-random_score_explore" in v)),
        ("Random Skills", "blue", lambda df: df["EXPERIMENT_ID"].apply(
            lambda v: "regional_bumpy_cover-random_nsrts_explore" in v)),
=======
        ("Task-Relevant", "purple", lambda df: df["EXPERIMENT_ID"].apply(
            lambda v: "regional_bumpy_cover-random_score_explore" in v)),
        ("Random Skills", "blue", lambda df: df["EXPERIMENT_ID"].apply(
            lambda v: "regional_bumpy_cover-random_nsrts_explore" in v)),
    ],
    "Grid 1D Environment": [
        ("Planning Progress", "green", lambda df: df["EXPERIMENT_ID"].apply(
            lambda v: "grid_row-planning_progress_explore" in v)),
        ("Task Repeat", "orange", lambda df: df["EXPERIMENT_ID"].apply(
            lambda v: "grid_row-task_repeat_explore" in v)),
        ("Fail Focus", "red", lambda df: df["EXPERIMENT_ID"].apply(
            lambda v: "grid_row-success_rate_explore" in v)),
        ("Task-Relevant", "purple", lambda df: df["EXPERIMENT_ID"].apply(
            lambda v: "grid_row-random_score_explore" in v)),
        ("Random Skills", "blue", lambda df: df["EXPERIMENT_ID"].apply(
            lambda v: "grid_row-random_nsrts_explore" in v)),
    ],
    "Sticky Table": [
        ("Planning Progress", "green", lambda df: df["EXPERIMENT_ID"].apply(
            lambda v: "sticky_table-planning_progress_explore" in v)),
        ("Task Repeat", "orange", lambda df: df["EXPERIMENT_ID"].apply(
            lambda v: "sticky_table-task_repeat_explore" in v)),
        ("Fail Focus", "red", lambda df: df["EXPERIMENT_ID"].apply(
            lambda v: "sticky_table-success_rate_explore" in v)),
        ("Task-Relevant", "purple", lambda df: df["EXPERIMENT_ID"].apply(
            lambda v: "sticky_table-random_score_explore" in v)),
        ("Random Skills", "blue", lambda df: df["EXPERIMENT_ID"].apply(
            lambda v: "sticky_table-random_nsrts_explore" in v)),
    ],
    "Sticky Table Tricky Floor": [
        ("Planning Progress", "green", lambda df: df["EXPERIMENT_ID"].
         apply(lambda v: "sticky_table_tricky_floor-planning_progress_explore"
               in v)),
        ("Task Repeat", "orange", lambda df: df["EXPERIMENT_ID"].apply(
            lambda v: "sticky_table_tricky_floor-task_repeat_explore" in v)),
        ("Fail Focus", "red", lambda df: df["EXPERIMENT_ID"].apply(
            lambda v: "sticky_table_tricky_floor-success_rate_explore" in v)),
        ("Task-Relevant", "purple", lambda df: df["EXPERIMENT_ID"].apply(
            lambda v: "sticky_table_tricky_floor-random_score_explore" in v)),
        ("Random Skills", "blue", lambda df: df["EXPERIMENT_ID"].apply(
            lambda v: "sticky_table_tricky_floor-random_nsrts_explore" in v)),
>>>>>>> 0fbcb4e6
    ],
}

# If True, add (0, 0) to every plot.
ADD_ZERO_POINT = False

# Plot type.
PLOT_TYPE = "single_lines"  # single_lines or seed_lines

# Line transparency for seed line plots.
SEED_LINE_ALPHA = 0.5

# Fill between transparency for single line plots.
FILL_BETWEEN_ALPHA = 0.25

# Number of interpolation x ticks for the single line plots.
NUM_INTERP_POINTS = 10

#################### Should not need to change below here #####################


def _create_seed_line_plot(ax: plt.Axes, df: pd.DataFrame,
                           plot_group: Sequence[Tuple[str, str, Callable]],
                           x_key: str, y_key: str) -> bool:
    plot_has_data = False
    for label, color, selector in plot_group:
        entry_df = get_df_for_entry(x_key, df, selector)
        if entry_df.size == 0:
            print(f"No results found for {label}, skipping")
            continue
        # Draw one line per seed.
        for seed in entry_df["SEED"].unique():
            seed_df = entry_df[entry_df["SEED"] == seed]
            xs = seed_df[x_key].tolist()
            ys = seed_df[y_key].tolist()
            if ADD_ZERO_POINT:
                xs = [0] + xs
                ys = [0] + ys
            ax.plot(xs, ys, color=color, label=label, alpha=SEED_LINE_ALPHA)
    handles, labels = plt.gca().get_legend_handles_labels()
    by_label = dict(zip(labels, handles))
    plt.legend(by_label.values(), by_label.keys())
    return plot_has_data


def _create_single_line_plot(ax: plt.Axes, df: pd.DataFrame,
                             plot_group: Sequence[Tuple[str, str, Callable]],
                             x_key: str, y_key: str) -> bool:
    plot_has_data = False
    for label, color, selector in plot_group:
        entry_df = get_df_for_entry(x_key, df, selector)
        if entry_df.size == 0:
            print(f"No results found for {label}, skipping")
            continue
        plot_has_data = True
        # Draw one line total. To make sure the x ticks are aligned, we will
        # interpolate.
        all_xs, all_ys = [], []
        for seed in entry_df["SEED"].unique():
            seed_df = entry_df[entry_df["SEED"] == seed]
            xs = seed_df[x_key].tolist()
            ys = seed_df[y_key].tolist()
            if ADD_ZERO_POINT:
                xs = [0] + xs
                ys = [0] + ys
            all_xs.append(xs)
            all_ys.append(ys)
        # The max/min pattern here is so that we never have to extrapolate,
        # we only ever interpolate.
        min_x = max(min(seed_x) for seed_x in all_xs)
        max_x = min(max(seed_x) for seed_x in all_xs)
        # Create one consistent set of x ticks.
        new_xs = np.linspace(min_x, max_x, NUM_INTERP_POINTS)
        # Create the interpolated y data.
        all_interp_ys = []
        for xs, ys in zip(all_xs, all_ys):
            f = interpolate.interp1d(xs, ys)
            interp_ys = f(new_xs)
            all_interp_ys.append(interp_ys)
        # Get means and standard errors.
        mean_ys = np.mean(all_interp_ys, axis=0)
        n = np.size(all_interp_ys, axis=0)
        std_ys = np.std(all_interp_ys, ddof=1, axis=0) / np.sqrt(n)
        assert len(mean_ys) == len(std_ys) == len(new_xs)
        ax.plot(new_xs, mean_ys, label=label, color=color)
        ax.fill_between(new_xs,
                        mean_ys - std_ys,
                        mean_ys + std_ys,
                        color=color,
                        alpha=FILL_BETWEEN_ALPHA)
    # Add a legend.
    plt.legend()
    return plot_has_data


def _main() -> None:
    outdir = os.path.join(os.path.dirname(os.path.realpath(__file__)),
                          "results")
    os.makedirs(outdir, exist_ok=True)
    matplotlib.rcParams.update({'font.size': FONT_SIZE})
    df = create_raw_dataframe(COLUMN_NAMES_AND_KEYS, DERIVED_KEYS)
    for x_key, x_label in X_KEY_AND_LABEL:
        for y_key, y_label in Y_KEY_AND_LABEL:
            for plot_title, d in PLOT_GROUPS.items():
                _, ax = plt.subplots()
                has_res = False
                if PLOT_TYPE == "seed_lines":
                    has_res = _create_seed_line_plot(ax, df, d, x_key, y_key)
                elif PLOT_TYPE == "single_lines":
                    has_res = _create_single_line_plot(ax, df, d, x_key, y_key)
                else:
                    raise ValueError(f"Unknown PLOT_TYPE: {PLOT_TYPE}.")
                if not has_res:
                    print("No results found for whole plot, skipping")
                    continue
                ax.set_xlabel(x_label)
                ax.set_ylabel(y_label)
                if y_key.startswith("PERC"):
                    ax.set_ylim((-5, 105))
                plt.title(plot_title)
                plt.tight_layout()
                filename = f"{plot_title}_{x_key}_{y_key}.png"
                filename = filename.replace(" ", "_").lower()
                outfile = os.path.join(outdir, filename)
                plt.savefig(outfile, dpi=DPI)
                print(f"Wrote out to {outfile}")


if __name__ == "__main__":
    _main()<|MERGE_RESOLUTION|>--- conflicted
+++ resolved
@@ -81,20 +81,6 @@
 # The keys of the outer dict are plot titles.
 # The keys of the inner dict are (legend label, marker, df selector).
 PLOT_GROUPS = {
-<<<<<<< HEAD
-    # "Kitchen (All Goals)": [
-    #     ("Planning Progress", "green", lambda df: df["EXPERIMENT_ID"].apply(
-    #         lambda v: "kitchen-planning_progress_explore" in v)),
-    #     ("Task Repeat", "orange", lambda df: df["EXPERIMENT_ID"].apply(
-    #         lambda v: "kitchen-task_repeat_explore" in v)),
-    #     ("Fail Focus", "red", lambda df: df["EXPERIMENT_ID"].apply(
-    #         lambda v: "kitchen-success_rate_explore" in v)),
-    #     ("Ablate Improve", "purple", lambda df: df["EXPERIMENT_ID"].apply(
-    #         lambda v: "kitchen-random_score_explore" in v)),
-    #     ("Random Skills", "blue", lambda df: df["EXPERIMENT_ID"].apply(
-    #         lambda v: "kitchen-random_nsrts_explore" in v)),
-    # ],
-=======
     "Kitchen (All Goals)": [
         ("Planning Progress", "green", lambda df: df["EXPERIMENT_ID"].apply(
             lambda v: "kitchen-planning_progress_explore" in v)),
@@ -107,7 +93,6 @@
         ("Random Skills", "blue", lambda df: df["EXPERIMENT_ID"].apply(
             lambda v: "kitchen-random_nsrts_explore" in v)),
     ],
->>>>>>> 0fbcb4e6
     "Regional Bumpy Cover": [
         ("Planning Progress", "green", lambda df: df["EXPERIMENT_ID"].apply(
             lambda v: "regional_bumpy_cover-planning_progress_explore" in v)),
@@ -115,12 +100,6 @@
             lambda v: "regional_bumpy_cover-task_repeat_explore" in v)),
         ("Fail Focus", "red", lambda df: df["EXPERIMENT_ID"].apply(
             lambda v: "regional_bumpy_cover-success_rate_explore" in v)),
-<<<<<<< HEAD
-        ("Ablate Improve", "purple", lambda df: df["EXPERIMENT_ID"].apply(
-            lambda v: "regional_bumpy_cover-random_score_explore" in v)),
-        ("Random Skills", "blue", lambda df: df["EXPERIMENT_ID"].apply(
-            lambda v: "regional_bumpy_cover-random_nsrts_explore" in v)),
-=======
         ("Task-Relevant", "purple", lambda df: df["EXPERIMENT_ID"].apply(
             lambda v: "regional_bumpy_cover-random_score_explore" in v)),
         ("Random Skills", "blue", lambda df: df["EXPERIMENT_ID"].apply(
@@ -162,7 +141,6 @@
             lambda v: "sticky_table_tricky_floor-random_score_explore" in v)),
         ("Random Skills", "blue", lambda df: df["EXPERIMENT_ID"].apply(
             lambda v: "sticky_table_tricky_floor-random_nsrts_explore" in v)),
->>>>>>> 0fbcb4e6
     ],
 }
 
