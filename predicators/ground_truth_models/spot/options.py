"""Ground-truth options for PDDL environments."""

from typing import Callable, Dict, List, Optional, Sequence, Set, Tuple

import numpy as np
from bosdyn.client import math_helpers
from bosdyn.client.sdk import Robot
from gym.spaces import Box

from predicators import utils
from predicators.envs import get_or_create_env
from predicators.envs.spot_env import SpotRearrangementEnv, \
    _object_to_top_down_geom, get_detection_id_for_object, get_robot
from predicators.ground_truth_models import GroundTruthOptionFactory
from predicators.spot_utils.perception.object_detection import \
    get_last_detected_objects, get_object_center_pixel_from_artifacts
from predicators.spot_utils.perception.perception_structs import \
    RGBDImageWithContext
from predicators.spot_utils.perception.spot_cameras import \
    get_last_captured_images
from predicators.spot_utils.skills.spot_grasp import grasp_at_pixel
from predicators.spot_utils.skills.spot_hand_move import close_gripper, \
<<<<<<< HEAD
    move_hand_to_relative_pose, open_gripper, gaze_at_relative_pose
=======
    gaze_at_relative_pose, move_hand_to_relative_pose, open_gripper
>>>>>>> 7ceaf80f
from predicators.spot_utils.skills.spot_navigation import \
    navigate_to_relative_pose
from predicators.spot_utils.skills.spot_place import place_at_relative_position
from predicators.spot_utils.skills.spot_stow_arm import stow_arm
from predicators.spot_utils.spot_localization import SpotLocalizer
from predicators.spot_utils.utils import DEFAULT_HAND_LOOK_DOWN_POSE, \
<<<<<<< HEAD
    DEFAULT_HAND_LOOK_STRAIGHT_DOWN_POSE, \
    get_relative_se2_from_se3
=======
    DEFAULT_HAND_LOOK_STRAIGHT_DOWN_POSE, get_relative_se2_from_se3
>>>>>>> 7ceaf80f
from predicators.structs import Action, Array, Object, ParameterizedOption, \
    Predicate, State, Type
from predicators.spot_utils.spot_localization import SpotLocalizer

###############################################################################
#            Helper functions for chaining multiple spot skills               #
###############################################################################


def _navigate_to_relative_pose_and_gaze(
<<<<<<< HEAD
        robot: Robot, rel_pose: math_helpers.SE2Pose,
        localizer: SpotLocalizer,
=======
        robot: Robot, rel_pose: math_helpers.SE2Pose, localizer: SpotLocalizer,
>>>>>>> 7ceaf80f
        gaze_target: math_helpers.Vec3) -> None:
    # First navigate to the pose.
    navigate_to_relative_pose(robot, rel_pose)
    # Get the relative gaze target based on the new robot pose.
    localizer.localize()
    robot_pose = localizer.get_last_robot_pose()
    rel_gaze_target = math_helpers.Vec3(
        gaze_target[0] - robot_pose.x,
        gaze_target[1] - robot_pose.y,
        gaze_target[2] - robot_pose.z,
    )
    # Then gaze.
    gaze_at_relative_pose(robot, rel_gaze_target)


def _grasp_at_pixel_and_stow(robot: Robot, img: RGBDImageWithContext,
                             pixel: Tuple[int, int],
                             grasp_rot: Optional[math_helpers.Quat]) -> None:
    # Grasp.
    grasp_at_pixel(robot, img, pixel, grasp_rot=grasp_rot)
    # Stow.
    # stow_arm(robot)


def _place_at_relative_position_and_stow(
        robot: Robot, rel_pose: math_helpers.SE3Pose) -> None:
    # Place.
    place_at_relative_position(robot, rel_pose)
    # Stow.
    stow_arm(robot)


def _drop_and_stow(robot: Robot) -> None:
    # First, move the arm to a position from which the object will drop.
    move_hand_to_relative_pose(robot, DEFAULT_HAND_LOOK_DOWN_POSE)
    # Open the hand.
    open_gripper(robot)
    # Stow.
    stow_arm(robot)


def _drop_at_relative_position_and_look(
        robot: Robot, rel_pose: math_helpers.SE3Pose) -> None:
    # Place.
    place_at_relative_position(robot, rel_pose)
    # Close the gripper.
    close_gripper(robot)
    # Look straight down.
    move_hand_to_relative_pose(robot, DEFAULT_HAND_LOOK_STRAIGHT_DOWN_POSE)


def _navigate_to_relative_pose_and_open_stow(
        robot: Robot, rel_pose: math_helpers.SE2Pose) -> None:
    # First navigate to the pose.
    navigate_to_relative_pose(robot, rel_pose)
    # Open the gripper.
    open_gripper(robot)
    # Stow the arm.
    stow_arm(robot)


###############################################################################
#                    Helper parameterized option policies                     #
###############################################################################


def _move_to_target_policy(name: str, distance_param_idx: int,
                           yaw_param_idx: int, robot_obj_idx: int,
<<<<<<< HEAD
                           target_obj_idx: int,
                           do_gaze: bool,
                           state: State, memory: Dict,
                           objects: Sequence[Object], params: Array) -> Action:
=======
                           target_obj_idx: int, do_gaze: bool, state: State,
                           memory: Dict, objects: Sequence[Object],
                           params: Array) -> Action:
>>>>>>> 7ceaf80f

    del memory  # not used

    robot, localizer, _ = get_robot()

    distance = params[distance_param_idx]
    yaw = params[yaw_param_idx]

    robot_obj = objects[robot_obj_idx]
    robot_pose = utils.get_se3_pose_from_state(state, robot_obj)

    target_obj = objects[target_obj_idx]
    target_pose = utils.get_se3_pose_from_state(state, target_obj)

    rel_pose = get_relative_se2_from_se3(robot_pose, target_pose, distance,
                                         yaw)
<<<<<<< HEAD
    gaze_target = math_helpers.Vec3(target_pose.x,
                                    target_pose.y,
=======
    gaze_target = math_helpers.Vec3(target_pose.x, target_pose.y,
>>>>>>> 7ceaf80f
                                    target_pose.z)

    if not do_gaze:
        fn: Callable = navigate_to_relative_pose
        fn_args: Tuple = (robot, rel_pose)
    else:
        fn = _navigate_to_relative_pose_and_gaze
        fn_args = (robot, rel_pose, localizer, gaze_target)

    return utils.create_spot_env_action(name, objects, fn, fn_args)


def _grasp_policy(name: str, target_obj_idx: int, state: State, memory: Dict,
                  objects: Sequence[Object], params: Array) -> Action:
    del state, memory, params  # not used

    robot, _, _ = get_robot()

    target_obj = objects[target_obj_idx]
    target_detection_id = get_detection_id_for_object(target_obj)
    rgbds = get_last_captured_images()
    _, artifacts = get_last_detected_objects()
    hand_camera = "hand_color_image"
    img = rgbds[hand_camera]
    pixel = get_object_center_pixel_from_artifacts(artifacts,
                                                   target_detection_id,
                                                   hand_camera)

    # Grasp from the top-down.
    top_down_rot = math_helpers.Quat.from_pitch(np.pi / 2)

    return utils.create_spot_env_action(name, objects,
                                        _grasp_at_pixel_and_stow,
                                        (robot, img, pixel, top_down_rot))


###############################################################################
#                   Concrete parameterized option policies                    #
###############################################################################


def _move_to_view_object_policy(state: State, memory: Dict,
                                objects: Sequence[Object],
                                params: Array) -> Action:
    name = "MoveToViewObject"
    distance_param_idx = 0
    yaw_param_idx = 1
    robot_obj_idx = 0
    target_obj_idx = 1
    do_gaze = True
    return _move_to_target_policy(name, distance_param_idx, yaw_param_idx,
                                  robot_obj_idx, target_obj_idx, do_gaze,
                                  state, memory, objects, params)


def _move_to_reach_object_policy(state: State, memory: Dict,
                                 objects: Sequence[Object],
                                 params: Array) -> Action:
    name = "MoveToReachObject"
    distance_param_idx = 0
    yaw_param_idx = 1
    robot_obj_idx = 0
    target_obj_idx = 1
    do_gaze = False
    return _move_to_target_policy(name, distance_param_idx, yaw_param_idx,
                                  robot_obj_idx, target_obj_idx, do_gaze,
                                  state, memory, objects, params)


def _pick_object_from_top_policy(state: State, memory: Dict,
                                 objects: Sequence[Object],
                                 params: Array) -> Action:
    name = "PickObjectFromTop"
    target_obj_idx = 1
    return _grasp_policy(name, target_obj_idx, state, memory, objects, params)


def _place_object_on_top_policy(state: State, memory: Dict,
                                objects: Sequence[Object],
                                params: Array) -> Action:
    del memory  # not used

    name = "PlaceObjectOnTop"
    robot_obj_idx = 0
    surface_obj_idx = 2

    robot, _, _ = get_robot()

    dx, dy, dz = params

    robot_obj = objects[robot_obj_idx]
    robot_pose = utils.get_se3_pose_from_state(state, robot_obj)

    surface_obj = objects[surface_obj_idx]
    surface_pose = utils.get_se3_pose_from_state(state, surface_obj)

    # Special case: the robot is already on top of the surface (because it is
    # probably the floor). When this happens, just drop the object.
    surface_geom = _object_to_top_down_geom(surface_obj, state)
    if surface_geom.contains_point(robot_pose.x, robot_pose.y):
        return utils.create_spot_env_action(name, objects, _drop_and_stow,
                                            (robot, ))

    surface_rel_pose = robot_pose.inverse() * surface_pose
    place_rel_pos = math_helpers.Vec3(x=surface_rel_pose.x + dx,
                                      y=surface_rel_pose.y + dy,
                                      z=surface_rel_pose.z + dz)

    return utils.create_spot_env_action(name, objects,
                                        _place_at_relative_position_and_stow,
                                        (robot, place_rel_pos))


def _drop_object_inside_policy(state: State, memory: Dict,
                               objects: Sequence[Object],
                               params: Array) -> Action:
    del memory  # not used

    name = "DropObjectInside"
    robot_obj_idx = 0
    container_obj_idx = 2

    robot, _, _ = get_robot()

    dx, dy, dz = params

    robot_obj = objects[robot_obj_idx]
    robot_pose = utils.get_se3_pose_from_state(state, robot_obj)

    container_obj = objects[container_obj_idx]
    container_pose = utils.get_se3_pose_from_state(state, container_obj)
    # The dz parameter is with respect to the top of the container.
    container_half_height = state.get(container_obj, "height") / 2

    container_rel_pose = robot_pose.inverse() * container_pose
    place_z = container_rel_pose.z + container_half_height + dz
    place_rel_pos = math_helpers.Vec3(x=container_rel_pose.x + dx,
                                      y=container_rel_pose.y + dy,
                                      z=place_z)

    return utils.create_spot_env_action(name, objects,
                                        _drop_at_relative_position_and_look,
                                        (robot, place_rel_pos))


def _drag_to_unblock_object_policy(state: State, memory: Dict,
                                   objects: Sequence[Object],
                                   params: Array) -> Action:
    del state, memory  # not used

    name = "DragToUnblockObject"
    robot, _, _ = get_robot()
    dx, dy, dyaw = params
    move_rel_pos = math_helpers.SE2Pose(dx, dy, angle=dyaw)

    return utils.create_spot_env_action(
        name, objects, _navigate_to_relative_pose_and_open_stow,
        (robot, move_rel_pos))


###############################################################################
#                       Parameterized option factory                          #
###############################################################################

_OPERATOR_NAME_TO_PARAM_SPACE = {
    "MoveToReachObject": Box(-np.inf, np.inf, (2, )),  # rel dist, dyaw
    "MoveToViewObject": Box(-np.inf, np.inf, (2, )),  # rel dist, dyaw
    "PickObjectFromTop": Box(0, 1, (0, )),
    "PlaceObjectOnTop": Box(-np.inf, np.inf, (3, )),  # rel dx, dy, dz
    "DropObjectInside": Box(-np.inf, np.inf, (3, )),  # rel dx, dy, dz
    "DragToUnblockObject": Box(-np.inf, np.inf, (3, )),  # rel dx, dy, dyaw
}

_OPERATOR_NAME_TO_POLICY = {
    "MoveToReachObject": _move_to_reach_object_policy,
    "MoveToViewObject": _move_to_view_object_policy,
    "PickObjectFromTop": _pick_object_from_top_policy,
    "PlaceObjectOnTop": _place_object_on_top_policy,
    "DropObjectInside": _drop_object_inside_policy,
    "DragToUnblockObject": _drag_to_unblock_object_policy,
}


class _SpotParameterizedOption(utils.SingletonParameterizedOption):
    """A parameterized option for spot.

    NOTE: parameterized options MUST be singletons in order to avoid nasty
    issues with the expected atoms monitoring.

    Also note that we need to define the policies outside the class, rather
    than pass the policies into the class, to avoid pickling issues via bosdyn.
    """

    def __init__(self, operator_name: str, types: List[Type]) -> None:
        params_space = _OPERATOR_NAME_TO_PARAM_SPACE[operator_name]
        policy = _OPERATOR_NAME_TO_POLICY[operator_name]
        super().__init__(operator_name, policy, types, params_space)

    def __getnewargs__(self) -> Tuple:
        """Avoid pickling issues with bosdyn functions."""
        return (self.name, self.types)

    def __getstate__(self) -> Dict:
        """Avoid pickling issues with bosdyn functions."""
        return {"name": self.name}


class SpotCubeEnvGroundTruthOptionFactory(GroundTruthOptionFactory):
    """Ground-truth options for Spot environments."""

    @classmethod
    def get_env_names(cls) -> Set[str]:
        return {
            "spot_cube_env", "spot_soda_table_env", "spot_soda_bucket_env",
            "spot_soda_chair_env"
        }

    @classmethod
    def get_options(cls, env_name: str, types: Dict[str, Type],
                    predicates: Dict[str, Predicate],
                    action_space: Box) -> Set[ParameterizedOption]:
        # Note that these are 1:1 with the operators.
        env = get_or_create_env(env_name)
        assert isinstance(env, SpotRearrangementEnv)

        options: Set[ParameterizedOption] = set()
        for operator in env.strips_operators:
            operator_types = [p.type for p in operator.parameters]
            option = _SpotParameterizedOption(operator.name, operator_types)
            options.add(option)

        return options<|MERGE_RESOLUTION|>--- conflicted
+++ resolved
@@ -20,23 +20,14 @@
     get_last_captured_images
 from predicators.spot_utils.skills.spot_grasp import grasp_at_pixel
 from predicators.spot_utils.skills.spot_hand_move import close_gripper, \
-<<<<<<< HEAD
-    move_hand_to_relative_pose, open_gripper, gaze_at_relative_pose
-=======
     gaze_at_relative_pose, move_hand_to_relative_pose, open_gripper
->>>>>>> 7ceaf80f
 from predicators.spot_utils.skills.spot_navigation import \
     navigate_to_relative_pose
 from predicators.spot_utils.skills.spot_place import place_at_relative_position
 from predicators.spot_utils.skills.spot_stow_arm import stow_arm
 from predicators.spot_utils.spot_localization import SpotLocalizer
 from predicators.spot_utils.utils import DEFAULT_HAND_LOOK_DOWN_POSE, \
-<<<<<<< HEAD
-    DEFAULT_HAND_LOOK_STRAIGHT_DOWN_POSE, \
-    get_relative_se2_from_se3
-=======
     DEFAULT_HAND_LOOK_STRAIGHT_DOWN_POSE, get_relative_se2_from_se3
->>>>>>> 7ceaf80f
 from predicators.structs import Action, Array, Object, ParameterizedOption, \
     Predicate, State, Type
 from predicators.spot_utils.spot_localization import SpotLocalizer
@@ -47,12 +38,7 @@
 
 
 def _navigate_to_relative_pose_and_gaze(
-<<<<<<< HEAD
-        robot: Robot, rel_pose: math_helpers.SE2Pose,
-        localizer: SpotLocalizer,
-=======
         robot: Robot, rel_pose: math_helpers.SE2Pose, localizer: SpotLocalizer,
->>>>>>> 7ceaf80f
         gaze_target: math_helpers.Vec3) -> None:
     # First navigate to the pose.
     navigate_to_relative_pose(robot, rel_pose)
@@ -121,16 +107,9 @@
 
 def _move_to_target_policy(name: str, distance_param_idx: int,
                            yaw_param_idx: int, robot_obj_idx: int,
-<<<<<<< HEAD
-                           target_obj_idx: int,
-                           do_gaze: bool,
-                           state: State, memory: Dict,
-                           objects: Sequence[Object], params: Array) -> Action:
-=======
                            target_obj_idx: int, do_gaze: bool, state: State,
                            memory: Dict, objects: Sequence[Object],
                            params: Array) -> Action:
->>>>>>> 7ceaf80f
 
     del memory  # not used
 
@@ -147,12 +126,7 @@
 
     rel_pose = get_relative_se2_from_se3(robot_pose, target_pose, distance,
                                          yaw)
-<<<<<<< HEAD
-    gaze_target = math_helpers.Vec3(target_pose.x,
-                                    target_pose.y,
-=======
     gaze_target = math_helpers.Vec3(target_pose.x, target_pose.y,
->>>>>>> 7ceaf80f
                                     target_pose.z)
 
     if not do_gaze:
