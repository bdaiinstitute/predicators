"""Utility functions to interface with the Boston Dynamics Spot robot."""

import functools
import logging
import os
import sys
import time
from typing import Any, Collection, Dict, Optional, Sequence, Set, Tuple

import apriltag
import bosdyn.client
import bosdyn.client.estop
import bosdyn.client.lease
import bosdyn.client.util
import cv2
import numpy as np
from bosdyn.api import basic_command_pb2, estop_pb2, geometry_pb2, image_pb2, \
    manipulation_api_pb2
from bosdyn.api.basic_command_pb2 import RobotCommandFeedbackStatus
from bosdyn.client import math_helpers
from bosdyn.client.estop import EstopClient
from bosdyn.client.frame_helpers import BODY_FRAME_NAME, \
    GRAV_ALIGNED_BODY_FRAME_NAME, ODOM_FRAME_NAME, VISION_FRAME_NAME, \
    get_a_tform_b, get_se2_a_tform_b, get_vision_tform_body
from bosdyn.client.image import ImageClient, build_image_request
from bosdyn.client.manipulation_api_client import ManipulationApiClient
from bosdyn.client.robot_command import RobotCommandBuilder, \
    RobotCommandClient, block_until_arm_arrives, blocking_stand
from bosdyn.client.robot_state import RobotStateClient
from bosdyn.client.sdk import Robot
from gym.spaces import Box

from predicators import utils
from predicators.settings import CFG
from predicators.spot_utils.helpers.graph_nav_command_line import \
    GraphNavInterface
from predicators.structs import Array, Image, Object

g_image_click = None
g_image_display = None


def get_memorized_waypoint(obj_name: str) -> Optional[Tuple[str, Array]]:
    """Returns None if the location of the object is unknown.

    Returns a waypoint ID (str) and a (x, y, yaw) offset otherwise.
    """
    graph_nav_loc_to_id = {
        "front_tool_room": "dented-marlin-HZHTzO56529oo0oGfAFHdg==",
        "tool_room_table": "lumpen-squid-p9fT8Ui8TYI7JWQJvfQwKw==",
        "toolbag": "seared-hare-0JBmyRiYHfbxn58ymEwPaQ==",
        "tool_room_tool_stand": "roving-gibbon-3eduef4VV0itZzkpHZueNQ==",
        "tool_room_platform": "comfy-auk-W0iygJ1WJyKR1eB3qe2mlg==",
        "low_wall_rack": "alight-coyote-Nvl0i02Mk7Ds8ax0sj0Hsw==",
        "high_wall_rack": "alight-coyote-Nvl0i02Mk7Ds8ax0sj0Hsw==",
        "extra_room_table": "alight-coyote-Nvl0i02Mk7Ds8ax0sj0Hsw==",
    }
    offsets = {"extra_room_table": np.array([0.0, -0.3, np.pi / 2])}
    if obj_name not in graph_nav_loc_to_id:
        return None
    waypoint_id = graph_nav_loc_to_id[obj_name]
    offset = offsets.get(obj_name, np.zeros(3, dtype=np.float32))
    return (waypoint_id, offset)


obj_name_to_apriltag_id = {
    "hammer": 401,
    "brush": 402,
    "hex_key": 403,
    "hex_screwdriver": 404,
    "toolbag": 405,
    "low_wall_rack": 406,
    "front_tool_room": 407,
    "tool_room_table": 408,
    "extra_room_table": 409,
    "cube": 410,
}

OBJECT_CROPS = {
    # min_x, max_x, min_y, max_y
    "hammer": (160, 450, 160, 350),
    "hex_key": (160, 450, 160, 350),
    "brush": (100, 400, 350, 480),
    "hex_screwdriver": (100, 400, 350, 480),
}

OBJECT_COLOR_BOUNDS = {
    # (min B, min G, min R), (max B, max G, max R)
    "hammer": ((0, 0, 50), (40, 40, 200)),
    "hex_key": ((0, 50, 50), (40, 150, 200)),
    "brush": ((0, 100, 200), (80, 255, 255)),
    "hex_screwdriver": ((0, 0, 50), (40, 40, 200)),
}

OBJECT_GRASP_OFFSET = {
    # dx, dy
    "hammer": (0, 0),
    "hex_key": (0, 50),
    "brush": (0, 0),
    "hex_screwdriver": (0, 0),
}

COMMAND_TIMEOUT = 20.0

CAMERA_NAMES = [
    "hand_color_image", "left_fisheye_image", "right_fisheye_image",
    "frontleft_fisheye_image", "frontright_fisheye_image", "back_fisheye_image"
]


def _find_object_center(img: Image,
                        obj_name: str) -> Optional[Tuple[int, int]]:
    # Copy to make sure we don't modify the image.
    img = img.copy()

    # Crop
    crop_min_x, crop_max_x, crop_min_y, crop_max_y = OBJECT_CROPS[obj_name]
    cropped_img = img[crop_min_y:crop_max_y, crop_min_x:crop_max_x]

    # Mask color.
    lo, hi = OBJECT_COLOR_BOUNDS[obj_name]
    lower = np.array(lo)
    upper = np.array(hi)
    mask = cv2.inRange(cropped_img, lower, upper)

    # Apply blur.
    mask = cv2.GaussianBlur(mask, (5, 5), 0)

    # Connected components with stats.
    nb_components, _, stats, centroids = cv2.connectedComponentsWithStats(
        mask, connectivity=4)

    # Fail if nothing found.
    if nb_components <= 1:
        return None

    # Find the largest non background component.
    # Note: range() starts from 1 since 0 is the background label.
    max_label, _ = max(
        ((i, stats[i, cv2.CC_STAT_AREA]) for i in range(1, nb_components)),
        key=lambda x: x[1])

    cropped_x, cropped_y = map(int, centroids[max_label])

    x = cropped_x + crop_min_x
    y = cropped_y + crop_min_y

    # Apply offset.
    dx, dy = OBJECT_GRASP_OFFSET[obj_name]
    x = np.clip(x + dx, 0, img.shape[1])
    y = np.clip(y + dy, 0, img.shape[0])

    return (x, y)


# pylint: disable=no-member
class _SpotInterface():
    """Implementation of interface with low-level controllers and sensor data
    grabbing for the Spot robot.

    Perception/Sensor Data:
    get_gripper_obs() -> Returns number corresponding to gripper open
                           percentage.

    Controllers:
    navigateToController(objs, [float:dx, float:dy, float:dyaw])
    graspController(objs, [(0:Any,1:Top,-1:Side)])
    placeOntopController(objs, [float:distance])
    """

    def __init__(self) -> None:
        self._hostname = CFG.spot_robot_ip
        self._verbose = False
        self._force_45_angle_grasp = False
        self._force_horizontal_grasp = False
        self._force_squeeze_grasp = False
        self._force_top_down_grasp = False
        self._image_source = "hand_color_image"

        self.hand_x, self.hand_y, self.hand_z = (0.80, 0, 0.45)
        self.hand_x_bounds = (0.3, 0.9)
        self.hand_y_bounds = (-0.5, 0.5)
        self.hand_z_bounds = (0.09, 0.7)
        self.localization_timeout = 10

        self._find_controller_move_queue_idx = 0

        # Try to connect to the robot. If this fails, still maintain the
        # instance for testing, but assert that it succeeded within the
        # controller calls.
        self._connected_to_spot = False
        try:
            self._connect_to_spot()
            self._connected_to_spot = True
        except (bosdyn.client.exceptions.ProxyConnectionError,
                bosdyn.client.exceptions.UnableToConnectToRobotError,
                RuntimeError):
            logging.warning("Could not connect to Spot!")

    def _connect_to_spot(self) -> None:
        # See hello_spot.py for an explanation of these lines.
        bosdyn.client.util.setup_logging(self._verbose)

        self.sdk = bosdyn.client.create_standard_sdk('SesameClient')
        self.robot: Robot = self.sdk.create_robot(self._hostname)
        if not os.environ.get('BOSDYN_CLIENT_USERNAME') or not os.environ.get(
                'BOSDYN_CLIENT_PASSWORD'):
            raise RuntimeError("Spot environment variables unset.")
        bosdyn.client.util.authenticate(self.robot)
        self.robot.time_sync.wait_for_sync()

        assert self.robot.has_arm(
        ), "Robot requires an arm to run this example."

        # Verify the robot is not estopped and that an external application has
        # registered and holds an estop endpoint.
        self.verify_estop(self.robot)

        self.lease_client = self.robot.ensure_client(
            bosdyn.client.lease.LeaseClient.default_service_name)
        self.robot_state_client: RobotStateClient = self.robot.ensure_client(
            RobotStateClient.default_service_name)
        self.robot_command_client: RobotCommandClient = \
            self.robot.ensure_client(RobotCommandClient.default_service_name)
        self.image_client = self.robot.ensure_client(
            ImageClient.default_service_name)
        self.manipulation_api_client = self.robot.ensure_client(
            ManipulationApiClient.default_service_name)
        self.lease_client.take()
        self.lease_keepalive = bosdyn.client.lease.LeaseKeepAlive(
            self.lease_client, must_acquire=True, return_at_exit=True)

        # Create Graph Nav Command Line
        self.upload_filepath = "predicators/spot_utils/bike_env/" + \
            "downloaded_graph/"
        self.graph_nav_command_line = GraphNavInterface(
            self.robot, self.upload_filepath, self.lease_client,
            self.lease_keepalive)

        # Initializing Spot
        self.robot.logger.info(
            "Powering on robot... This may take a several seconds.")
        self.robot.power_on(timeout_sec=20)
        assert self.robot.is_powered_on(), "Robot power on failed."

        self.robot.logger.info("Commanding robot to stand...")
        blocking_stand(self.robot_command_client, timeout_sec=10)
        self.robot.logger.info("Robot standing.")

    def get_camera_images(self) -> Dict[str, Image]:
        """Get all camera images."""
        camera_images: Dict[str, Image] = {}
        for source_name in CAMERA_NAMES:
            img, _ = self.get_single_camera_image(source_name)
            camera_images[source_name] = img
        return camera_images

    def get_single_camera_image(self, source_name: str) -> Tuple[Image, Any]:
        """Get a single source camera image and image response."""
        # Get image and camera transform from source_name.
        img_req = build_image_request(
            source_name,
            quality_percent=100,
            pixel_format=image_pb2.Image.PIXEL_FORMAT_RGB_U8)
        image_response = self.image_client.get_image([img_req])

        # Format image before detecting apriltags.
        if image_response[0].shot.image.pixel_format == image_pb2.Image.\
            PIXEL_FORMAT_DEPTH_U16:
            dtype = np.uint16  # type: ignore
        else:
            dtype = np.uint8  # type: ignore
        img = np.fromstring(image_response[0].shot.image.data,
                            dtype=dtype)  # type: ignore
        if image_response[0].shot.image.format == image_pb2.Image.FORMAT_RAW:
            img = img.reshape(image_response[0].shot.image.rows,
                              image_response[0].shot.image.cols)
        else:
            img = cv2.imdecode(img, -1)

        return (img, image_response)

    def get_objects_in_view_by_camera(
            self) -> Dict[str, Dict[str, Tuple[float, float, float]]]:
        """Get objects currently in view."""
        tag_to_pose: Dict[str,
                          Dict[int,
                               Tuple[float, float,
                                     float]]] = {k: {}
                                                 for k in CAMERA_NAMES}
        for source_name in CAMERA_NAMES:
            viewable_obj_poses = self.get_apriltag_pose_from_camera(
                source_name=source_name)
            tag_to_pose[source_name].update(viewable_obj_poses)
        apriltag_id_to_obj_name = {
            v: k
            for k, v in obj_name_to_apriltag_id.items()
        }
        camera_to_obj_names_to_poses: Dict[str, Dict[str, Tuple[float, float,
                                                                float]]] = {}
        for source_name in tag_to_pose.keys():
            camera_to_obj_names_to_poses[source_name] = {
                apriltag_id_to_obj_name[t]: p
                for t, p in tag_to_pose[source_name].items()
            }
        return camera_to_obj_names_to_poses

    def get_robot_pose(self) -> Tuple[float, float, float]:
        """Get the x, y, z position of the robot body."""
        state = self.get_localized_state()
        gn_origin_tform_body = math_helpers.SE3Pose.from_obj(
            state.localization.seed_tform_body)
        robot_pos = gn_origin_tform_body.transform_point(0.0, 0.0, 0.0)
        return robot_pos

    def actively_construct_initial_object_views(
            self,
            object_names: Set[str]) -> Dict[str, Tuple[float, float, float]]:
        """Walk around and build object views."""
        object_views: Dict[str, Tuple[float, float, float]] = {}
        if CFG.spot_initialize_surfaces_to_default:
            object_views = {
                "tool_room_table":
                (6.939992779470081, -6.21562847222872, 0.030711182602548265),
                "extra_room_table":
                (8.175572738390251, -6.083883265675128, 0.036055057764837),
                "low_wall_rack":
                (10.049931203338616, -6.9443170697742, 0.27881268568327966),
                "toolbag":
                (7.043112552148553, -8.198686802340527, -0.18750694527153725)
            }
        waypoints = ["tool_room_table", "low_wall_rack"]
        objects_to_find = object_names - set(object_views.keys())
        obj_name_to_loc = self._scan_for_objects(waypoints, objects_to_find)
        for obj_name in objects_to_find:
            assert obj_name in obj_name_to_loc, \
                f"Did not locate object {obj_name}!"
            object_views[obj_name] = obj_name_to_loc[obj_name]
            logging.info(f"Located object {obj_name}")
        return object_views

    def get_localized_state(self) -> Any:
        """Get localized state from GraphNav client."""
        exec_start, exec_sec = time.perf_counter(), 0.0
        # This needs to be a while loop because get_localization_state
        # sometimes returns null pose if poorly localized. We assert JIC.
        while exec_sec < self.localization_timeout:
            # Localizes robot from larger graph fiducials.
            self.graph_nav_command_line.set_initial_localization_fiducial()
            state = self.graph_nav_command_line.graph_nav_client.\
                get_localization_state()
            exec_sec = time.perf_counter() - exec_start
            if str(state.localization.seed_tform_body) != '':
                break
            time.sleep(1)
        if str(state.localization.seed_tform_body) == '':
            logging.warning("WARNING: Localization timed out!")
        return state

    def get_apriltag_pose_from_camera(
<<<<<<< HEAD
            self,
            source_name: str = "hand_color_image",
            fiducial_size: float = 44.45
=======
        self,
        source_name: str = "hand_color_image",
        fiducial_size: float = CFG.spot_fiducial_size,
>>>>>>> af44fda0
    ) -> Dict[int, Tuple[float, float, float]]:
        """Get the poses of all fiducials in camera view.

        This only works with these camera sources: "hand_color_image",
        "back_fisheye_image", "left_fisheye_image". Also, the fiducial
        size has to be correctly defined in arguments (in mm). Also, it
        only works for tags that start with "40" in their ID.

        Returns a dict mapping the integer of the tag id to an (x, y, z)
        position tuple in the map frame.
        """
        img, image_response = self.get_single_camera_image(source_name)

        # Camera body transform.
        camera_tform_body = get_a_tform_b(
            image_response[0].shot.transforms_snapshot,
            image_response[0].shot.frame_name_image_sensor, BODY_FRAME_NAME)

        # Camera intrinsics for the given source camera.
        intrinsics = image_response[0].source.pinhole.intrinsics

        # Convert the image to grayscale.
        image_grey = cv2.cvtColor(img, cv2.COLOR_BGR2GRAY)

        # Create apriltag detector and get all apriltag locations.
        options = apriltag.DetectorOptions(families="tag36h11")
        options.refine_pose = 1
        detector = apriltag.Detector(options)
        detections = detector.detect(image_grey)
        obj_poses: Dict[int, Tuple[float, float, float]] = {}
        # For every detection find location in graph_nav frame.
        for detection in detections:
            pose = detector.detection_pose(
                detection,
                (intrinsics.focal_length.x, intrinsics.focal_length.y,
                 intrinsics.principal_point.x, intrinsics.principal_point.y),
                fiducial_size)[0]
            tx, ty, tz, tw = pose[:, -1]
            assert np.isclose(tw, 1.0)
            fiducial_rt_camera_frame = np.array(
                [float(tx) / 1000.0,
                 float(ty) / 1000.0,
                 float(tz) / 1000.0])

            body_tform_fiducial = (
                camera_tform_body.inverse()).transform_point(
                    fiducial_rt_camera_frame[0], fiducial_rt_camera_frame[1],
                    fiducial_rt_camera_frame[2])

            # Get graph_nav to body frame.
            state = self.get_localized_state()
            gn_origin_tform_body = math_helpers.SE3Pose.from_obj(
                state.localization.seed_tform_body)

            # Apply transform to fiducial to body location
            fiducial_rt_gn_origin = gn_origin_tform_body.transform_point(
                body_tform_fiducial[0], body_tform_fiducial[1],
                body_tform_fiducial[2])

            # This only works for small fiducials because of initial size.
            if detection.tag_id in obj_name_to_apriltag_id.values():
                obj_poses[detection.tag_id] = fiducial_rt_gn_origin

        return obj_poses

    def get_gripper_obs(self) -> float:
        """Grabs the current observation of relevant quantities from the
        gripper."""
        robot_state = self.robot_state_client.get_robot_state()
        return float(robot_state.manipulator_state.gripper_open_percentage)

    @property
    def params_spaces(self) -> Dict[str, Box]:
        """The parameter spaces for each of the controllers."""
        return {
            "navigate": Box(-5.0, 5.0, (3, )),
            "grasp": Box(-1.0, 1.0, (4, )),
            "placeOnTop": Box(-5.0, 5.0, (3, )),
            "noop": Box(0, 1, (0, ))
        }

    def execute(self, name: str, objects: Sequence[Object],
                params: Array) -> None:
        """Run the controller based on the given name."""
        assert self._connected_to_spot
        if name == "find":
            self._find_controller_move_queue_idx += 1
            return self.findController()
        # Just finished finding.
        self._find_controller_move_queue_idx = 0
        if name == "stow":
            return self.stow_arm()
        if name == "navigate":
            return self.navigateToController(objects, params)
        if name == "grasp":
            return self.graspController(objects, params)
        assert name == "placeOnTop"
        return self.placeOntopController(objects, params)

    def findController(self) -> None:
        """Execute look around."""
        # Execute a hard-coded sequence of movements and hope that one of them
        # puts the lost object in view. This is very specifically designed for
        # the case where an object has fallen in the immediate vicinity.

        # Start by stowing.
        self.stow_arm()

        # First move way back and don't move the hand. This is useful when the
        # object has not actually fallen, but wasn't grasped.
        if self._find_controller_move_queue_idx == 1:
            self.relative_move(-0.75, 0.0, 0.0)
            time.sleep(2.0)
            return

        # Now just look down.
        if self._find_controller_move_queue_idx == 2:
            pass

        # Move to the right.
        elif self._find_controller_move_queue_idx == 3:
            self.relative_move(0.0, 0.0, np.pi / 6)

        # Move to the left.
        elif self._find_controller_move_queue_idx == 4:
            self.relative_move(0.0, 0.0, -np.pi / 6)

        # Soon we should implement asking for help here instead of crashing.
        else:
            prompt = """Please take control of the robot and make the
            object become in its view. Hit the 'Enter' key
            when you're done!"""
            utils.prompt_user(prompt)
            self._find_controller_move_queue_idx = 0
            self.lease_client.take()
            return

        # Move the hand to get a view of the floor.
        self.hand_movement(np.array([0.0, 0.0, 0.0]),
                           keep_hand_pose=False,
                           angle=(np.cos(np.pi / 6), 0, np.sin(np.pi / 6), 0))

        # Sleep for longer to make sure that there is no shaking.
        time.sleep(2.0)

    def navigateToController(self, objs: Sequence[Object],
                             params: Array) -> None:
        """Controller that navigates to specific pre-specified locations.

        Params are [dx, dy, d-yaw (in radians)]
        """
        # Always start by stowing the arm.
        self.stow_arm()

        print("NavigateTo", objs)
        assert len(params) == 3
        assert len(objs) in [2, 3]

        waypoint = ("", np.zeros(3, dtype=np.float32))  # default
        for obj in objs[1:]:
            possible_waypoint = get_memorized_waypoint(obj.name)
            if possible_waypoint is not None:
                waypoint = possible_waypoint
                break
        waypoint_id, offset = waypoint

        params = np.add(params, offset)

        if len(objs) == 3 and objs[2].name == "floor":
            self.navigate_to_position(params)
        else:
            self.navigate_to(waypoint_id, params)

        # Set arm view pose
        # NOTE: time.sleep(1.0) required afer each option execution
        # to allow time for sensor readings to settle.
        if len(objs) == 3:
            if "_table" in objs[2].name:
                self.hand_movement(np.array([0.0, 0.0, 0.0]),
                                   keep_hand_pose=False,
                                   angle=(np.cos(np.pi / 8), 0,
                                          np.sin(np.pi / 8), 0),
                                   open_gripper=False)
                time.sleep(1.0)
                return
            if "floor" in objs[2].name:
                self.hand_movement(np.array([-0.2, 0.0, -0.25]),
                                   keep_hand_pose=False,
                                   angle=(np.cos(np.pi / 7), 0,
                                          np.sin(np.pi / 7), 0),
                                   open_gripper=False)
                time.sleep(1.0)
                return
        self.stow_arm()
        time.sleep(1.0)

    def graspController(self, objs: Sequence[Object], params: Array) -> None:
        """Wrapper method for grasp controller.

        Params are 4 dimensional corresponding to a top-down grasp (1),
        side grasp (-1) or any (0), and dx, dy, dz of post grasp
        position.
        """
        print("Grasp", objs)
        assert len(params) == 4
        assert params[3] in [0, 1, -1]
        if params[3] == 1:
            self._force_horizontal_grasp = False
            self._force_top_down_grasp = True
        elif params[3] == -1:
            self._force_horizontal_grasp = True
            self._force_top_down_grasp = False
        self.arm_object_grasp(objs[1])
        if not np.allclose(params[:3], [0.0, 0.0, 0.0]):
            self.hand_movement(params[:3], open_gripper=False)
        self.stow_arm()
        # NOTE: time.sleep(1.0) required afer each option execution
        # to allow time for sensor readings to settle.
        time.sleep(1.0)

    def placeOntopController(self, objs: Sequence[Object],
                             params: Array) -> None:
        """Wrapper method for placeOnTop controller.

        Params is dx, dy, and dz corresponding to the location of the
        arm from the robot when placing.
        """
        print("PlaceOntop", objs)
        angle = (np.cos(np.pi / 6), 0, np.sin(np.pi / 6), 0)
        assert len(params) == 3
        self.hand_movement(params,
                           keep_hand_pose=False,
                           relative_to_default_pose=False,
                           angle=angle)
        time.sleep(1.0)
        self.stow_arm()
        # NOTE: time.sleep(1.0) required afer each option execution
        # to allow time for sensor readings to settle.
        time.sleep(1.0)

    def _scan_for_objects(
        self, waypoints: Sequence[str], objects_to_find: Collection[str]
    ) -> Dict[str, Tuple[float, float, float]]:
        """Walks around and spins around to find object poses by apriltag."""
        # Stow arm before
        self.stow_arm()
        obj_poses: Dict[str, Tuple[float, float, float]] = {
            "floor": (0.0, 0.0, -1.0)
        }
        for waypoint_name in waypoints:
            if set(objects_to_find).issubset(set(obj_poses)):
                logging.info("All objects located!")
                break
            waypoint = get_memorized_waypoint(waypoint_name)
            assert waypoint is not None
            waypoint_id, offset = waypoint
            self.navigate_to(waypoint_id, offset)
            for _ in range(8):
                objects_in_view: Dict[str, Tuple[float, float, float]] = {}
                objects_in_view_by_camera = self.get_objects_in_view_by_camera(
                )
                for v in objects_in_view_by_camera.values():
                    objects_in_view.update(v)
                obj_poses.update(objects_in_view)
                logging.info("Seen objects:")
                logging.info(set(obj_poses))
                remaining_objects = set(objects_to_find) - set(obj_poses)
                if not remaining_objects:
                    break
                logging.info("Still searching for objects:")
                logging.info(remaining_objects)
                self.relative_move(0.0, 0.0, np.pi / 4)
        return obj_poses

    def verify_estop(self, robot: Any) -> None:
        """Verify the robot is not estopped."""

        client = robot.ensure_client(EstopClient.default_service_name)
        if client.get_status().stop_level != estop_pb2.ESTOP_LEVEL_NONE:
            error_message = "Robot is estopped. Please use an external" + \
                " E-Stop client, such as the estop SDK example, to" + \
                " configure E-Stop."
            robot.logger.error(error_message)
            raise Exception(error_message)

    # NOTE: We want to deprecate this over the long-term!
    def cv_mouse_callback(self, event, x, y, flags, param):  # type: ignore
        """Callback for the click-to-grasp functionality with the Spot API's
        grasping interface."""
        del flags, param
        # pylint: disable=global-variable-not-assigned
        global g_image_click, g_image_display
        clone = g_image_display.copy()
        if event == cv2.EVENT_LBUTTONUP:
            g_image_click = (x, y)
        else:
            # Draw some lines on the image.
            #print('mouse', x, y)
            color = (30, 30, 30)
            thickness = 2
            image_title = 'Click to grasp'
            height = clone.shape[0]
            width = clone.shape[1]
            cv2.line(clone, (0, y), (width, y), color, thickness)
            cv2.line(clone, (x, 0), (x, height), color, thickness)
            cv2.imshow(image_title, clone)

    def add_grasp_constraint(
        self, grasp: manipulation_api_pb2.PickObjectInImage,
        robot_state_client: RobotStateClient
    ) -> manipulation_api_pb2.PickObjectInImage:
        """Method to constrain desirable grasps."""
        # There are 3 types of constraints:
        #   1. Vector alignment
        #   2. Full rotation
        #   3. Squeeze grasp
        #
        # You can specify more than one if you want and they will be
        # OR'ed together.

        # For these options, we'll use a vector alignment constraint.
        use_vector_constraint = self._force_top_down_grasp or \
            self._force_horizontal_grasp

        # Specify the frame we're using.
        grasp.grasp_params.grasp_params_frame_name = VISION_FRAME_NAME

        if use_vector_constraint:
            if self._force_top_down_grasp:
                # Add a constraint that requests that the x-axis of the
                # gripper is pointing in the negative-z direction in the
                # vision frame.

                # The axis on the gripper is the x-axis.
                axis_on_gripper_ewrt_gripper = geometry_pb2.Vec3(x=1, y=0, z=0)

                # The axis in the vision frame is the negative z-axis
                axis_to_align_with_ewrt_vo = geometry_pb2.Vec3(x=0, y=0, z=-1)

            if self._force_horizontal_grasp:
                # Add a constraint that requests that the y-axis of the
                # gripper is pointing in the positive-z direction in the
                # vision frame.  That means that the gripper is
                # constrained to be rolled 90 degrees and pointed at the
                # horizon.

                # The axis on the gripper is the y-axis.
                axis_on_gripper_ewrt_gripper = geometry_pb2.Vec3(x=0, y=1, z=0)

                # The axis in the vision frame is the positive z-axis
                axis_to_align_with_ewrt_vo = geometry_pb2.Vec3(x=0, y=0, z=1)

            # Add the vector constraint to our proto.
            constraint = grasp.grasp_params.allowable_orientation.add()
            constraint.vector_alignment_with_tolerance.\
                axis_on_gripper_ewrt_gripper.\
                    CopyFrom(axis_on_gripper_ewrt_gripper)
            constraint.vector_alignment_with_tolerance.\
                axis_to_align_with_ewrt_frame.\
                    CopyFrom(axis_to_align_with_ewrt_vo)

            # We'll take anything within about 10 degrees for top-down or
            # horizontal grasps.
            constraint.vector_alignment_with_tolerance.\
                threshold_radians = 0.17

        elif self._force_45_angle_grasp:
            # Demonstration of a RotationWithTolerance constraint.
            # This constraint allows you to specify a full orientation you
            # want the hand to be in, along with a threshold.
            # You might want this feature when grasping an object with known
            # geometry and you want to make sure you grasp a specific part
            # of it. Here, since we don't have anything in particular we
            # want to grasp,  we'll specify an orientation that will have the
            # hand aligned with robot and rotated down 45 degrees as an
            # example.

            # First, get the robot's position in the world.
            robot_state = robot_state_client.get_robot_state()
            vision_T_body = get_vision_tform_body(
                robot_state.kinematic_state.transforms_snapshot)

            # Rotation from the body to our desired grasp.
            body_Q_grasp = math_helpers.Quat.from_pitch(0.785398)  # 45 degrees
            vision_Q_grasp = vision_T_body.rotation * body_Q_grasp

            # Turn into a proto
            constraint = grasp.grasp_params.allowable_orientation.add()
            constraint.rotation_with_tolerance.rotation_ewrt_frame.CopyFrom(
                vision_Q_grasp.to_proto())

            # We'll accept anything within +/- 10 degrees
            constraint.rotation_with_tolerance.threshold_radians = 0.17

        elif self._force_squeeze_grasp:
            # Tell the robot to just squeeze on the ground at the given point.
            constraint = grasp.grasp_params.allowable_orientation.add()
            constraint.squeeze_grasp.SetInParent()

        return grasp

    def arm_object_grasp(self, obj: Object) -> None:
        """A simple example of using the Boston Dynamics API to command Spot's
        arm."""
        assert self.robot.is_powered_on(), "Robot power on failed."
        assert basic_command_pb2.StandCommand.Feedback.STATUS_IS_STANDING

        # Take a picture with a camera
        self.robot.logger.debug(f'Getting an image from: {self._image_source}')
        time.sleep(1)
        image_responses = self.image_client.get_image_from_sources(
            [self._image_source])

        if len(image_responses) != 1:
            print(f'Got invalid number of images: {str(len(image_responses))}')
            print(image_responses)
            assert False

        image = image_responses[0]
        if image.shot.image.pixel_format == image_pb2.Image.\
            PIXEL_FORMAT_DEPTH_U16:
            dtype = np.uint16  # type: ignore
        else:
            dtype = np.uint8  # type: ignore
        img = np.fromstring(image.shot.image.data, dtype=dtype)  # type: ignore
        if image.shot.image.format == image_pb2.Image.FORMAT_RAW:
            img = img.reshape(image.shot.image.rows, image.shot.image.cols)
        else:
            img = cv2.imdecode(img, -1)

        # pylint: disable=global-variable-not-assigned, global-statement
        global g_image_click, g_image_display

        if CFG.spot_grasp_use_apriltag:
            # Convert Image to grayscale
            gray = cv2.cvtColor(img, cv2.COLOR_BGR2GRAY)

            # Define the AprilTags detector options and then detect the tags.
            self.robot.logger.info("[INFO] detecting AprilTags...")
            options = apriltag.DetectorOptions(families="tag36h11")
            detector = apriltag.Detector(options)
            results = detector.detect(gray)
            self.robot.logger.info(f"[INFO] {len(results)} AprilTags detected")
            for result in results:
                if result.tag_id == obj_name_to_apriltag_id[obj.name]:
                    g_image_click = result.center

        elif CFG.spot_grasp_use_cv2:
            if obj.name in ["hammer", "hex_key", "brush", "hex_screwdriver"]:
                g_image_click = _find_object_center(img, obj.name)

        if g_image_click is None:
            # Show the image to the user and wait for them to click on a pixel
            self.robot.logger.info('Click on an object to start grasping...')
            image_title = 'Click to grasp'
            cv2.namedWindow(image_title)
            cv2.setMouseCallback(image_title, self.cv_mouse_callback)
            g_image_display = img
            cv2.imshow(image_title, g_image_display)

        while g_image_click is None:
            key = cv2.waitKey(1) & 0xFF
            if key == ord('q') or key == ord('Q'):
                # Quit
                print('"q" pressed, exiting.')
                sys.exit()

        # Uncomment to debug.
        # g_image_display = img.copy()
        # image_title = "Selected grasp"
        # cv2.namedWindow(image_title)
        # cv2.circle(g_image_display, g_image_click, 3, (0, 255, 0), 3)
        # cv2.imshow(image_title, g_image_display)
        # cv2.waitKey(0)

        # pylint: disable=unsubscriptable-object
        self.robot.\
            logger.info(f"Object at ({g_image_click[0]}, {g_image_click[1]})")
        # pylint: disable=unsubscriptable-object
        pick_vec = geometry_pb2.Vec2(x=g_image_click[0], y=g_image_click[1])

        # Build the proto
        grasp = manipulation_api_pb2.PickObjectInImage(
            pixel_xy=pick_vec,
            transforms_snapshot_for_camera=image.shot.transforms_snapshot,
            frame_name_image_sensor=image.shot.frame_name_image_sensor,
            camera_model=image.source.pinhole)

        # Optionally add a grasp constraint.  This lets you tell the robot you
        # only want top-down grasps or side-on grasps.
        grasp = self.add_grasp_constraint(grasp, self.robot_state_client)

        # Stow Arm First
        self.stow_arm()

        # Ask the robot to pick up the object
        grasp_request = manipulation_api_pb2.ManipulationApiRequest(
            pick_object_in_image=grasp)

        # Send the request
        cmd_response = self.manipulation_api_client.manipulation_api_command(
            manipulation_api_request=grasp_request)

        # Get feedback from the robot and execute grasping.
        start_time = time.perf_counter()
        while (time.perf_counter() - start_time) <= COMMAND_TIMEOUT:
            feedback_request = manipulation_api_pb2.\
                ManipulationApiFeedbackRequest(manipulation_cmd_id=\
                    cmd_response.manipulation_cmd_id)

            # Send the request
            response = self.manipulation_api_client.\
                manipulation_api_feedback_command(
                manipulation_api_feedback_request=feedback_request)

            if response.current_state in [manipulation_api_pb2.\
                MANIP_STATE_GRASP_SUCCEEDED, manipulation_api_pb2.\
                MANIP_STATE_GRASP_FAILED]:
                break
        if (time.perf_counter() - start_time) > COMMAND_TIMEOUT:
            logging.info("Timed out waiting for grasp to execute!")

        time.sleep(1.0)
        g_image_click = None
        g_image_display = None
        self.robot.logger.debug('Finished grasp.')

    def stow_arm(self) -> None:
        """A simple example of using the Boston Dynamics API to stow Spot's
        arm."""

        # Allow Stowing and Stow Arm
        grasp_carry_state_override = manipulation_api_pb2.\
            ApiGraspedCarryStateOverride(override_request=3)
        grasp_override_request = manipulation_api_pb2.\
            ApiGraspOverrideRequest(
            carry_state_override=grasp_carry_state_override)
        self.manipulation_api_client.\
            grasp_override_command(grasp_override_request)

        stow_cmd = RobotCommandBuilder.arm_stow_command()
        gripper_close_command = RobotCommandBuilder.\
            claw_gripper_open_fraction_command(0.0)
        # Combine the arm and gripper commands into one RobotCommand
        stow_and_close_command = RobotCommandBuilder.build_synchro_command(
            gripper_close_command, stow_cmd)
        stow_and_close_command_id = self.robot_command_client.robot_command(
            stow_and_close_command)
        self.robot.logger.debug("Stow command issued.")
        block_until_arm_arrives(self.robot_command_client,
                                stow_and_close_command_id, 4.5)

    def hand_movement(
        self,
        params: Array,
        open_gripper: bool = True,
        relative_to_default_pose: bool = True,
        keep_hand_pose: bool = True,
        angle: Tuple[float, float, float,
                     float] = (np.cos(np.pi / 4), 0, np.sin(np.pi / 4), 0)
    ) -> None:
        """Move arm to infront of robot an open gripper."""
        # Move the arm to a spot in front of the robot, and open the gripper.
        assert self.robot.is_powered_on(), "Robot power on failed."
        assert basic_command_pb2.StandCommand.Feedback.STATUS_IS_STANDING

        if keep_hand_pose:
            # Get current hand quaternion.
            robot_state = self.robot_state_client.get_robot_state()
            body_T_hand = get_a_tform_b(
                robot_state.kinematic_state.transforms_snapshot,
                BODY_FRAME_NAME, "hand")
            qw, qx, qy, qz = body_T_hand.rot.w, body_T_hand.rot.x,\
                body_T_hand.rot.y, body_T_hand.rot.z
        else:
            # Set downward place rotation as a quaternion.
            qw, qx, qy, qz = angle
        flat_body_Q_hand = geometry_pb2.Quaternion(w=qw, x=qx, y=qy, z=qz)

        if not relative_to_default_pose:
            x = params[0]  # dx hand
            y = params[1]
            z = params[2]
        else:
            x = self.hand_x + params[0]  # dx hand
            y = self.hand_y + params[1]
            z = self.hand_z + params[2]

        # Here we are making sure the hand pose is within our range and
        # if it is not we are clipping it to be, and then displacing the
        # robot respectively.
        x_clipped = np.clip(x, self.hand_x_bounds[0], self.hand_x_bounds[1])
        y_clipped = np.clip(y, self.hand_y_bounds[0], self.hand_y_bounds[1])
        z_clipped = np.clip(z, self.hand_z_bounds[0], self.hand_z_bounds[1])
        self.relative_move((x - x_clipped), (y - y_clipped), 0.0)
        x = x_clipped
        y = y_clipped
        z = z_clipped

        hand_ewrt_flat_body = geometry_pb2.Vec3(x=x, y=y, z=z)

        flat_body_T_hand = geometry_pb2.SE3Pose(position=hand_ewrt_flat_body,
                                                rotation=flat_body_Q_hand)

        robot_state = self.robot_state_client.get_robot_state()
        odom_T_flat_body = get_a_tform_b(
            robot_state.kinematic_state.transforms_snapshot, ODOM_FRAME_NAME,
            GRAV_ALIGNED_BODY_FRAME_NAME)

        odom_T_hand = odom_T_flat_body * math_helpers.SE3Pose.from_obj(
            flat_body_T_hand)

        # duration in seconds
        seconds = 2

        arm_command = RobotCommandBuilder.arm_pose_command(
            odom_T_hand.x, odom_T_hand.y, odom_T_hand.z, odom_T_hand.rot.w,
            odom_T_hand.rot.x, odom_T_hand.rot.y, odom_T_hand.rot.z,
            ODOM_FRAME_NAME, seconds)

        # Make the close gripper RobotCommand
        gripper_command = RobotCommandBuilder.\
            claw_gripper_open_fraction_command(0.0)

        # Combine the arm and gripper commands into one RobotCommand
        command = RobotCommandBuilder.build_synchro_command(
            gripper_command, arm_command)

        # Send the request
        cmd_id: int = self.robot_command_client.robot_command(command)
        self.robot.logger.debug('Moving arm to position.')

        # Wait until the arm arrives at the goal.
        block_until_arm_arrives(self.robot_command_client, cmd_id, 3.0)

        time.sleep(1.0)

        if not open_gripper:
            gripper_command = RobotCommandBuilder.\
                claw_gripper_open_fraction_command(0.0)
        else:
            gripper_command = RobotCommandBuilder.\
                claw_gripper_open_fraction_command(1.0)

        # Combine the arm and gripper commands into one RobotCommand
        command = RobotCommandBuilder.build_synchro_command(
            gripper_command, arm_command)

        # Send the request
        cmd_id = self.robot_command_client.robot_command(command)
        self.robot.logger.debug('Moving arm to position.')

        # Wait until the arm arrives at the goal.
        block_until_arm_arrives(self.robot_command_client, cmd_id, 3.0)
        time.sleep(1.0)

    def navigate_to(self, waypoint_id: str, params: Array) -> None:
        """Use GraphNavInterface to localize robot and go to a location."""
        # pylint: disable=broad-except
        try:
            # (1) Initialize location
            self.graph_nav_command_line.set_initial_localization_fiducial()
            self.graph_nav_command_line.graph_nav_client.get_localization_state(
            )

            # (2) Navigate to
            self.graph_nav_command_line.navigate_to([waypoint_id])

            # (3) Offset by params
            if not np.allclose(params, [0.0, 0.0, 0.0]):
                self.relative_move(params[0], params[1], params[2])

        except Exception as e:
            logging.info(e)

    def relative_move(self,
                      dx: float,
                      dy: float,
                      dyaw: float,
                      stairs: bool = False) -> bool:
        """Move to relative robot position in body frame."""
        transforms = self.robot_state_client.get_robot_state(
        ).kinematic_state.transforms_snapshot

        # Build the transform for where we want the robot to be
        # relative to where the body currently is.
        body_tform_goal = math_helpers.SE2Pose(x=dx, y=dy, angle=dyaw)
        # We do not want to command this goal in body frame because
        # the body will move, thus shifting our goal. Instead, we
        # transform this offset to get the goal position in the output
        # frame (which will be either odom or vision).
        out_tform_body = get_se2_a_tform_b(transforms, ODOM_FRAME_NAME,
                                           BODY_FRAME_NAME)
        out_tform_goal = out_tform_body * body_tform_goal

        # Command the robot to go to the goal point in the specified
        # frame. The command will stop at the new position.
        robot_cmd = RobotCommandBuilder.synchro_se2_trajectory_point_command(
            goal_x=out_tform_goal.x,
            goal_y=out_tform_goal.y,
            goal_heading=out_tform_goal.angle,
            frame_name=ODOM_FRAME_NAME,
            params=RobotCommandBuilder.mobility_params(stair_hint=stairs))
        cmd_id = self.robot_command_client.robot_command(
            lease=None,
            command=robot_cmd,
            end_time_secs=time.time() + COMMAND_TIMEOUT)
        start_time = time.perf_counter()
        while (time.perf_counter() - start_time) <= COMMAND_TIMEOUT:
            feedback = self.robot_command_client.\
                robot_command_feedback(cmd_id)
            mobility_feedback = feedback.feedback.\
                synchronized_feedback.mobility_command_feedback
            if mobility_feedback.status != \
                RobotCommandFeedbackStatus.STATUS_PROCESSING:
                logging.info("Failed to reach the goal")
                return False
            traj_feedback = mobility_feedback.se2_trajectory_feedback
            if (traj_feedback.status == traj_feedback.STATUS_AT_GOAL
                    and traj_feedback.body_movement_status
                    == traj_feedback.BODY_STATUS_SETTLED):
                logging.info("Arrived at the goal.")
                return True
            time.sleep(1)
        if (time.perf_counter() - start_time) > COMMAND_TIMEOUT:
            logging.info("Timed out waiting for movement to execute!")
        return False

    def navigate_to_position(self, params: Array) -> None:
        """Use GraphNavInterface to localize robot and go to a position."""
        # pylint: disable=broad-except

        try:
            # (1) Initialize location
            self.graph_nav_command_line.set_initial_localization_fiducial()
            self.graph_nav_command_line.graph_nav_client.get_localization_state(
            )

            # (2) Just move
            self.relative_move(params[0], params[1], params[2])

        except Exception as e:
            logging.info(e)


@functools.lru_cache(maxsize=None)
def get_spot_interface() -> _SpotInterface:
    """Ensure that _SpotControllers is only created once."""
    return _SpotInterface()<|MERGE_RESOLUTION|>--- conflicted
+++ resolved
@@ -358,15 +358,9 @@
         return state
 
     def get_apriltag_pose_from_camera(
-<<<<<<< HEAD
-            self,
-            source_name: str = "hand_color_image",
-            fiducial_size: float = 44.45
-=======
         self,
         source_name: str = "hand_color_image",
         fiducial_size: float = CFG.spot_fiducial_size,
->>>>>>> af44fda0
     ) -> Dict[int, Tuple[float, float, float]]:
         """Get the poses of all fiducials in camera view.
 
