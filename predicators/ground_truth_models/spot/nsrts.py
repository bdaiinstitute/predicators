"""Ground-truth NSRTs for the PDDLEnv."""

from functools import partial
from typing import Dict, Sequence, Set, Tuple

import numpy as np
from bosdyn.client import math_helpers

from predicators.envs import get_or_create_env
from predicators.envs.spot_env import SpotEnv
from predicators.ground_truth_models import GroundTruthNSRTFactory
from predicators.spot_utils.spot_utils import _SpotInterface, \
    get_spot_interface
from predicators.structs import NSRT, Array, GroundAtom, NSRTSampler, Object, \
    ParameterizedOption, Predicate, State, Type
from predicators.utils import null_sampler


# The functions below are NSRTSamplers with a spot_interface given as the
# first argument. The code is structured this way to facilitate pickling.
def _move_sampler(spot_interface: _SpotInterface, state: State,
                  goal: Set[GroundAtom], rng: np.random.Generator,
                  objs: Sequence[Object]) -> Array:
    del goal
    assert len(objs) in [2, 3]
    if objs[1].type.name == "bag":  # pragma: no cover
        return np.array([0.5, 0.0, 0.0])
    dyaw = 0.0
    # For MoveToObjOnFloor
    if len(objs) == 3:
        if objs[2].name == "floor":
            # Sample dyaw so that there is some hope of seeing objects from
            # different angles.
            dyaw = rng.uniform(-np.pi / 8, np.pi / 8)
            obj = objs[1]
            # Get graph_nav to body frame.
            gn_state = spot_interface.get_localized_state()
            gn_origin_tform_body = math_helpers.SE3Pose.from_obj(
                gn_state.localization.seed_tform_body)

            # Transform fiducial pose for relative pose.
            body_tform_fiducial = gn_origin_tform_body.inverse(
            ).transform_point(state.get(obj, "x"), state.get(obj, "y"),
                              state.get(obj, "z"))
            obj_x, obj_y = [body_tform_fiducial[0], body_tform_fiducial[1]]

            spot_xy = np.array([0.0, 0.0])
            obj_xy = np.array([obj_x, obj_y])
            distance = np.linalg.norm(obj_xy - spot_xy)
            obj_unit_vector = (obj_xy - spot_xy) / distance

            distance_to_obj = 1.25
            new_xy = spot_xy + obj_unit_vector * (distance - distance_to_obj)
            # Find the angle change needed to look at object
            angle = np.arccos(
                np.clip(np.dot(np.array([1.0, 0.0]), obj_unit_vector), -1.0,
                        1.0))
            # Check which direction with allclose
            if not np.allclose(obj_unit_vector,
                               [np.cos(angle), np.sin(angle)],
                               atol=0.1):
                angle = -angle
            return np.array([new_xy[0], new_xy[1], angle + dyaw])
    return np.array([-0.25, 0.0, dyaw])


def _grasp_sampler(spot_interface: _SpotInterface, state: State,
                   goal: Set[GroundAtom], rng: np.random.Generator,
                   objs: Sequence[Object]) -> Array:
    del state, goal, rng, spot_interface
    if objs[1].type.name == "bag":  # pragma: no cover
        return np.array([0.0, 0.0, 0.0, -1.0])
    if objs[2].name == "low_wall_rack":  # pragma: no cover
        return np.array([0.0, 0.0, 0.1, 0.0])
    return np.array([0.0, 0.0, 0.0, 0.0])


def _place_sampler(spot_interface: _SpotInterface, state: State,
                   goal: Set[GroundAtom], rng: np.random.Generator,
                   objs: Sequence[Object]) -> Array:
    del goal
    # Get graph_nav to body frame.
    gn_state = spot_interface.get_localized_state()
    gn_origin_tform_body = math_helpers.SE3Pose.from_obj(
        gn_state.localization.seed_tform_body)

    obj = objs[2]
    # Apply transform to fiducial pose to get relative body location.
    body_tform_fiducial = gn_origin_tform_body.inverse().transform_point(
        state.get(obj, "x"), state.get(obj, "y"), state.get(obj, "z"))
    fiducial_pose = np.array([
        body_tform_fiducial[0], body_tform_fiducial[1], spot_interface.hand_z
    ])
    if objs[2].type.name == "bag":  # pragma: no cover
        return fiducial_pose + np.array([0.1, 0.0, -0.25])
    if "_table" in objs[2].name:
        dx = rng.uniform(0.19, 0.21)
<<<<<<< HEAD
        dy = rng.uniform(-0.1, 0.05)  # positive is left
=======
        dy = rng.uniform(-0.1, 0.05) # positive is left
>>>>>>> 60d6652b
        dz = rng.uniform(-0.61, -0.59)

        # Oracle values for slanted table.
        # dx = 0.2
        # dy = 0.05
        # dz = -0.6

        return fiducial_pose + np.array([dx, dy, dz])
    return fiducial_pose + np.array([0.0, 0.0, 0.0])


_NAME_TO_SPOT_INTERFACE_SAMPLER = {
    "move": _move_sampler,
    "grasp": _grasp_sampler,
    "place": _place_sampler,
}


class _SpotInterfaceSampler:
    """A sampler that uses a spot interface.

    Defined in this way to avoid pickling anything bosdyn related. The
    key thing to note is that the args to __init__ are just strings, and
    the magic happens in __getnewargs__().
    """

    def __init__(self, name: str) -> None:
        self._name = name
        spot_interface_sampler = _NAME_TO_SPOT_INTERFACE_SAMPLER[name]
        spot_interface = get_spot_interface()
        self._sampler = partial(spot_interface_sampler, spot_interface)

    def __call__(self, state: State, goal: Set[GroundAtom],
                 rng: np.random.Generator, objs: Sequence[Object]) -> Array:
        return self._sampler(state, goal, rng, objs)

    def __getnewargs__(self) -> Tuple:
        return (self._name, )

    def __getstate__(self) -> Dict:
        return {"name": self._name}


class SpotEnvsGroundTruthNSRTFactory(GroundTruthNSRTFactory):
    """Ground-truth NSRTs for the Spot Env."""

    @classmethod
    def get_env_names(cls) -> Set[str]:
        return {"spot_bike_env"}

    @staticmethod
    def get_nsrts(env_name: str, types: Dict[str, Type],
                  predicates: Dict[str, Predicate],
                  options: Dict[str, ParameterizedOption]) -> Set[NSRT]:

        env = get_or_create_env(env_name)
        assert isinstance(env, SpotEnv)

        nsrts = set()

        for strips_op in env.strips_operators:
            if "MoveTo" in strips_op.name:
                sampler: NSRTSampler = _SpotInterfaceSampler("move")
            elif "Grasp" in strips_op.name:
                sampler = _SpotInterfaceSampler("grasp")
            elif "Place" in strips_op.name:
                sampler = _SpotInterfaceSampler("place")
            else:
                sampler = null_sampler
            option = options[strips_op.name]
            nsrt = strips_op.make_nsrt(
                option=option,
                option_vars=strips_op.parameters,
                sampler=sampler,
            )
            nsrts.add(nsrt)

        return nsrts<|MERGE_RESOLUTION|>--- conflicted
+++ resolved
@@ -95,11 +95,7 @@
         return fiducial_pose + np.array([0.1, 0.0, -0.25])
     if "_table" in objs[2].name:
         dx = rng.uniform(0.19, 0.21)
-<<<<<<< HEAD
         dy = rng.uniform(-0.1, 0.05)  # positive is left
-=======
-        dy = rng.uniform(-0.1, 0.05) # positive is left
->>>>>>> 60d6652b
         dz = rng.uniform(-0.61, -0.59)
 
         # Oracle values for slanted table.
