"""Algorithms for bilevel planning.

Mainly, "SeSamE": SEarch-and-SAMple planning, then Execution.
"""

from __future__ import annotations

import heapq as hq
import logging
import os
import re
import subprocess
import sys
import tempfile
import time
from collections import defaultdict
from dataclasses import dataclass
from itertools import islice
from typing import Any, Collection, Dict, FrozenSet, Iterator, List, \
    Optional, Sequence, Set, Tuple

import numpy as np

from predicators import utils
from predicators.option_model import _OptionModelBase
from predicators.refinement_estimators import BaseRefinementEstimator
from predicators.settings import CFG
from predicators.structs import NSRT, AbstractPolicy, DefaultState, \
    DummyOption, GroundAtom, Metrics, Object, OptionSpec, \
    ParameterizedOption, Predicate, State, STRIPSOperator, Task, Type, \
    _GroundNSRT, _GroundSTRIPSOperator, _Option
from predicators.utils import EnvironmentFailure, _TaskPlanningHeuristic

_NOT_CAUSES_FAILURE = "NotCausesFailure"


@dataclass(repr=False, eq=False)
class _Node:
    """A node for the search over skeletons."""
    atoms: Set[GroundAtom]
    skeleton: List[_GroundNSRT]
    atoms_sequence: List[Set[GroundAtom]]  # expected state sequence
    parent: Optional[_Node]
    cumulative_cost: float


def sesame_plan(
    task: Task,
    option_model: _OptionModelBase,
    nsrts: Set[NSRT],
    predicates: Set[Predicate],
    types: Set[Type],
    timeout: float,
    seed: int,
    task_planning_heuristic: str,
    max_skeletons_optimized: int,
    max_horizon: int,
    abstract_policy: Optional[AbstractPolicy] = None,
    max_policy_guided_rollout: int = 0,
    refinement_estimator: Optional[BaseRefinementEstimator] = None,
    check_dr_reachable: bool = True,
    allow_noops: bool = False,
    use_visited_state_set: bool = False
) -> Tuple[List[_Option], List[_GroundNSRT], Metrics]:
    """Run bilevel planning.

    Return a sequence of options, and a dictionary of metrics for this
    run of the planner. Uses the SeSamE strategy: SEarch-and-SAMple
    planning, then Execution. The high-level planner can be either A* or
    Fast Downward (FD). In the latter case, we allow either optimal mode
    ("fdopt") or satisficing mode ("fdsat"). With Fast Downward, we can
    only consider at most one skeleton, and DiscoveredFailures cannot be
    handled.
    """
    if CFG.sesame_task_planner == "astar":
        return _sesame_plan_with_astar(
            task, option_model, nsrts, predicates, types, timeout, seed,
            task_planning_heuristic, max_skeletons_optimized, max_horizon,
            abstract_policy, max_policy_guided_rollout, refinement_estimator,
            check_dr_reachable, allow_noops, use_visited_state_set)
    if CFG.sesame_task_planner == "fdopt":
        assert abstract_policy is None
        return _sesame_plan_with_fast_downward(task,
                                               option_model,
                                               nsrts,
                                               predicates,
                                               types,
                                               timeout,
                                               seed,
                                               max_horizon,
                                               optimal=True)
    if CFG.sesame_task_planner == "fdsat":
        assert abstract_policy is None
        return _sesame_plan_with_fast_downward(task,
                                               option_model,
                                               nsrts,
                                               predicates,
                                               types,
                                               timeout,
                                               seed,
                                               max_horizon,
                                               optimal=False)
    raise ValueError("Unrecognized sesame_task_planner: "
                     f"{CFG.sesame_task_planner}")


def _sesame_plan_with_astar(
    task: Task,
    option_model: _OptionModelBase,
    nsrts: Set[NSRT],
    predicates: Set[Predicate],
    types: Set[Type],
    timeout: float,
    seed: int,
    task_planning_heuristic: str,
    max_skeletons_optimized: int,
    max_horizon: int,
    abstract_policy: Optional[AbstractPolicy] = None,
    max_policy_guided_rollout: int = 0,
    refinement_estimator: Optional[BaseRefinementEstimator] = None,
    check_dr_reachable: bool = True,
    allow_noops: bool = False,
    use_visited_state_set: bool = False
) -> Tuple[List[_Option], List[_GroundNSRT], Metrics]:
    """The default version of SeSamE, which runs A* to produce skeletons."""
    init_atoms = utils.abstract(task.init, predicates)
    objects = list(task.init)
    start_time = time.perf_counter()
    ground_nsrts = sesame_ground_nsrts(task, init_atoms, nsrts, objects,
                                       predicates, types, start_time, timeout)
    # Keep restarting the A* search while we get new discovered failures.
    metrics: Metrics = defaultdict(float)
    # Make a copy of the predicates set to avoid modifying the input set,
    # since we may be adding NotCausesFailure predicates to the set.
    predicates = predicates.copy()
    # Keep track of partial refinements: skeletons and partial plans. This is
    # for making videos of failed planning attempts.
    partial_refinements = []
    while True:
        # Optionally exclude NSRTs with empty effects, because they can slow
        # the search significantly, so we may want to exclude them. Note however
        # that we need to do this inside the while True here, because an NSRT
        # that initially has empty effects may later have a _NOT_CAUSES_FAILURE.
        reachable_nsrts = filter_nsrts(task, init_atoms, ground_nsrts,
                                       check_dr_reachable, allow_noops)
        heuristic = utils.create_task_planning_heuristic(
            task_planning_heuristic, init_atoms, task.goal, reachable_nsrts,
            predicates, objects)
        try:
            new_seed = seed + int(metrics["num_failures_discovered"])
            gen = _skeleton_generator(
                task, reachable_nsrts, init_atoms, heuristic, new_seed,
                timeout - (time.perf_counter() - start_time), metrics,
                max_skeletons_optimized, abstract_policy,
                max_policy_guided_rollout, use_visited_state_set)
            # If a refinement cost estimator is provided, generate a number of
            # skeletons first, then predict the refinement cost of each skeleton
            # and attempt to refine them in this order.
            if refinement_estimator is not None:
                estimator: BaseRefinementEstimator = refinement_estimator
                proposed_skeletons = []
                for _ in range(
                        CFG.refinement_estimation_num_skeletons_generated):
                    try:
                        proposed_skeletons.append(next(gen))
                    except _MaxSkeletonsFailure:
                        break
                gen = iter(
                    sorted(proposed_skeletons,
                           key=lambda s: estimator.get_cost(task, *s)))
            refinement_start_time = time.perf_counter()
            for skeleton, atoms_sequence in gen:
                if CFG.sesame_use_necessary_atoms:
                    atoms_seq = utils.compute_necessary_atoms_seq(
                        skeleton, atoms_sequence, task.goal)
                else:
                    atoms_seq = atoms_sequence
                plan, suc = run_low_level_search(
                    task, option_model, skeleton, atoms_seq, new_seed,
                    timeout - (time.perf_counter() - start_time), metrics,
                    max_horizon)
                if suc:
                    # Success! It's a complete plan.
                    logging.info(
                        f"Planning succeeded! Found plan of length "
                        f"{len(plan)} after "
                        f"{int(metrics['num_skeletons_optimized'])} "
                        f"skeletons with {int(metrics['num_samples'])}"
                        f" samples, discovering "
                        f"{int(metrics['num_failures_discovered'])} failures")
                    metrics["plan_length"] = len(plan)
                    metrics["refinement_time"] = (time.perf_counter() -
                                                  refinement_start_time)
                    return plan, skeleton, metrics
                partial_refinements.append((skeleton, plan))
                if time.perf_counter() - start_time > timeout:
                    raise PlanningTimeout(
                        "Planning timed out in refinement!",
                        info={"partial_refinements": partial_refinements})
        except _DiscoveredFailureException as e:
            metrics["num_failures_discovered"] += 1
            new_predicates, ground_nsrts = _update_nsrts_with_failure(
                e.discovered_failure, ground_nsrts)
            predicates |= new_predicates
            partial_refinements.append(
                (skeleton, e.info["longest_failed_refinement"]))
        except (_MaxSkeletonsFailure, _SkeletonSearchTimeout) as e:
            e.info["partial_refinements"] = partial_refinements
            raise e


def sesame_ground_nsrts(
    task: Task,
    init_atoms: Set[GroundAtom],
    nsrts: Set[NSRT],
    objects: List[Object],
    predicates: Set[Predicate],
    types: Set[Type],
    start_time: float,
    timeout: float,
) -> List[_GroundNSRT]:
    """Helper function for _sesame_plan_with_astar(); generate ground NSRTs."""
    if CFG.sesame_grounder == "naive":
        ground_nsrts = []
        for nsrt in sorted(nsrts):
            for ground_nsrt in utils.all_ground_nsrts(nsrt, objects):
                ground_nsrts.append(ground_nsrt)
                if time.perf_counter() - start_time > timeout:
                    raise PlanningTimeout("Planning timed out in grounding!")
    elif CFG.sesame_grounder == "fd_translator":
        # WARNING: there is no easy way to check the timeout within this call,
        # since Fast Downward's translator is a third-party function. We'll
        # just check the timeout afterward.
        ground_nsrts = list(
            utils.all_ground_nsrts_fd_translator(nsrts, objects, predicates,
                                                 types, init_atoms, task.goal))
        if time.perf_counter() - start_time > timeout:
            raise PlanningTimeout("Planning timed out in grounding!")
    else:
        raise ValueError(
            f"Unrecognized sesame_grounder: {CFG.sesame_grounder}")
    return ground_nsrts


def filter_nsrts(
    task: Task,
    init_atoms: Set[GroundAtom],
    ground_nsrts: List[_GroundNSRT],
    check_dr_reachable: bool = True,
    allow_noops: bool = False,
) -> List[_GroundNSRT]:
    """Helper function for _sesame_plan_with_astar(); optionally filter out
    NSRTs with empty effects and/or those that are unreachable."""
    nonempty_ground_nsrts = [
        nsrt for nsrt in ground_nsrts
        if allow_noops or (nsrt.add_effects | nsrt.delete_effects)
    ]
    all_reachable_atoms = utils.get_reachable_atoms(nonempty_ground_nsrts,
                                                    init_atoms)
    if check_dr_reachable and not task.goal.issubset(all_reachable_atoms):
        raise PlanningFailure(f"Goal {task.goal} not dr-reachable")
    reachable_nsrts = [
        nsrt for nsrt in nonempty_ground_nsrts
        if nsrt.preconditions.issubset(all_reachable_atoms)
    ]
    return reachable_nsrts


def task_plan_grounding(
    init_atoms: Set[GroundAtom],
    objects: Set[Object],
    nsrts: Collection[NSRT],
    allow_noops: bool = False,
) -> Tuple[List[_GroundNSRT], Set[GroundAtom]]:
    """Ground all operators for task planning into dummy _GroundNSRTs,
    filtering out ones that are unreachable or have empty effects.

    Also return the set of reachable atoms, which is used by task
    planning to quickly determine if a goal is unreachable.

    See the task_plan docstring for usage instructions.
    """
    ground_nsrts = []
    for nsrt in sorted(nsrts):
        for ground_nsrt in utils.all_ground_nsrts(nsrt, objects):
            if allow_noops or (ground_nsrt.add_effects
                               | ground_nsrt.delete_effects):
                ground_nsrts.append(ground_nsrt)
    reachable_atoms = utils.get_reachable_atoms(ground_nsrts, init_atoms)
    reachable_nsrts = [
        nsrt for nsrt in ground_nsrts
        if nsrt.preconditions.issubset(reachable_atoms)
    ]
    return reachable_nsrts, reachable_atoms


def task_plan(
    init_atoms: Set[GroundAtom],
    goal: Set[GroundAtom],
    ground_nsrts: List[_GroundNSRT],
    reachable_atoms: Set[GroundAtom],
    heuristic: _TaskPlanningHeuristic,
    seed: int,
    timeout: float,
    max_skeletons_optimized: int,
    use_visited_state_set: bool = False,
) -> Iterator[Tuple[List[_GroundNSRT], List[Set[GroundAtom]], Metrics]]:
    """Run only the task planning portion of SeSamE. A* search is run, and
    skeletons that achieve the goal symbolically are yielded. Specifically,
    yields a tuple of (skeleton, atoms sequence, metrics dictionary).

    This method is NOT used by SeSamE, but is instead provided as a
    convenient wrapper around _skeleton_generator below (which IS used
    by SeSamE) that takes in only the minimal necessary arguments.

    This method is tightly coupled with task_plan_grounding -- the reason they
    are separate methods is that it is sometimes possible to ground only once
    and then plan multiple times (e.g. from different initial states, or to
    different goals). To run task planning once, call task_plan_grounding to
    get ground_nsrts and reachable_atoms; then create a heuristic using
    utils.create_task_planning_heuristic; then call this method. See the tests
    in tests/test_planning for usage examples.
    """
    if not goal.issubset(reachable_atoms):
        logging.info(f"Detected goal unreachable. Goal: {goal}")
        logging.info(f"Initial atoms: {init_atoms}")
        raise PlanningFailure(f"Goal {goal} not dr-reachable")
    dummy_task = Task(DefaultState, goal)
    metrics: Metrics = defaultdict(float)
    generator = _skeleton_generator(
        dummy_task,
        ground_nsrts,
        init_atoms,
        heuristic,
        seed,
        timeout,
        metrics,
        max_skeletons_optimized,
        use_visited_state_set=use_visited_state_set)
    # Note that we use this pattern to avoid having to catch an exception
    # when _skeleton_generator runs out of skeletons to optimize.
    for skeleton, atoms_sequence in islice(generator, max_skeletons_optimized):
        yield skeleton, atoms_sequence, metrics.copy()


def _skeleton_generator(
    task: Task,
    ground_nsrts: List[_GroundNSRT],
    init_atoms: Set[GroundAtom],
    heuristic: _TaskPlanningHeuristic,
    seed: int,
    timeout: float,
    metrics: Metrics,
    max_skeletons_optimized: int,
    abstract_policy: Optional[AbstractPolicy] = None,
    sesame_max_policy_guided_rollout: int = 0,
    use_visited_state_set: bool = False
) -> Iterator[Tuple[List[_GroundNSRT], List[Set[GroundAtom]]]]:
    """A* search over skeletons (sequences of ground NSRTs).
    Iterates over pairs of (skeleton, atoms sequence).

    Note that we can't use utils.run_astar() here because we want to
    yield multiple skeletons, whereas that utility method returns only
    a single solution. Furthermore, it's easier to track and update our
    metrics dictionary if we re-implement the search here. If
    use_visited_state_set is False (which is the default), then we may revisit
    the same abstract states multiple times, unlike in typical A*. See
    Issue #1117 for a discussion on why this is False by default.
    """

    start_time = time.perf_counter()
    current_objects = set(task.init)
    queue: List[Tuple[float, float, _Node]] = []
    root_node = _Node(atoms=init_atoms,
                      skeleton=[],
                      atoms_sequence=[init_atoms],
                      parent=None,
                      cumulative_cost=0)
    metrics["num_nodes_created"] += 1
    rng_prio = np.random.default_rng(seed)
    hq.heappush(queue,
                (heuristic(root_node.atoms), rng_prio.uniform(), root_node))
    # Initialize with empty skeleton for root.
    # We want to keep track of the visited skeletons so that we avoid
    # repeatedly outputting the same faulty skeletons.
    visited_skeletons: Set[Tuple[_GroundNSRT, ...]] = set()
    visited_skeletons.add(tuple(root_node.skeleton))
    if use_visited_state_set:
        # This set will maintain (frozen) atom sets that have been fully
        # expanded already, and ensure that we never expand redundantly.
        visited_atom_sets = set()
    # Start search.
    while queue and (time.perf_counter() - start_time < timeout):
        if int(metrics["num_skeletons_optimized"]) == max_skeletons_optimized:
            raise _MaxSkeletonsFailure(
                "Planning reached max_skeletons_optimized!")
        _, _, node = hq.heappop(queue)
        if use_visited_state_set:
            frozen_atoms = frozenset(node.atoms)
            visited_atom_sets.add(frozen_atoms)
        # Good debug point #1: print out the skeleton here to see what
        # the high-level search is doing. You can accomplish this via:
        # for act in node.skeleton:
        #     logging.info(f"{act.name} {act.objects}")
        # logging.info("")
        if task.goal.issubset(node.atoms):
            # If this skeleton satisfies the goal, yield it.
            metrics["num_skeletons_optimized"] += 1
            yield node.skeleton, node.atoms_sequence
        else:
            # Generate successors.
            metrics["num_nodes_expanded"] += 1
            # If an abstract policy is provided, generate policy-based
            # successors first.
            if abstract_policy is not None:
                current_node = node
                for _ in range(sesame_max_policy_guided_rollout):
                    if task.goal.issubset(current_node.atoms):
                        yield current_node.skeleton, current_node.atoms_sequence
                        break
                    ground_nsrt = abstract_policy(current_node.atoms,
                                                  current_objects, task.goal)
                    if ground_nsrt is None:
                        break
                    # Make sure ground_nsrt is applicable.
                    if not ground_nsrt.preconditions.issubset(
                            current_node.atoms):
                        break
                    child_atoms = utils.apply_operator(ground_nsrt,
                                                       set(current_node.atoms))
                    child_skeleton = current_node.skeleton + [ground_nsrt]
                    child_skeleton_tup = tuple(child_skeleton)
                    if child_skeleton_tup in visited_skeletons:
                        continue
                    visited_skeletons.add(child_skeleton_tup)
                    # Note: the cost of taking a policy-generated action is 1,
                    # but the policy-generated skeleton is immediately yielded
                    # once it reaches a goal. This allows the planner to always
                    # trust the policy first, but it also allows us to yield a
                    # policy-generated plan without waiting to exhaustively
                    # rule out the possibility that some other primitive plans
                    # are actually lower cost.
                    child_cost = 1 + current_node.cumulative_cost
                    child_node = _Node(
                        atoms=child_atoms,
                        skeleton=child_skeleton,
                        atoms_sequence=current_node.atoms_sequence +
                        [child_atoms],
                        parent=current_node,
                        cumulative_cost=child_cost)
                    metrics["num_nodes_created"] += 1
                    # priority is g [cost] plus h [heuristic]
                    priority = (child_node.cumulative_cost +
                                heuristic(child_node.atoms))
                    hq.heappush(queue,
                                (priority, rng_prio.uniform(), child_node))
                    current_node = child_node
                    if time.perf_counter() - start_time >= timeout:
                        break
            # Generate primitive successors.
            for nsrt in utils.get_applicable_operators(ground_nsrts,
                                                       node.atoms):
                child_atoms = utils.apply_operator(nsrt, set(node.atoms))
                if use_visited_state_set:
                    frozen_atoms = frozenset(child_atoms)
                    if frozen_atoms in visited_atom_sets:
                        continue
                child_skeleton = node.skeleton + [nsrt]
                child_skeleton_tup = tuple(child_skeleton)
                if child_skeleton_tup in visited_skeletons:  # pragma: no cover
                    continue
                visited_skeletons.add(child_skeleton_tup)
                # Action costs are unitary.
                child_cost = node.cumulative_cost + 1.0
                child_node = _Node(atoms=child_atoms,
                                   skeleton=child_skeleton,
                                   atoms_sequence=node.atoms_sequence +
                                   [child_atoms],
                                   parent=node,
                                   cumulative_cost=child_cost)
                metrics["num_nodes_created"] += 1
                # priority is g [cost] plus h [heuristic]
                priority = (child_node.cumulative_cost +
                            heuristic(child_node.atoms))
                hq.heappush(queue, (priority, rng_prio.uniform(), child_node))
                if time.perf_counter() - start_time >= timeout:
                    break
    if not queue:
        raise _MaxSkeletonsFailure("Planning ran out of skeletons!")
    assert time.perf_counter() - start_time >= timeout
    raise _SkeletonSearchTimeout


def run_low_level_search(
    task: Task,
    option_model: _OptionModelBase,
    skeleton: List[_GroundNSRT],
    atoms_sequence: List[Set[GroundAtom]],
    seed: int,
    timeout: float,
    metrics: Metrics,
    max_horizon: int,
    refinement_time: Optional[List[float]] = None
) -> Tuple[List[_Option], bool]:
    """Backtracking search over continuous values.

    Returns a sequence of options and a boolean. If the boolean is True,
    the option sequence is a complete low-level plan refining the given
    skeleton. Otherwise, the option sequence is the longest partial
    failed refinement, where the last step did not satisfy the skeleton,
    but all previous steps did. Note that there are multiple low-level
    plans in general; we return the first one found (arbitrarily).
    """
    start_time = time.perf_counter()
    rng_sampler = np.random.default_rng(seed)
    assert CFG.sesame_propagate_failures in \
        {"after_exhaust", "immediately", "never"}
    cur_idx = 0
    num_tries = [0 for _ in skeleton]
    # Optimization: if the params_space for the NSRT option is empty, only
    # sample it once, because all samples are just empty (so equivalent).
    max_tries = [
        CFG.sesame_max_samples_per_step
        if nsrt.option.params_space.shape[0] > 0 else 1 for nsrt in skeleton
    ]
    plan: List[_Option] = [DummyOption for _ in skeleton]
    # If refinement_time list is passed, record the refinement time
    # distributed across each step of the skeleton
    if refinement_time is not None:
        assert len(refinement_time) == 0
        for _ in skeleton:
            refinement_time.append(0)
    # The number of actions taken by each option in the plan. This is to
    # make sure that we do not exceed the task horizon.
    num_actions_per_option = [0 for _ in plan]
    traj: List[State] = [task.init] + [DefaultState for _ in skeleton]
    longest_failed_refinement: List[_Option] = []
    # We'll use a maximum of one discovered failure per step, since
    # resampling can render old discovered failures obsolete.
    discovered_failures: List[Optional[_DiscoveredFailure]] = [
        None for _ in skeleton
    ]
    plan_found = False
    while cur_idx < len(skeleton):
        if time.perf_counter() - start_time > timeout:
            return longest_failed_refinement, False
        assert num_tries[cur_idx] < max_tries[cur_idx]
        try_start_time = time.perf_counter()
        # Good debug point #2: if you have a skeleton that you think is
        # reasonable, but sampling isn't working, print num_tries here to
        # see at what step the backtracking search is getting stuck.
        num_tries[cur_idx] += 1
        state = traj[cur_idx]
        nsrt = skeleton[cur_idx]
        # Ground the NSRT's ParameterizedOption into an _Option.
        # This invokes the NSRT's sampler.
        option = nsrt.sample_option(state, task.goal, rng_sampler)
        plan[cur_idx] = option
        # Increment num_samples metric by 1
        metrics["num_samples"] += 1
        # Increment cur_idx. It will be decremented later on if we get stuck.
        cur_idx += 1
        if option.initiable(state):
            try:
                next_state, num_actions = \
                    option_model.get_next_state_and_num_actions(state, option)
            except EnvironmentFailure as e:
                can_continue_on = False
                # Remember only the most recent failure.
                discovered_failures[cur_idx - 1] = _DiscoveredFailure(e, nsrt)
            else:  # an EnvironmentFailure was not raised
                discovered_failures[cur_idx - 1] = None
                num_actions_per_option[cur_idx - 1] = num_actions
                traj[cur_idx] = next_state
                # Check if objects that were outside the scope had a change
                # in state.
                static_obj_changed = False
                if CFG.sesame_check_static_object_changes:
                    static_objs = set(state) - set(nsrt.objects)
                    for obj in sorted(static_objs):
                        if not np.allclose(
                                traj[cur_idx][obj],
                                traj[cur_idx - 1][obj],
                                atol=CFG.sesame_static_object_change_tol):
                            static_obj_changed = True
                            break
                if static_obj_changed:
                    can_continue_on = False
                # Check if we have exceeded the horizon.
                elif np.sum(num_actions_per_option[:cur_idx]) > max_horizon:
                    can_continue_on = False
                # Check if the option was effectively a noop.
                elif num_actions == 0:
                    can_continue_on = False
                elif CFG.sesame_check_expected_atoms:
                    # Check atoms against expected atoms_sequence constraint.
                    assert len(traj) == len(atoms_sequence)
                    # The expected atoms are ones that we definitely expect to
                    # be true at this point in the plan. They are not *all* the
                    # atoms that could be true.
                    expected_atoms = {
                        atom
                        for atom in atoms_sequence[cur_idx]
                        if atom.predicate.name != _NOT_CAUSES_FAILURE
                    }
                    # This "if all" statement is equivalent to, but faster
                    # than, checking whether expected_atoms is a subset of
                    # utils.abstract(traj[cur_idx], predicates).
                    if all(a.holds(traj[cur_idx]) for a in expected_atoms):
                        can_continue_on = True
                        if cur_idx == len(skeleton):
                            plan_found = True
                    else:
                        can_continue_on = False
                else:
                    # If we're not checking expected_atoms, we need to
                    # explicitly check the goal on the final timestep.
                    can_continue_on = True
                    if cur_idx == len(skeleton):
                        if task.goal_holds(traj[cur_idx]):
                            plan_found = True
                        else:
                            can_continue_on = False
        else:
            # The option is not initiable.
            can_continue_on = False
        if refinement_time is not None:
            try_end_time = time.perf_counter()
            refinement_time[cur_idx - 1] += try_end_time - try_start_time
        if plan_found:
            return plan, True  # success!
        if not can_continue_on:  # we got stuck, time to resample / backtrack!
            # Update the longest_failed_refinement found so far.
            if cur_idx > len(longest_failed_refinement):
                longest_failed_refinement = list(plan[:cur_idx])
            # If we're immediately propagating failures, and we got a failure,
            # raise it now. We don't do this right after catching the
            # EnvironmentFailure because we want to make sure to update
            # the longest_failed_refinement first.
            possible_failure = discovered_failures[cur_idx - 1]
            if possible_failure is not None and \
                CFG.sesame_propagate_failures == "immediately":
                raise _DiscoveredFailureException(
                    "Discovered a failure", possible_failure,
                    {"longest_failed_refinement": longest_failed_refinement})
            # Decrement cur_idx to re-do the step we just did. If num_tries
            # is exhausted, backtrack.
            cur_idx -= 1
            assert cur_idx >= 0
            while num_tries[cur_idx] == max_tries[cur_idx]:
                num_tries[cur_idx] = 0
                plan[cur_idx] = DummyOption
                num_actions_per_option[cur_idx] = 0
                traj[cur_idx + 1] = DefaultState
                cur_idx -= 1
                if cur_idx < 0:
                    # Backtracking exhausted. If we're only propagating failures
                    # after exhaustion, and if there are any failures,
                    # propagate up the EARLIEST one so that high-level search
                    # restarts. Otherwise, return a partial refinement so that
                    # high-level search continues.
                    for possible_failure in discovered_failures:
                        if possible_failure is not None and \
                            CFG.sesame_propagate_failures == "after_exhaust":
                            raise _DiscoveredFailureException(
                                "Discovered a failure", possible_failure, {
                                    "longest_failed_refinement":
                                    longest_failed_refinement
                                })
                    return longest_failed_refinement, False
    # Should only get here if the skeleton was empty.
    assert not skeleton
    return [], True


def _update_nsrts_with_failure(
    discovered_failure: _DiscoveredFailure, ground_nsrts: List[_GroundNSRT]
) -> Tuple[Set[Predicate], List[_GroundNSRT]]:
    """Update the given set of ground_nsrts based on the given
    DiscoveredFailure.

    Returns a new list of ground NSRTs to replace the input one, where
    all ground NSRTs that need modification are replaced with new ones
    (because _GroundNSRTs are frozen).
    """
    new_predicates = set()
    new_ground_nsrts = []
    for obj in discovered_failure.env_failure.info["offending_objects"]:
        pred = Predicate(_NOT_CAUSES_FAILURE, [obj.type],
                         _classifier=lambda s, o: False)
        new_predicates.add(pred)
        atom = GroundAtom(pred, [obj])
        for ground_nsrt in ground_nsrts:
            # Update the preconditions of the failing NSRT.
            if ground_nsrt == discovered_failure.failing_nsrt:
                new_ground_nsrt = ground_nsrt.copy_with(
                    preconditions=ground_nsrt.preconditions | {atom})
            # Update the effects of all NSRTs that use this object.
            # Note that this is an elif rather than an if, because it would
            # never be possible to use the failing NSRT's effects to set
            # the _NOT_CAUSES_FAILURE precondition.
            elif obj in ground_nsrt.objects:
                new_ground_nsrt = ground_nsrt.copy_with(
                    add_effects=ground_nsrt.add_effects | {atom})
            else:
                new_ground_nsrt = ground_nsrt
            new_ground_nsrts.append(new_ground_nsrt)
    return new_predicates, new_ground_nsrts


def _update_sas_file_with_failure(discovered_failure: _DiscoveredFailure,
                                  sas_file: str) -> None:  # pragma: no cover
    """Update the given sas_file of ground NSRTs for FD based on the given
    DiscoveredFailure.

    We directly update the sas_file with the new ground NSRTs.
    """
    # Get string representation of the ground NSRTs with the Discovered Failure.
    ground_op_str = discovered_failure.failing_nsrt.name.lower(
    ) + " " + " ".join(o.name for o in discovered_failure.failing_nsrt.objects)
    # Add Discovered Failure for each offending object.
    for obj in discovered_failure.env_failure.info["offending_objects"]:
        with open(sas_file, 'r', encoding="utf-8") as f:
            sas_lines = f.readlines()
        # For every line in our sas_file we are going to copy it to our
        # new_sas_file_lines and make edits as needed.
        new_sas_file_lines = []
        sas_file_i = 0

        # We use the Fast Downward documentation to parse the sas_file
        # For more info: https://www.fast-downward.org/TranslatorOutputFormat
        # First we fix sas_file Variables:
        # The first line is "begin_variable".
        # The second line contains the name of the variable (which is
        # usually a nondescriptive name like "var7").
        # The third line specifies the axiom layer of the variable.
        # Single variables are always -1.
        # The fourth line specifies the variable's range, i.e., the
        # number of different values it can take it on. The value of
        # a variable is always from the set {0, 1, 2, ..., range - 1}.
        # The following range lines specify the symbolic names for
        # each of the range values the variable can take on, one at a
        # time. These typically correspond to grounded PDDL facts,
        # except for values that represent that none out a set of PDDL
        # facts is true.
        # The final line is "end_variable".
        count_variables = 0
        for i, line in enumerate(sas_lines):
            # We copy lines until we've reached end_metric. Then we
            # increment the number of variables by 1 and add our new
            # not-causes-failure variable in the new_sas_file_lines.
            if i > 0 and "end_metric" in sas_lines[i - 1]:
                line = line.strip()
                assert line.isdigit()
                num_variables = int(line)
                # Change num variables
                new_sas_file_lines.append(f"{num_variables + 1}\n")
            elif "end_variable" in line:
                count_variables += 1
                new_sas_file_lines.append(line)
                if count_variables == num_variables:
                    # Add new variables here
                    new_sas_file_lines.append("begin_variable\n")
                    new_sas_file_lines.append(f"var{count_variables}\n")
                    new_sas_file_lines.append("-1\n")
                    new_sas_file_lines.append("2\n")
                    new_sas_file_lines.append(
                        f"Atom not-causes-failure({obj.name.lower()})\n")
                    new_sas_file_lines.append(
                        f"NegatedAtom not-causes-failure({obj.name.lower()})\n"
                    )
                    new_sas_file_lines.append("end_variable\n")
                    sas_file_i = i + 1
                    break
            else:
                new_sas_file_lines.append(line)

        # Add sas_file init_state, goal, and mutex.
        num_operators = None
        for i, line in enumerate(sas_lines[sas_file_i:]):
            if i > 0 and "end_goal" in sas_lines[sas_file_i + i - 1]:
                # Save num_operators for use later.
                line = line.strip()
                assert line.isdigit()
                num_operators = int(line)
                sas_file_i = sas_file_i + i + 1
                new_sas_file_lines.append(f"{num_operators}\n")
                break
            if "end_state" in line:
                new_sas_file_lines.append("1\n")
                new_sas_file_lines.append(line)
            else:
                new_sas_file_lines.append(line)
        assert num_operators is not None

        # We use the Fast Downward documentation to parse the sas_file
        # For more info: https://www.fast-downward.org/TranslatorOutputFormat
        # Second we fix sas_file Operators:
        # The first line is "begin_operator".
        # The second line contains the name of the operator.
        # The third line contains a single number, denoting the number of
        # precondition conditions.
        # The following lines describe the precondition conditions, one line
        # for each condition. A precondition condition is given by two numbers
        # separated by spaces, denoting a variable/value pairing in the
        # same notation for goals described above.
        # The first line after the precondition conditions contains a single
        # number, denoting the number of effects.
        # The following lines describe the effects, one line for each effect
        # (read on).
        # The line before last gives the operator cost. This line only
        # matters if metric is 1 (otherwise, any number here will be treated
        # as 1).
        # The final line is "end_operator".
        count_operators = 0
        for i, line in enumerate(sas_lines[sas_file_i:]):
            # We copy each operator from the sas_file and add our new
            # not-causes-failure variable to the necessary operators in
            # the new_sas_file_lines.
            if "begin_operator" in line:
                # Parse Operator from sas_lines.
                count_operators += 1
                begin_operator_str = sas_lines[sas_file_i + i]
                operator_str = sas_lines[sas_file_i + i + 1]
                line = sas_lines[sas_file_i + i + 2].strip()
                assert line.isdigit()
                num_precondition_conditons = int(line)
                line = sas_lines[sas_file_i + i + 3 +
                                 num_precondition_conditons].strip()
                assert line.isdigit()
                num_effects = int(line)
                line = sas_lines[sas_file_i + i + 4 +
                                 num_precondition_conditons +
                                 num_effects].strip()
                assert line.isdigit()
                cost = int(line)
                end_operator_str = sas_lines[sas_file_i + i + 5 +
                                             num_precondition_conditons +
                                             num_effects]
                # Begin Operator
                new_sas_file_lines.append(begin_operator_str)
                new_sas_file_lines.append(operator_str)
                # Append preconditions
                if operator_str.replace("\n", "") == ground_op_str:
                    new_sas_file_lines.append(
                        f"{num_precondition_conditons + 1}\n")
                    new_sas_file_lines.append(
                        f"{num_variables} 0\n")  # additional precondition
                else:
                    new_sas_file_lines.append(
                        f"{num_precondition_conditons}\n")
                for j in range(num_precondition_conditons):
                    new_sas_file_lines.append(sas_lines[sas_file_i + i + 3 +
                                                        j])
                # Append effects
                if obj.name.lower() in operator_str:
                    new_sas_file_lines.append(f"{num_effects + 1}\n")
                    new_sas_file_lines.append(
                        f"0 {num_variables} -1 0\n")  # additional effect
                else:
                    new_sas_file_lines.append(f"{num_effects}\n")
                for j in range(num_effects):
                    new_sas_file_lines.append(
                        sas_lines[sas_file_i + i + 4 +
                                  num_precondition_conditons + j])
                # End Operator
                new_sas_file_lines.append(f"{cost}\n")
                new_sas_file_lines.append(end_operator_str)
                if count_operators == num_operators:
                    sas_file_i = sas_file_i + i + 1
                    break
        # Copy the rest of the file.
        for i, line in enumerate(sas_lines[sas_file_i:]):
            new_sas_file_lines.append(line)
        # Overwrite sas_file with new_sas_file_lines.
        with open(sas_file, 'w', encoding="utf-8") as f:
            f.writelines(new_sas_file_lines)


def task_plan_with_option_plan_constraint(
    objects: Set[Object],
    predicates: Set[Predicate],
    strips_ops: List[STRIPSOperator],
    option_specs: List[OptionSpec],
    init_atoms: Set[GroundAtom],
    goal: Set[GroundAtom],
    option_plan: List[Tuple[ParameterizedOption, Sequence[Object]]],
    atoms_seq: Optional[List[Set[GroundAtom]]] = None,
) -> Optional[List[_GroundNSRT]]:
    """Turn an option plan into a plan of ground NSRTs that achieves the goal
    from the initial atoms.

    If atoms_seq is not None, the ground NSRT plan must also match up with
    the given sequence of atoms. Otherwise, atoms are not checked.

    If no goal-achieving sequence of ground NSRTs corresponds to
    the option plan, return None.
    """
    dummy_nsrts = utils.ops_and_specs_to_dummy_nsrts(strips_ops, option_specs)
    ground_nsrts, _ = task_plan_grounding(init_atoms,
                                          objects,
                                          dummy_nsrts,
                                          allow_noops=True)
    heuristic = utils.create_task_planning_heuristic(
        CFG.sesame_task_planning_heuristic, init_atoms, goal, ground_nsrts,
        predicates, objects)

    def _check_goal(
            searchnode_state: Tuple[FrozenSet[GroundAtom], int]) -> bool:
        return goal.issubset(searchnode_state[0])

    def _get_successor_with_correct_option(
        searchnode_state: Tuple[FrozenSet[GroundAtom], int]
    ) -> Iterator[Tuple[_GroundNSRT, Tuple[FrozenSet[GroundAtom], int],
                        float]]:
        atoms = searchnode_state[0]
        idx_into_traj = searchnode_state[1]

        if idx_into_traj > len(option_plan) - 1:
            return

        gt_param_option = option_plan[idx_into_traj][0]
        gt_objects = option_plan[idx_into_traj][1]
        for applicable_nsrt in utils.get_applicable_operators(
                ground_nsrts, atoms):
            # NOTE: we check that the ParameterizedOptions are equal before
            # attempting to ground because otherwise, we might
            # get a parameter mismatch and trigger an AssertionError
            # during grounding.
            if applicable_nsrt.option != gt_param_option:
                continue
            if applicable_nsrt.option_objs != gt_objects:
                continue
            if atoms_seq is not None and not \
                applicable_nsrt.preconditions.issubset(
                    atoms_seq[idx_into_traj]):
                continue
            next_atoms = utils.apply_operator(applicable_nsrt, set(atoms))
            # The returned cost is uniform because we don't
            # actually care about finding the shortest path;
            # just one that matches!
            yield (applicable_nsrt, (frozenset(next_atoms), idx_into_traj + 1),
                   1.0)

    init_atoms_frozen = frozenset(init_atoms)
    init_searchnode_state = (init_atoms_frozen, 0)
    # NOTE: each state in the below GBFS is a tuple of
    # (current_atoms, idx_into_traj). The idx_into_traj is necessary because
    # we need to check whether the atoms that are true at this particular
    # index into the trajectory is what we would expect given the demo
    # trajectory.
    state_seq, action_seq = utils.run_gbfs(
        init_searchnode_state, _check_goal, _get_successor_with_correct_option,
        lambda searchnode_state: heuristic(searchnode_state[0]))

    if not _check_goal(state_seq[-1]):
        return None

    return action_seq


def generate_sas_file_for_fd(
        task: Task, nsrts: Set[NSRT], predicates: Set[Predicate],
        types: Set[Type], timeout: float, timeout_cmd: str, alias_flag: str,
        exec_str: str, objects: List[Object],
        init_atoms: Set[GroundAtom]) -> str:  # pragma: no cover
    """Generates a SAS file for a particular PDDL planning problem so that FD
    can be used for search."""
    # Create the domain and problem strings, then write them to tempfiles.
    dom_str = utils.create_pddl_domain(nsrts, predicates, types, "mydomain")
    prob_str = utils.create_pddl_problem(objects, init_atoms, task.goal,
                                         "mydomain", "myproblem")
    dom_file = tempfile.NamedTemporaryFile(delete=False).name
    with open(dom_file, "w", encoding="utf-8") as f:
        f.write(dom_str)
    prob_file = tempfile.NamedTemporaryFile(delete=False).name
    with open(prob_file, "w", encoding="utf-8") as f:
        f.write(prob_str)
    # The SAS file is used when augmenting the grounded operators,
    # during dicovered failures, and it's important that we give
    # it a name, because otherwise Fast Downward uses a fixed
    # default name, which will cause issues if you run multiple
    # processes simultaneously.
    sas_file = tempfile.NamedTemporaryFile(delete=False).name
    # Run to generate sas
    cmd_str = (f"{timeout_cmd} {timeout} {exec_str} {alias_flag} "
               f"--sas-file {sas_file} {dom_file} {prob_file}")
    subprocess.getoutput(cmd_str)
    return sas_file


def _ground_op_to_sas_op(
        ground_op: _GroundSTRIPSOperator) -> str:  # pragma: no cover
    name = ground_op.parent.name.lower()
    objs = [o.name.lower() for o in ground_op.objects]
    objs_str = " ".join(objs)
    return f"{name} {objs_str}".strip()


def _update_sas_file_with_costs(
        sas_file: str, ground_op_costs: Dict[_GroundSTRIPSOperator, float],
        default_ground_op_cost: float,
        cost_precision: int) -> None:  # pragma: no cover
    """Modifies the SAS file in place.

    See https://www.fast-downward.org/TranslatorOutputFormat for info on SAS.
    """
    with open(sas_file, "r", encoding="utf-8") as f:
        sas_str = f.read()
    # Make sure that 'metric' is turned on.
    metric_off_str = "begin_metric\n0\nend_metric"
    metric_on_str = "begin_metric\n1\nend_metric"
<<<<<<< HEAD
    assert metric_off_str in sas_str
=======
>>>>>>> 0fbcb4e6
    sas_str = sas_str.replace(metric_off_str, metric_on_str)
    # Convert ground op names to SAS format.
    remaining_sas_ground_op_costs = {
        _ground_op_to_sas_op(op): c
        for op, c in ground_op_costs.items()
    }
    # Replace costs for all operators.
    sas_lines = sas_str.split("\n")
    num_lines = len(sas_lines)
    for idx in range(num_lines):
        if sas_lines[idx] == "begin_operator":
            name_idx = idx + 1
            end_idx = next(i for i in range(idx + 1, num_lines)
                           if sas_lines[i] == "end_operator")
            cost_idx = end_idx - 1
            assert sas_lines[end_idx] == "end_operator"
            assert sas_lines[cost_idx] == "1"  # original cost
            sas_op_name = sas_lines[name_idx]
            if sas_op_name in remaining_sas_ground_op_costs:
                cost = remaining_sas_ground_op_costs.pop(sas_op_name)
            else:
                cost = default_ground_op_cost
            int_cost = int((10**cost_precision) * cost)
            sas_lines[cost_idx] = str(int_cost)
    if remaining_sas_ground_op_costs:
<<<<<<< HEAD
        unmatched_ops = sorted(remaining_sas_ground_op_costs)
        raise ValueError(f"No SAS file matches found for ops: {unmatched_ops}")
=======
        # Operators can get filtered out if they are not needed for the goal.
        unmatched_ops = sorted(remaining_sas_ground_op_costs)
        logging.warning(f"No SAS file matches found for ops: {unmatched_ops}")
>>>>>>> 0fbcb4e6
    new_sas_str = "\n".join(sas_lines)
    with open(sas_file, "w", encoding="utf-8") as f:
        f.write(new_sas_str)


def fd_plan_from_sas_file(
    sas_file: str, timeout_cmd: str, timeout: float, exec_str: str,
    alias_flag: str, start_time: float, objects: List[Object],
    init_atoms: Set[GroundAtom], nsrts: Set[NSRT], max_horizon: int
) -> Tuple[List[_GroundNSRT], List[Set[GroundAtom]],
           Metrics]:  # pragma: no cover
    """Given a SAS file, runs search on it to generate a plan."""
    cmd_str = (f"{timeout_cmd} {timeout} {exec_str} {alias_flag} {sas_file}")
    output = subprocess.getoutput(cmd_str)
    cleanup_cmd_str = f"{exec_str} --cleanup"
    subprocess.getoutput(cleanup_cmd_str)
    if time.perf_counter() - start_time > timeout:
        raise PlanningTimeout("Planning timed out in call to FD!")
    # Parse and log metrics.
    metrics: Metrics = defaultdict(float)
    num_nodes_expanded = re.findall(r"Expanded (\d+) state", output)
    num_nodes_created = re.findall(r"Evaluated (\d+) state", output)
    assert len(num_nodes_expanded) == 1
    assert len(num_nodes_created) == 1
    metrics["num_nodes_expanded"] = float(num_nodes_expanded[0])
    metrics["num_nodes_created"] = float(num_nodes_created[0])
    # Extract the skeleton from the output and compute the atoms_sequence.
    if "Solution found!" not in output:
        raise PlanningFailure(f"Plan not found with FD! Error: {output}")
    if "Plan length: 0 step" in output:
        # Handle the special case where the plan is found to be trivial.
        skeleton_str = []
    else:
        skeleton_str = re.findall(r"(.+) \(\d+?\)", output)
        if not skeleton_str:
            raise PlanningFailure(f"Plan not found with FD! Error: {output}")
    skeleton: List[_GroundNSRT] = []
    atoms_sequence = [init_atoms]
    nsrt_name_to_nsrt = {nsrt.name.lower(): nsrt for nsrt in nsrts}
    obj_name_to_obj = {obj.name.lower(): obj for obj in objects}
    for nsrt_str in skeleton_str:
        str_split = nsrt_str.split()
        nsrt = nsrt_name_to_nsrt[str_split[0]]
        objs = [obj_name_to_obj[obj_name] for obj_name in str_split[1:]]
        ground_nsrt = nsrt.ground(objs)
        skeleton.append(ground_nsrt)
        atoms_sequence.append(
            utils.apply_operator(ground_nsrt, atoms_sequence[-1]))
    if len(skeleton) > max_horizon:
        raise PlanningFailure("Skeleton produced by FD exceeds horizon!")
    metrics["num_skeletons_optimized"] = 1
    metrics["num_failures_discovered"] = 0
    return (skeleton, atoms_sequence, metrics)


def _sesame_plan_with_fast_downward(
    task: Task, option_model: _OptionModelBase, nsrts: Set[NSRT],
    predicates: Set[Predicate], types: Set[Type], timeout: float, seed: int,
    max_horizon: int, optimal: bool
) -> Tuple[List[_Option], List[_GroundNSRT], Metrics]:  # pragma: no cover
    """A version of SeSamE that runs the Fast Downward planner to produce a
    single skeleton, then calls run_low_level_search() to turn it into a plan.

    Usage: Build and compile the Fast Downward planner, then set the environment
    variable FD_EXEC_PATH to point to the `downward` directory. For example:
    1) git clone https://github.com/aibasel/downward.git
    2) cd downward && ./build.py
    3) export FD_EXEC_PATH="<your path here>/downward"

    On MacOS, to use gtimeout:
    4) brew install coreutils

    Important Note: Fast Downward will potentially not work with null operators
    (i.e. operators that have an empty effect set). This happens when
    Fast Downward grounds the operators, null operators get pruned because they
    cannot help satisfy the goal. In A* search Discovered Failures could
    potentially add effects to null operators, but this ability is not
    implemented here.
    """
    init_atoms = utils.abstract(task.init, predicates)
    objects = list(task.init)
    timeout_cmd = "gtimeout" if sys.platform == "darwin" else "timeout"
    if optimal:
        alias_flag = "--alias seq-opt-lmcut"
    else:  # satisficing
        alias_flag = "--alias lama-first"
    # Run Fast Downward followed by cleanup. Capture the output.
    assert "FD_EXEC_PATH" in os.environ, \
        "Please follow the instructions in the docstring of this method!"
    fd_exec_path = os.environ["FD_EXEC_PATH"]
    exec_str = os.path.join(fd_exec_path, "fast-downward.py")
    start_time = time.perf_counter()
    sas_file = generate_sas_file_for_fd(task, nsrts, predicates, types,
                                        timeout, timeout_cmd, alias_flag,
                                        exec_str, objects, init_atoms)

    while True:
        skeleton, atoms_sequence, metrics = fd_plan_from_sas_file(
            sas_file, timeout_cmd, timeout, exec_str, alias_flag, start_time,
            objects, init_atoms, nsrts, max_horizon)
        # Run low-level search on this skeleton.
        low_level_timeout = timeout - (time.perf_counter() - start_time)
        try:
            necessary_atoms_seq = utils.compute_necessary_atoms_seq(
                skeleton, atoms_sequence, task.goal)
            refinement_start_time = time.perf_counter()
            plan, suc = run_low_level_search(task, option_model, skeleton,
                                             necessary_atoms_seq, seed,
                                             low_level_timeout, metrics,
                                             max_horizon)
            if not suc:
                if time.perf_counter() - start_time > timeout:
                    raise PlanningTimeout("Planning timed out in refinement!")
                raise PlanningFailure("Skeleton produced by FD not refinable!")
            metrics["plan_length"] = len(plan)
            metrics["refinement_time"] = (time.perf_counter() -
                                          refinement_start_time)
            return plan, skeleton, metrics
        except _DiscoveredFailureException as e:
            metrics["num_failures_discovered"] += 1
            _update_sas_file_with_failure(e.discovered_failure, sas_file)
        except (_MaxSkeletonsFailure, _SkeletonSearchTimeout) as e:
            raise e


def run_task_plan_once(
        task: Task,
        nsrts: Set[NSRT],
        preds: Set[Predicate],
        types: Set[Type],
        timeout: float,
        seed: int,
        task_planning_heuristic: Optional[str] = None,
        ground_op_costs: Optional[Dict[_GroundSTRIPSOperator, float]] = None,
        default_cost: float = 1.0,
        cost_precision: int = 3,
        **kwargs: Any
) -> Tuple[List[_GroundNSRT], List[Set[GroundAtom]], Metrics]:
    """Get a single abstract plan for a task."""

    init_atoms = utils.abstract(task.init, preds)
    goal = task.goal
    objects = set(task.init)

    start_time = time.perf_counter()

    if CFG.sesame_task_planner == "astar":
        ground_nsrts, reachable_atoms = task_plan_grounding(
            init_atoms, objects, nsrts)
        assert task_planning_heuristic is not None
        heuristic = utils.create_task_planning_heuristic(
            task_planning_heuristic, init_atoms, goal, ground_nsrts, preds,
            objects)
        duration = time.perf_counter() - start_time
        timeout -= duration
        plan, atoms_seq, metrics = next(
            task_plan(init_atoms,
                      goal,
                      ground_nsrts,
                      reachable_atoms,
                      heuristic,
                      seed,
                      timeout,
                      max_skeletons_optimized=1,
                      use_visited_state_set=True,
                      **kwargs))
    elif "fd" in CFG.sesame_task_planner:  # pragma: no cover
        fd_exec_path = os.environ["FD_EXEC_PATH"]
        exec_str = os.path.join(fd_exec_path, "fast-downward.py")
        timeout_cmd = "gtimeout" if sys.platform == "darwin" \
            else "timeout"
        # Run Fast Downward followed by cleanup. Capture the output.
        assert "FD_EXEC_PATH" in os.environ, \
            "Please follow instructions in the docstring of the" +\
            "_sesame_plan_with_fast_downward method in planning.py"

        sesame_task_planner = CFG.sesame_task_planner
        if sesame_task_planner.endswith("-costs"):
            use_costs = True
            sesame_task_planner = sesame_task_planner[:-len("-costs")]
        else:
            use_costs = False

        if sesame_task_planner == "fdopt":
            alias_flag = "--alias seq-opt-lmcut"
        elif sesame_task_planner == "fdsat":
            alias_flag = "--alias lama-first"
        else:
            raise ValueError("Unrecognized sesame_task_planner: "
                             f"{CFG.sesame_task_planner}")

        sas_file = generate_sas_file_for_fd(task, nsrts, preds, types, timeout,
                                            timeout_cmd, alias_flag, exec_str,
                                            list(objects), init_atoms)

        if use_costs:
            assert ground_op_costs is not None
            assert all(c >= 0 for c in ground_op_costs.values())
            _update_sas_file_with_costs(sas_file,
                                        ground_op_costs,
                                        default_ground_op_cost=default_cost,
                                        cost_precision=cost_precision)

        plan, atoms_seq, metrics = fd_plan_from_sas_file(
            sas_file, timeout_cmd, timeout, exec_str, alias_flag, start_time,
            list(objects), init_atoms, nsrts, CFG.horizon)
    else:
        raise ValueError("Unrecognized sesame_task_planner: "
                         f"{CFG.sesame_task_planner}")

    return plan, atoms_seq, metrics


class PlanningFailure(utils.ExceptionWithInfo):
    """Raised when the planner fails."""


class PlanningTimeout(utils.ExceptionWithInfo):
    """Raised when the planner times out."""


@dataclass(frozen=True, eq=False)
class _DiscoveredFailure:
    """Container class for holding information related to a low-level discovery
    of a failure which must be propagated up to the main search function, in
    order to restart A* search with new NSRTs."""
    env_failure: EnvironmentFailure
    failing_nsrt: _GroundNSRT


class _DiscoveredFailureException(PlanningFailure):
    """Exception class for DiscoveredFailure propagation."""

    def __init__(self,
                 message: str,
                 discovered_failure: _DiscoveredFailure,
                 info: Optional[Dict] = None):
        super().__init__(message, info)
        self.discovered_failure = discovered_failure


class _MaxSkeletonsFailure(PlanningFailure):
    """Raised when the maximum number of skeletons has been reached."""


class _SkeletonSearchTimeout(PlanningTimeout):
    """Raised when timeout occurs in run_low_level_search()."""

    def __init__(self) -> None:
        super().__init__("Planning timed out in skeleton search!")<|MERGE_RESOLUTION|>--- conflicted
+++ resolved
@@ -1010,10 +1010,6 @@
     # Make sure that 'metric' is turned on.
     metric_off_str = "begin_metric\n0\nend_metric"
     metric_on_str = "begin_metric\n1\nend_metric"
-<<<<<<< HEAD
-    assert metric_off_str in sas_str
-=======
->>>>>>> 0fbcb4e6
     sas_str = sas_str.replace(metric_off_str, metric_on_str)
     # Convert ground op names to SAS format.
     remaining_sas_ground_op_costs = {
@@ -1039,14 +1035,9 @@
             int_cost = int((10**cost_precision) * cost)
             sas_lines[cost_idx] = str(int_cost)
     if remaining_sas_ground_op_costs:
-<<<<<<< HEAD
-        unmatched_ops = sorted(remaining_sas_ground_op_costs)
-        raise ValueError(f"No SAS file matches found for ops: {unmatched_ops}")
-=======
         # Operators can get filtered out if they are not needed for the goal.
         unmatched_ops = sorted(remaining_sas_ground_op_costs)
         logging.warning(f"No SAS file matches found for ops: {unmatched_ops}")
->>>>>>> 0fbcb4e6
     new_sas_str = "\n".join(sas_lines)
     with open(sas_file, "w", encoding="utf-8") as f:
         f.write(new_sas_str)
