"""Contains global, immutable settings.

Anything that varies between runs should be a command-line arg
(args.py).
"""

from collections import defaultdict
from types import SimpleNamespace
from typing import Any, Dict, Set

import numpy as np


class GlobalSettings:
    """Unchanging settings."""
    # global parameters
    num_train_tasks = 50
    num_test_tasks = 50
    # Perform online learning for this many cycles or until this many
    # transitions have been collected, whichever happens first.
    num_online_learning_cycles = 10
    online_learning_max_transitions = float("inf")
    # Maximum number of training tasks to give a demonstration for, if the
    # offline_data_method is demo-based.
    max_initial_demos = float("inf")
    # If this is False, then environment interactions can only take place
    # on tasks that have no demonstrations.
    allow_interaction_in_demo_tasks = True
    # Maximum number of steps to run an InteractionRequest policy.
    max_num_steps_interaction_request = 100
    # Whether to pretty print predicates and NSRTs when NSRTs are loaded.
    pretty_print_when_loading = False
    # Used for random seeding in test environment.
    test_env_seed_offset = 10000
    # Optionally define test tasks in JSON format
    test_task_json_dir = None
    # The method to use for segmentation. By default, segment using options.
    # If you are learning options, you should change this via the command line.
    segmenter = "option_changes"
    # The method to use for generating demonstrations: "oracle" or "human".
    demonstrator = "oracle"
    # DPI for rendering the state. Increase this if video quality is poor.
    # Note that for unit testing, we use a much smaller value by default,
    # which is set in utils.reset_config(). If you want higher-quality videos
    # in unit tests, make sure to pass in a value for `render_state_dpi` into
    # your call to utils.reset_config().
    render_state_dpi = 150
    approach_wrapper = None
    # Use VLMs to evaluate some spatial predicates in visual environment,
    # e.g., Sokoban. Still work in progress.
    enable_vlm_eval_predicate = False
    # Whether to use rich logging output
    log_rich = True
    # Normally, excluding goal predicates does not make sense, because then
    # there is no goal for the agent to plan towards. This is intended to be
    # used by VLM predicate invention, where we want to invent goal predicates
    # and different task goals are provided to the agent and the demonstrator.
    allow_exclude_goal_predicates = False
    # Normally, State.allclose() raises an error if the simulator state of
    # either of its arguments is not None.
    allow_state_allclose_comparison_despite_simulator_state = False

    # cover_multistep_options env parameters
    cover_multistep_action_limits = [-np.inf, np.inf]
    cover_multistep_degenerate_oracle_samplers = False
    cover_multistep_max_tb_placements = 100  # max placements of targets/blocks
    cover_multistep_max_hr_placements = 100  # max placements of hand regions
    cover_multistep_thr_percent = 0.4  # target hand region percent of width
    cover_multistep_bhr_percent = 0.4  # block hand region percent of width
    cover_multistep_bimodal_goal = False
    cover_multistep_goal_conditioned_sampling = False  # assumes one goal

    # bumpy cover env parameters
    bumpy_cover_num_bumps = 2
    bumpy_cover_spaces_per_bump = 1
    bumpy_cover_right_targets = False
    bumpy_cover_bumpy_region_start = 0.8
    bumpy_cover_init_bumpy_prob = 0.25

    # regional bumpy cover env parameters
    regional_bumpy_cover_include_impossible_nsrt = False

    # blocks env parameters
    blocks_num_blocks_train = [3, 4]
    blocks_num_blocks_test = [5, 6]
    blocks_holding_goals = False
    blocks_block_size = 0.045  # use 0.0505 for real with panda

    # playroom env parameters
    playroom_num_blocks_train = [3]
    playroom_num_blocks_test = [3]

    # cluttered table env parameters
    cluttered_table_num_cans_train = 5
    cluttered_table_num_cans_test = 10
    cluttered_table_can_radius = 0.01
    cluttered_table_collision_angle_thresh = np.pi / 4
    cluttered_table_place_goal_conditioned_sampling = True

    # repeated nextto env parameters
    repeated_nextto_num_dots = 15
    repeated_nextto_nextto_thresh = 0.5

    # painting env parameters
    painting_initial_holding_prob = 0.5
    painting_lid_open_prob = 0.3
    painting_num_objs_train = [2, 3]
    painting_num_objs_test = [3, 4]
    painting_max_objs_in_goal = float("inf")
    painting_goal_receptacles = "box_and_shelf"  # box_and_shelf, box, shelf
    painting_raise_environment_failure = True

    # repeated_nextto_painting (rnt_painting) env parameters
    rnt_painting_num_objs_train = [8, 9, 10]
    rnt_painting_num_objs_test = [11, 12, 13]
    rnt_painting_max_objs_in_goal = 2

    # tools env parameters
    tools_num_items_train = [2]
    tools_num_items_test = [2, 3]
    tools_num_contraptions_train = [2]
    tools_num_contraptions_test = [3]

    # sandwich env parameters
    sandwich_ingredients_train = {
        "bread": [2],
        "patty": [1],
        "ham": [1],
        "egg": [1],
        "cheese": [1],
        "lettuce": [1],
        "tomato": [1],
        "green_pepper": [1],
    }
    sandwich_ingredients_test = {
        "bread": [2],
        "patty": [1],
        "ham": [1],
        "egg": [1],
        "cheese": [1],
        "lettuce": [1],
        "tomato": [1],
        "green_pepper": [1],
    }

    # general pybullet parameters
    pybullet_draw_debug = False  # useful for annotating in the GUI
    pybullet_camera_width = 335  # for high quality, use 1674
    pybullet_camera_height = 180  # for high quality, use 900
    pybullet_sim_steps_per_action = 20
    pybullet_max_ik_iters = 100
    pybullet_ik_tol = 1e-3
    pybullet_robot = "fetch"
    pybullet_birrt_num_attempts = 10
    pybullet_birrt_num_iters = 100
    pybullet_birrt_smooth_amt = 50
    pybullet_birrt_extend_num_interp = 10
    pybullet_control_mode = "position"
    pybullet_max_vel_norm = 0.05
    # env -> robot -> quaternion
    pybullet_robot_ee_orns = defaultdict(
        # Fetch and Panda gripper down and parallel to x-axis by default.
        lambda: {
            "fetch": (0.5, -0.5, -0.5, -0.5),
            "panda": (0.7071, 0.7071, 0.0, 0.0),
        },
        # In Blocks, Fetch gripper down since it's thin we don't need to
        # rotate 90 degrees.
        {
            "pybullet_blocks": {
                "fetch": (0.7071, 0.0, -0.7071, 0.0),
                "panda": (0.7071, 0.7071, 0.0, 0.0),
            }
        })

    # IKFast parameters
    ikfast_max_time = 0.05
    ikfast_max_candidates = 100
    ikfast_max_attempts = np.inf
    ikfast_max_distance = np.inf
    ikfast_norm = np.inf  # norm ord for np.linalg.norm

    # SpotEnv parameters
    spot_robot_ip = "invalid-IP-address"
    spot_fiducial_size = 44.45
    spot_vision_detection_threshold = 0.5
    spot_perception_outdir = "spot_perception_outputs"
    spot_render_perception_outputs = True
    spot_graph_nav_map = "floor8-sweeping"
    spot_grasp_stow_volume_threshold = 0.074
    spot_run_dry = False
    spot_use_perfect_samplers = False  # for debugging
    spot_sweep_env_goal_description = "get the objects into the bucket"
    # Evaluate some predicates with VLM; need additional setup; WIP
    spot_vlm_eval_predicate = False
    vlm_eval_verbose = False
    fm_planning_verbose = True

    # Mock robot environment ("MockSpotEnv") parameters
    mock_env_data_dir = "mock_env_data"
    mock_env_use_belief_operators = False
    mock_env_vlm_eval_predicate = True

    # pddl blocks env parameters
    pddl_blocks_procedural_train_min_num_blocks = 3
    pddl_blocks_procedural_train_max_num_blocks = 4
    pddl_blocks_procedural_train_min_num_blocks_goal = 2
    pddl_blocks_procedural_train_max_num_blocks_goal = 3
    pddl_blocks_procedural_test_min_num_blocks = 5
    pddl_blocks_procedural_test_max_num_blocks = 6
    pddl_blocks_procedural_test_min_num_blocks_goal = 2
    pddl_blocks_procedural_test_max_num_blocks_goal = 5
    pddl_blocks_procedural_new_pile_prob = 0.5
    pddl_blocks_fixed_train_indices = list(range(1, 6))
    pddl_blocks_fixed_test_indices = list(range(6, 11))

    # pddl delivery env parameters
    pddl_delivery_procedural_train_min_num_locs = 5
    pddl_delivery_procedural_train_max_num_locs = 10
    pddl_delivery_procedural_train_min_want_locs = 2
    pddl_delivery_procedural_train_max_want_locs = 4
    pddl_delivery_procedural_train_min_extra_newspapers = 0
    pddl_delivery_procedural_train_max_extra_newspapers = 1
    pddl_delivery_procedural_test_min_num_locs = 31
    pddl_delivery_procedural_test_max_num_locs = 40
    pddl_delivery_procedural_test_min_want_locs = 20
    pddl_delivery_procedural_test_max_want_locs = 30
    pddl_delivery_procedural_test_min_extra_newspapers = 0
    pddl_delivery_procedural_test_max_extra_newspapers = 10
    pddl_easy_delivery_procedural_train_min_num_locs = 3
    pddl_easy_delivery_procedural_train_max_num_locs = 5
    pddl_easy_delivery_procedural_train_min_want_locs = 1
    pddl_easy_delivery_procedural_train_max_want_locs = 2
    pddl_easy_delivery_procedural_train_min_extra_newspapers = 0
    pddl_easy_delivery_procedural_train_max_extra_newspapers = 1
    pddl_easy_delivery_procedural_test_min_num_locs = 4
    pddl_easy_delivery_procedural_test_max_num_locs = 6
    pddl_easy_delivery_procedural_test_min_want_locs = 2
    pddl_easy_delivery_procedural_test_max_want_locs = 3
    pddl_easy_delivery_procedural_test_min_extra_newspapers = 0
    pddl_easy_delivery_procedural_test_max_extra_newspapers = 1

    # pddl spanner env parameters
    pddl_spanner_procedural_train_min_nuts = 1
    pddl_spanner_procedural_train_max_nuts = 3
    pddl_spanner_procedural_train_min_extra_spanners = 0
    pddl_spanner_procedural_train_max_extra_spanners = 2
    pddl_spanner_procedural_train_min_locs = 2
    pddl_spanner_procedural_train_max_locs = 4
    pddl_spanner_procedural_test_min_nuts = 10
    pddl_spanner_procedural_test_max_nuts = 20
    pddl_spanner_procedural_test_min_extra_spanners = 0
    pddl_spanner_procedural_test_max_extra_spanners = 10
    pddl_spanner_procedural_test_min_locs = 20
    pddl_spanner_procedural_test_max_locs = 30

    # pddl forest env parameters
    pddl_forest_procedural_train_min_size = 8
    pddl_forest_procedural_train_max_size = 10
    pddl_forest_procedural_test_min_size = 10
    pddl_forest_procedural_test_max_size = 12

    # pddl gripper and prefixed gripper env parameters
    pddl_gripper_procedural_train_min_num_rooms = 3
    pddl_gripper_procedural_train_max_num_rooms = 5
    pddl_gripper_procedural_train_min_num_balls = 1
    pddl_gripper_procedural_train_max_num_balls = 2
    pddl_gripper_procedural_test_min_num_rooms = 3
    pddl_gripper_procedural_test_max_num_rooms = 5
    pddl_gripper_procedural_test_min_num_balls = 1
    pddl_gripper_procedural_test_max_num_balls = 2

    # pddl ferry env parameters
    pddl_ferry_procedural_train_min_num_locs = 3
    pddl_ferry_procedural_train_max_num_locs = 5
    pddl_ferry_procedural_train_min_num_cars = 1
    pddl_ferry_procedural_train_max_num_cars = 2
    pddl_ferry_procedural_test_min_num_locs = 3
    pddl_ferry_procedural_test_max_num_locs = 5
    pddl_ferry_procedural_test_min_num_cars = 1
    pddl_ferry_procedural_test_max_num_cars = 2

    # pddl miconic env parameters
    pddl_miconic_procedural_train_min_buildings = 1
    pddl_miconic_procedural_train_max_buildings = 2
    pddl_miconic_procedural_train_min_floors = 3
    pddl_miconic_procedural_train_max_floors = 5
    pddl_miconic_procedural_train_min_passengers = 1
    pddl_miconic_procedural_train_max_passengers = 2
    pddl_miconic_procedural_test_min_buildings = 1
    pddl_miconic_procedural_test_max_buildings = 2
    pddl_miconic_procedural_test_min_floors = 3
    pddl_miconic_procedural_test_max_floors = 5
    pddl_miconic_procedural_test_min_passengers = 1
    pddl_miconic_procedural_test_max_passengers = 2

    # stick button env parameters
    stick_button_num_buttons_train = [1, 2]
    stick_button_num_buttons_test = [3, 4]
    stick_button_disable_angles = True
    stick_button_holder_scale = 0.1

    # screws env parameters
    screws_num_screws_train = [15, 20]
    screws_num_screws_test = [25, 30]

    # doors env parameters
    doors_room_map_size = 5
    doors_min_obstacles_per_room = 0
    doors_max_obstacles_per_room = 3
    doors_min_room_exists_frac = 0.25
    doors_max_room_exists_frac = 0.75
    doors_birrt_num_attempts = 10
    doors_birrt_num_iters = 100
    doors_birrt_smooth_amt = 50
    doors_draw_debug = False

    # doorknobs env parameters
    doorknobs_target_value = 0.75
    test_doors_room_map_size = 10

    # narrow_passage env parameters
    narrow_passage_open_door_refine_penalty = 0
    narrow_passage_door_width_padding_lb = 1e-4
    narrow_passage_door_width_padding_ub = 0.015
    narrow_passage_passage_width_padding_lb = 5e-4
    narrow_passage_passage_width_padding_ub = 2e-2
    narrow_passage_birrt_num_attempts = 10
    narrow_passage_birrt_num_iters = 100
    narrow_passage_birrt_smooth_amt = 50

    # exit_garage env parameters
    exit_garage_clear_refine_penalty = 0
    exit_garage_min_num_obstacles = 2
    exit_garage_max_num_obstacles = 3  # inclusive
    exit_garage_rrt_extend_fn_threshold = 1e-3
    exit_garage_rrt_num_control_samples = 100
    exit_garage_rrt_num_attempts = 3
    exit_garage_rrt_num_iters = 100
    exit_garage_rrt_sample_goal_eps = 0.1
    exit_garage_motion_planning_ignore_obstacles = False
    exit_garage_raise_environment_failure = False

    # coffee env parameters
    coffee_num_cups_train = [1, 2]
    coffee_num_cups_test = [2, 3]
    coffee_jug_init_rot_amt = 2 * np.pi / 3

    # satellites env parameters
    satellites_num_sat_train = [2, 3]
    satellites_num_obj_train = [3, 4]
    satellites_num_sat_test = [3, 4]
    satellites_num_obj_test = [4, 5]

    # sokoban env parameters
    # use Sokoban-huge-v0 to show-off, the bottleneck is just the gym env
    # initialization and resetting. use Sokoban-small-v0 for tests
    sokoban_gym_name = "Sokoban-v0"

    # kitchen env parameters
    kitchen_use_perfect_samplers = False
    kitchen_goals = "all"
    kitchen_render_set_of_marks = False
    kitchen_use_combo_move_nsrts = False
    kitchen_randomize_init_state = False

    # sticky table env parameters
    sticky_table_num_tables = 5
    sticky_table_place_smooth_fall_prob = 0.95
    sticky_table_place_sticky_fall_prob = 0.05
    sticky_table_pick_success_prob = 0.9
    sticky_table_tricky_floor_place_sticky_fall_prob = 0.5
    sticky_table_num_tables = 5  # cannot be less than 3
    sticky_table_place_smooth_fall_prob = 0.6
    sticky_table_place_sticky_fall_prob = 0.00
    sticky_table_place_ball_fall_prob = 1.00
    sticky_table_pick_success_prob = 1.00
    sticky_table_num_sticky_tables = 1  # must be less than the num_tables

    # grid row env parameters
    grid_row_num_cells = 100

    # burger env parameters
    burger_render_set_of_marks = True
    # Which type of train/test tasks to generate. Options are "more_stacks",
    # "fatter_burger", "combo_burger".
    burger_no_move_task_type = "more_stacks"
    # Replace actual rendering with dummy rendering (black 16x16 image) to speed
    # up rendering -- used in testing or when debugging.
    burger_dummy_render = False
    # Number of test tasks where you start out holding a patty.
    burger_num_test_start_holding = 5

    # parameters for random options approach
    random_options_max_tries = 100

    # option model parameters
    option_model_terminate_on_repeat = True
    option_model_use_gui = False

    # parameters for abstract GNN approach
    gnn_num_message_passing = 3
    gnn_layer_size = 16
    gnn_learning_rate = 1e-3
    gnn_weight_decay = 0
    gnn_num_epochs = 25000
    gnn_batch_size = 128
    gnn_do_normalization = False  # performs worse in Cover when True
    gnn_use_validation_set = True

    # parameters for GNN option policy approach
    gnn_option_policy_solve_with_shooting = True
    gnn_option_policy_shooting_variance = 0.1
    gnn_option_policy_shooting_max_samples = 100

    # parameters for metacontroller approaches
    metacontroller_max_samples = 100

    # parameters for PG3 approach
    pg3_heuristic = "policy_guided"
    pg3_search_method = "hill_climbing"
    pg3_task_planning_heuristic = "lmcut"
    pg3_gbfs_max_expansions = 100
    pg3_hc_enforced_depth = 0
    pg3_max_policy_guided_rollout = 50
    pg3_plan_compare_inapplicable_cost = 0.99
    pg3_add_condition_allow_new_vars = True
    pg3_max_analogies = 5

    # parameters for PG3 init approach
    # These need to be overridden via command line
    pg3_init_policy = None
    pg3_init_base_env = None

    # parameters for NSRT reinforcement learning approach
    nsrt_rl_reward_epsilon = 1e-2  # reward if in epsilon-ball from subgoal
    nsrt_rl_pos_reward = 0
    nsrt_rl_neg_reward = -1
    nsrt_rl_option_learner = "dummy_rl"
    nsrt_rl_valid_reward_steps_threshold = 10

    # parameters for large language models
    pretrained_model_prompt_cache_dir = "pretrained_model_cache"
    llm_openai_max_response_tokens = 3000
    llm_use_cache_only = False
    llm_model_name = "gpt-4o"  # Using GPT-4o
    llm_temperature = 0.7
    llm_num_completions = 1
    override_json_with_input = False  # Only works with SpotEnv for now
    # LLM text planner settings
    llm_text_planner_max_tokens = 3000
    llm_text_planner_temperature = 0.7
    llm_text_planner_num_samples = 3  # Number of plans to generate and try
    llm_text_planner_prompt_template = """
Current state:
{state_desc}

Goal:
{goal_desc}

Solution:"""

    # parameters for vision language models
<<<<<<< HEAD
    detection_pipeline = "detic_sam"  # "molmo_sam2" or "detic_sam"
    vlm_model_name = "gpt-4o-mini"
    vlm_temperature = 0.7
=======
    # gemini-1.5-pro-latest, gemini-1.5-pro-flash gpt-4-turbo, gpt-4o
    # NOTE: we need to create a dummy vlm so that tests on CI pass.
    vlm_model_name = "dummy"
    vlm_temperature = 0.0
>>>>>>> 0830cffd
    vlm_num_completions = 1
    vlm_include_cropped_images = False
    use_hardcoded_vlm_atom_proposals = False
    vlm_double_check_output = False
    # VLM text perceiver settings
    vlm_text_perceiver_prompt = """
    This is a history of in-order observations resulting from partial execution of a task.
    
    Describe the current state in detail, focusing on:
1. Objects present and their properties (color, size, shape)
2. Spatial relationships between objects (on, in, next to, etc.)
3. Any relevant state information (open/closed, empty/full, etc.)

Be specific and precise in your description."""
    vlm_text_perceiver_max_tokens = 3000
    vlm_text_perceiver_include_spatial = True  # Whether to include spatial relationships
    vlm_text_perceiver_include_attributes = True  # Whether to include object attributes
    
    
    # VLM/LLM planning settings
    vlm_open_loop_use_training_demos = False
    vlm_eval_verbose = False
    vlm_temperature = 0.7
    vlm_num_completions = 1
    vlm_model_name = "gpt-4o-mini"
    vlm_max_tokens = 3000
    vlm_max_image_tokens = 3000
    fm_planning_with_oracle_nsrts = True  # Whether to use oracle NSRTs in VLM/LLM planning
    # Image history settings
    vlm_enable_image_history = True  # Whether to maintain history of images in state
    vlm_max_history_steps = 5  # Maximum number of previous steps to keep in history
    vlm_max_images_per_prompt = 10  # Maximum number of images to include in a single VLM prompt

    # parameters for the vlm_open_loop planning approach
    vlm_open_loop_use_training_demos = False

    # SeSamE parameters
    sesame_task_planner = "astar"  # "astar" or "fdopt" or "fdsat"
    sesame_task_planning_heuristic = "lmcut"
    sesame_allow_noops = True  # recommended to keep this False if using replays
    sesame_check_expected_atoms = True
    sesame_use_necessary_atoms = True
    sesame_use_visited_state_set = False
    # The algorithm used for grounding the planning problem. Choices are
    # "naive" or "fd_translator". The former does a type-aware cross product
    # of operators and objects to obtain ground operators, while the latter
    # calls Fast Downward's translator to produce an SAS task, then extracts
    # the ground operators from that. The latter is preferable when grounding
    # is a bottleneck in your environment, but will not work when operators
    # with no effects need to be part of the ground planning problem, like the
    # OpenLid() operator in painting. So, we'll keep the former as the
    # default.
    sesame_grounder = "naive"
    sesame_check_static_object_changes = False
    # Warning: making this tolerance any lower breaks pybullet_blocks.
    sesame_static_object_change_tol = 1e-3
    # If True, then bilevel planning approaches will run task planning only,
    # and then greedily sample and execute in the environment. This avoids the
    # need for a simulator. In the future, we could check to see if the
    # observed states match (at the abstract level) the expected states, and
    # replan if not. But for now, we just execute each step without checking.
    bilevel_plan_without_sim = False

    # evaluation parameters
    log_dir = "logs"
    results_dir = "results"
    eval_trajectories_dir = "eval_trajectories"
    approach_dir = "saved_approaches"
    data_dir = "saved_datasets"
    video_dir = "videos"
    image_dir = "images"
    video_fps = 2
    failure_video_mode = "longest_only"

    # dataset parameters
    # For learning-based approaches, the data collection timeout for planning.
    # If -1, defaults to CFG.timeout.
    offline_data_planning_timeout = -1
    # If "default", defaults to CFG.task_planning_heuristic.
    offline_data_task_planning_heuristic = "default"
    # If -1, defaults to CFG.sesame_max_skeletons_optimized.
    offline_data_max_skeletons_optimized = -1
    # Number of replays used when offline_data_method is replay-based.
    offline_data_num_replays = 500
    # Default to bilevel_plan_without_sim.
    offline_data_bilevel_plan_without_sim = None

    # teacher dataset parameters
    # Number of positive examples and negative examples per predicate.
    teacher_dataset_num_examples = 1

    # NSRT learning parameters
    min_data_for_nsrt = 0
    min_perc_data_for_nsrt = 0
    data_orderings_to_search = 1  # NSRT learning data ordering parameters
    # STRIPS learning algorithm. See get_name() functions in the directory
    # nsrt_learning/strips_learning/ for valid settings.
    strips_learner = "cluster_and_intersect"
    disable_harmlessness_check = False  # some methods may want this to be True
    enable_harmless_op_pruning = False  # some methods may want this to be True
    precondition_soft_intersection_threshold_percent = 0.8  # between 0 and 1
    backchaining_check_intermediate_harmlessness = False
    pnad_search_without_del = False
    pnad_search_timeout = 10.0
    compute_sidelining_objective_value = False
    clustering_learner_true_pos_weight = 10
    clustering_learner_false_pos_weight = 1
    cluster_and_intersect_prederror_max_groundings = 10
    cluster_and_search_inner_search_max_expansions = 2500
    cluster_and_search_inner_search_timeout = 30
    cluster_and_search_score_func_max_groundings = 10000
    cluster_and_search_var_count_weight = 0.1
    cluster_and_search_precon_size_weight = 0.01
    cluster_and_intersect_prune_low_data_pnads = False
    # If cluster_and_intersect_prune_low_data_pnads is set to True, PNADs must
    # have at least this fraction of the segments produced by the option that is
    # associated with their PNAD in order to not be pruned during operator
    # learning.
    cluster_and_intersect_min_datastore_fraction = 0.0
    cluster_and_intersect_soft_intersection_for_preconditions = False

    # torch GPU usage setting
    use_torch_gpu = False

    # torch model parameters
    learning_rate = 1e-3
    weight_decay = 0
    mlp_regressor_max_itr = 10000
    mlp_regressor_hid_sizes = [32, 32]
    mlp_regressor_clip_gradients = False
    mlp_regressor_gradient_clip_value = 5
    mlp_classifier_hid_sizes = [32, 32]
    mlp_classifier_balance_data = True
    cnn_regressor_max_itr = 500
    cnn_regressor_conv_channel_nums = [3, 3]
    cnn_regressor_conv_kernel_sizes = [5, 3]
    cnn_regressor_linear_hid_sizes = [32, 8]
    cnn_regressor_clip_gradients = True
    cnn_regressor_gradient_clip_value = 5
    neural_gaus_regressor_hid_sizes = [32, 32]
    neural_gaus_regressor_max_itr = 1000
    mlp_classifier_n_iter_no_change = 5000
    implicit_mlp_regressor_max_itr = 10000
    implicit_mlp_regressor_num_negative_data_per_input = 5
    implicit_mlp_regressor_num_samples_per_inference = 100
    implicit_mlp_regressor_temperature = 1.0
    implicit_mlp_regressor_inference_method = "derivative_free"
    implicit_mlp_regressor_derivative_free_num_iters = 3
    implicit_mlp_regressor_derivative_free_sigma_init = 0.33
    implicit_mlp_regressor_derivative_free_shrink_scale = 0.5
    implicit_mlp_regressor_grid_num_ticks_per_dim = 100

    # ml training parameters
    pytorch_train_print_every = 1000

    # sampler learning parameters
    sampler_learner = "neural"  # "neural" or "random" or "oracle"
    max_rejection_sampling_tries = 100
    sampler_mlp_classifier_max_itr = 10000
    sampler_mlp_classifier_n_reinitialize_tries = 1
    sampler_learning_use_goals = False
    sampler_disable_classifier = False
    sampler_learning_regressor_model = "neural_gaussian"
    sampler_learning_max_negative_data = 100000

    # option learning parameters
    option_learning_action_converter = "identity"

    # interactive learning parameters
    interactive_num_ensemble_members = 10
    interactive_query_policy = "threshold"
    interactive_score_function = "entropy"
    interactive_score_threshold = 0.05
    interactive_random_query_prob = 0.5  # for query policy random
    interactive_num_requests_per_cycle = 10
    predicate_classifier_model = "mlp"  # "mlp" or "knn"
    predicate_mlp_classifier_max_itr = 100000
    predicate_mlp_classifier_n_reinitialize_tries = 1
    predicate_mlp_classifier_init = "default"  # or "normal"
    predicate_knn_classifier_n_neighbors = 1

    # online NSRT learning parameters
    online_nsrt_learning_requests_per_cycle = 10
    online_learning_max_novelty_count = 0
    online_learning_test_only = False

    # active sampler learning parameters
    active_sampler_learning_model = "myopic_classifier_mlp"
    active_sampler_learning_feature_selection = "all"
    active_sampler_learning_knn_neighbors = 3
    active_sampler_learning_use_teacher = True
    active_sampler_learning_num_samples = 100
    active_sampler_learning_score_gamma = 0.5
    active_sampler_learning_fitted_q_iters = 5
    active_sampler_learning_explore_pursue_goal_interval = 5
    active_sampler_learning_object_specific_samplers = False
    # shared with maple q function learning
    active_sampler_learning_n_iter_no_change = 5000
    active_sampler_learning_num_lookahead_samples = 5
    active_sampler_learning_explore_length_base = 2
    active_sampler_learning_num_ensemble_members = 10
    active_sampler_learning_exploration_sample_strategy = "epsilon_greedy"
    active_sampler_learning_exploration_epsilon = 0.5
    active_sampler_learning_replay_buffer_size = 1000000
    active_sampler_learning_batch_size = 64
    active_sampler_learning_save_every_datum = False

    # maple q function parameters
    use_epsilon_annealing = True
    min_epsilon = 0.05

    # skill competence model parameters
    skill_competence_model = "optimistic"
    skill_competence_model_num_em_iters = 3
    skill_competence_model_max_train_iters = 1000
    skill_competence_model_learning_rate = 1e-2
    skill_competence_model_lookahead = 1
    skill_competence_model_optimistic_window_size = 5
    skill_competence_model_optimistic_recency_size = 5
    skill_competence_default_alpha_beta = (10.0, 1.0)
    skill_competence_initial_prediction_bonus = 0.5

    # refinement cost estimation parameters
    refinement_estimator = "oracle"  # default refinement cost estimator
    refinement_estimation_num_skeletons_generated = 8

    # refinement data collection parameters
    refinement_data_num_skeletons = 8
    refinement_data_skeleton_generator_timeout = 20
    refinement_data_low_level_search_timeout = 5  # timeout for refinement try
    refinement_data_failed_refinement_penalty = 5  # added time on failure
    refinement_data_include_execution_cost = True
    refinement_data_low_level_execution_cost = 0.05  # per action cost to add

    # CNN refinement cost estimator image pre-processing parameters
    cnn_refinement_estimator_crop = False  # True
    cnn_refinement_estimator_crop_bounds = (320, 400, 100, 650)
    cnn_refinement_estimator_downsample = 2

    # bridge policy parameters
    bridge_policy = "learned_ldl"  # default bridge policy

    # glib explorer parameters
    glib_min_goal_size = 1
    glib_max_goal_size = 1
    glib_num_babbles = 10

    # greedy lookahead explorer parameters
    greedy_lookahead_max_num_trajectories = 100
    greedy_lookahead_max_traj_length = 2
    greedy_lookahead_max_num_resamples = 10

    # active sampler explorer parameters
    active_sampler_explore_use_ucb_bonus = True
    active_sampler_explore_bonus = 1e-1
    active_sampler_explore_task_strategy = "planning_progress"
    active_sampler_explorer_replan_frequency = 100
    active_sampler_explorer_planning_progress_max_tasks = 10
    active_sampler_explorer_planning_progress_max_replan_tasks = 5
    active_sampler_explorer_skip_perfect = True
    active_sampler_learning_init_cycles_to_pursue_goal = 1

    # grammar search invention parameters
    grammar_search_grammar_includes_givens = True
    grammar_search_grammar_includes_foralls = True
    grammar_search_grammar_use_diff_features = False
    grammar_search_grammar_use_euclidean_dist = False
    grammar_search_use_handcoded_debug_grammar = False
    grammar_search_forall_penalty = 1
    grammar_search_pred_selection_approach = "score_optimization"
    grammar_search_pred_clusterer = "oracle"
    grammar_search_true_pos_weight = 10
    grammar_search_false_pos_weight = 1
    grammar_search_bf_weight = 1
    grammar_search_operator_complexity_weight = 0.0
    grammar_search_pred_complexity_weight = 1e-4
    grammar_search_max_predicates = 200
    grammar_search_predicate_cost_upper_bound = 6
    grammar_search_prune_redundant_preds = True
    grammar_search_score_function = "expected_nodes_created"
    grammar_search_heuristic_based_weight = 10.
    grammar_search_max_demos = float("inf")
    grammar_search_max_nondemos = 50
    grammar_search_energy_based_temperature = 10.
    grammar_search_task_planning_timeout = 1.0
    grammar_search_search_algorithm = "hill_climbing"  # hill_climbing or gbfs
    grammar_search_hill_climbing_depth = 0
    grammar_search_parallelize_hill_climbing = False
    grammar_search_gbfs_num_evals = 1000
    grammar_search_off_demo_count_penalty = 1.0
    grammar_search_on_demo_count_penalty = 10.0
    grammar_search_suspicious_state_penalty = 10.0
    grammar_search_expected_nodes_upper_bound = 1e5
    grammar_search_expected_nodes_optimal_demo_prob = 1 - 1e-5
    grammar_search_expected_nodes_backtracking_cost = 1e3
    grammar_search_expected_nodes_allow_noops = True
    grammar_search_classifier_pretty_str_names = ["?x", "?y", "?z"]
    grammar_search_vlm_atom_proposal_prompt_type = \
        "options_labels_whole_traj_diverse"
    grammar_search_vlm_atom_label_prompt_type = "per_scene_naive"
    grammar_search_vlm_atom_proposal_use_debug = False
    grammar_search_parallelize_vlm_labeling = True
    grammar_search_select_all_debug = False
    grammar_search_invent_geo_predicates_only = False
    grammar_search_early_termination_heuristic_thresh = 0.0

    # grammar search clustering algorithm parameters
    grammar_search_clustering_gmm_num_components = 10

    # filepath to be used if offline_data_method is set to
    # demo+labelled_atoms
    handmade_demo_filename = ""
    # filepath to be used if offline_data_method is set to
    # saved_vlm_img_demos_folder
    vlm_trajs_folder_name = ""
    vlm_predicate_vision_api_generate_ground_atoms = False
    # At test-time, we will use the below number of states
    # as part of labelling the current state's VLM atoms.
    vlm_test_time_atom_label_prompt_type = "per_scene_naive"
    # Whether or not to save eval trajectories
    save_eval_trajs = True

    @classmethod
    def get_arg_specific_settings(cls, args: Dict[str, Any]) -> Dict[str, Any]:
        """A workaround for global settings that are derived from the
        experiment-specific args."""

        return dict(
            # The method used for perception: now only "trivial" or "sokoban".
            perceiver=defaultdict(lambda: "trivial", {
                "sokoban": "sokoban",
                "kitchen": "kitchen",
            })[args.get("env", "")],
            # Horizon for each environment. When checking if a policy solves a
            # task, we run the policy for at most this many steps.
            horizon=defaultdict(
                lambda: 100,
                {
                    # For certain environments, actions are lower level, so
                    # tasks take more actions to complete.
                    "pybullet_cover": 1000,
                    "pybullet_blocks": 1000,
                    "doors": 1000,
                    "coffee": 1000,
                    "kitchen": 1000,
                    # For the very simple touch point environment, restrict
                    # the horizon to be shorter.
                    "touch_point": 15,
                    # Ditto for the simple grid row environment.
                    "grid_row": cls.grid_row_num_cells + 2,
                })[args.get("env", "")],

            # Maximum number of steps to roll out an option policy.
            max_num_steps_option_rollout=defaultdict(
                lambda: 1000,
                {
                    # For the stick button environment, limit the per-option
                    # horizon.
                    "stick_button": 50,
                })[args.get("env", "")],

            # In SeSamE, when to propagate failures back up to the high level
            # search. Choices are: {"after_exhaust", "immediately", "never"}.
            sesame_propagate_failures=defaultdict(
                # Use "immediately" by default.
                lambda: "immediately",
                {
                    # We use a different strategy for cluttered_table because
                    # of the high likelihood of getting cyclic failures if you
                    # immediately raise failures, leading to unsolvable tasks.
                    "cluttered_table": "after_exhaust",
                    "cluttered_table_place": "after_exhaust",
                })[args.get("env", "")],

            # For learning-based approaches, the data collection strategy.
            offline_data_method=defaultdict(
                # Use only demonstrations by default.
                lambda: "demo",
                {
                    # Interactive learning project needs ground atom data.
                    "interactive_learning": "demo+ground_atoms",
                })[args.get("approach", "")],

            # The name of the option model used by the agent.
            option_model_name=defaultdict(
                lambda: "oracle",
                {
                    # For PyBullet environments, use non-PyBullet analogs.
                    "pybullet_cover": "oracle_cover",
                    "pybullet_blocks": "oracle_blocks",
                })[args.get("env", "")],

            # In SeSamE, the maximum number of skeletons optimized before
            # giving up. If 1, can only solve downward refinable tasks.
            sesame_max_skeletons_optimized=defaultdict(
                lambda: 8,
                {
                    # For these environments, allow more skeletons.
                    "coffee": 1000,
                    "exit_garage": 1000,
                    "tools": 1000,
                    "stick_button": 1000,
                    "stick_button_move": 1000
                })[args.get("env", "")],

            # In SeSamE, the maximum effort put into refining a single skeleton.
            # Concretely, this effort refers to the maximum number of calls to
            # the sampler on each step before backtracking.
            sesame_max_samples_per_step=defaultdict(
                lambda: 10,
                {
                    # For the tools environment, don't do any backtracking.
                    "tools": 1,
                })[args.get("env", "")],

            # Maximum number of skeletons used by ExpectedNodesScoreFunction.
            # If -1, defaults to CFG.sesame_max_skeletons_optimized.
            grammar_search_expected_nodes_max_skeletons=defaultdict(
                lambda: -1,
                {
                    # For the tools environment, keep it much lower.
                    "tools": 1,
                })[args.get("env", "")],

            # Factor to divide feature range by when instantiating predicates
            # of the form |t1.f1 - t2.f2| < c to indicate that t1.f1 and
            # t2.f2 are "touching" or close. E.g. for the predicate
            # |robot.x - button.x| < c in the StickButtonMovement env,
            # we set this constant to 1/60.0 because that will yield
            # |robot.x - button.x| < ((ub - lb)/60.0) + ub, which corresponds
            # to a predicate that correctly classifies when the robot and
            # button are touching.
            grammar_search_diff_features_const_multiplier=defaultdict(
                lambda: 1e-6,
                {"stick_button_move": 1 / 30.0})[args.get("env", "")],

            # Feature names to use as part of the EuclideanPredicateGrammar.
            # Each entry is (type1_feature1name, type1_feature2name,
            # type2_feature1name, type2_feature2name)
            grammar_search_euclidean_feature_names=defaultdict(
                lambda: [("x", "y", "x", "y")], {
                    "stick_button_move": [("x", "y", "x", "y"),
                                          ("x", "y", "tip_x", "tip_y")]
                })[args.get("env", "")],

            # Factor to divide feature range by when instantiating euclidean
            # predicates of the form
            # (t1.f1 - t2.f1)^2 + (t1.f2 - t2.f2)^2 < c^2 to indicate that
            # the euclidean distance between f1 and f2 is close enough that.
            # the two objects are "touching".
            grammar_search_euclidean_const_multiplier=defaultdict(
                lambda: 1e-6,
                {"stick_button_move": 1 / 250.0})[args.get("env", "")],

            # Parameters specific to the cover environment.
            # cover env parameters
            cover_num_blocks=defaultdict(lambda: 2, {
                "cover_place_hard": 1,
            })[args.get("env", "")],
            cover_num_targets=defaultdict(lambda: 2, {
                "cover_place_hard": 1,
            })[args.get("env", "")],
            cover_block_widths=defaultdict(lambda: [0.1, 0.07], {
                "cover_place_hard": [0.1],
            })[args.get("env", "")],
            cover_target_widths=defaultdict(lambda: [0.05, 0.03], {
                "cover_place_hard": [0.05],
            })[args.get("env", "")],
            cover_initial_holding_prob=defaultdict(lambda: 0.75, {
                "cover_place_hard": 0.0,
            })[args.get("env", "")],
        )


def get_allowed_query_type_names() -> Set[str]:
    """Get the set of names of query types that the teacher is allowed to
    answer, computed based on the configuration CFG."""
    if CFG.option_learner == "direct_bc":
        return {"PathToStateQuery"}
    if CFG.approach == "interactive_learning":
        return {"GroundAtomsHoldQuery"}
    if CFG.approach == "bridge_policy":
        return {"DemonstrationQuery"}
    if CFG.approach == "unittest":
        return {
            "GroundAtomsHoldQuery",
            "DemonstrationQuery",
            "PathToStateQuery",
            "_MockQuery",
        }
    return set()


_attr_to_value = {}
for _attr, _value in GlobalSettings.__dict__.items():
    if _attr.startswith("_"):
        continue
    assert _attr not in _attr_to_value  # duplicate attributes
    _attr_to_value[_attr] = _value
CFG = SimpleNamespace(**_attr_to_value)<|MERGE_RESOLUTION|>--- conflicted
+++ resolved
@@ -461,16 +461,12 @@
 Solution:"""
 
     # parameters for vision language models
-<<<<<<< HEAD
     detection_pipeline = "detic_sam"  # "molmo_sam2" or "detic_sam"
-    vlm_model_name = "gpt-4o-mini"
-    vlm_temperature = 0.7
-=======
     # gemini-1.5-pro-latest, gemini-1.5-pro-flash gpt-4-turbo, gpt-4o
     # NOTE: we need to create a dummy vlm so that tests on CI pass.
     vlm_model_name = "dummy"
+    # vlm_model_name = "gpt-4o-mini"
     vlm_temperature = 0.0
->>>>>>> 0830cffd
     vlm_num_completions = 1
     vlm_include_cropped_images = False
     use_hardcoded_vlm_atom_proposals = False
@@ -488,8 +484,8 @@
     vlm_text_perceiver_max_tokens = 3000
     vlm_text_perceiver_include_spatial = True  # Whether to include spatial relationships
     vlm_text_perceiver_include_attributes = True  # Whether to include object attributes
-    
-    
+
+
     # VLM/LLM planning settings
     vlm_open_loop_use_training_demos = False
     vlm_eval_verbose = False
