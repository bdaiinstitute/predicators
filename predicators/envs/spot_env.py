"""Basic environment for the Boston Dynamics Spot Robot."""
import abc
import functools
import json
import logging
from dataclasses import dataclass
from pathlib import Path
from typing import Callable, Dict, Iterator, List, Optional, Sequence, Set, \
    Tuple

import matplotlib
import numpy as np
from bosdyn.client import create_standard_sdk, math_helpers
from bosdyn.client.lease import LeaseClient, LeaseKeepAlive
from bosdyn.client.sdk import Robot
from bosdyn.client.util import authenticate, setup_logging
from gym.spaces import Box

from predicators import utils
from predicators.envs import BaseEnv
from predicators.settings import CFG
from predicators.spot_utils.perception.object_detection import \
    AprilTagObjectDetectionID, ObjectDetectionID, detect_objects
from predicators.spot_utils.perception.perception_structs import \
    RGBDImageWithContext
from predicators.spot_utils.perception.spot_cameras import capture_images
from predicators.spot_utils.skills.spot_find_objects import \
    init_search_for_objects
from predicators.spot_utils.skills.spot_navigation import go_home, \
    navigate_to_absolute_pose
from predicators.spot_utils.skills.spot_stow_arm import stow_arm
from predicators.spot_utils.spot_localization import SpotLocalizer
from predicators.spot_utils.utils import get_robot_gripper_open_percentage, \
    verify_estop
from predicators.structs import Action, EnvironmentTask, GoalDescription, \
    GroundAtom, LiftedAtom, Object, Observation, Predicate, State, \
    STRIPSOperator, Type, Variable

###############################################################################
#                                Base Class                                   #
###############################################################################


@dataclass(frozen=True)
class _SpotObservation:
    """An observation for a SpotEnv."""
    # Camera name to image
    images: Dict[str, RGBDImageWithContext]
    # Objects that are seen in the current image and their positions in world
    objects_in_view: Dict[Object, math_helpers.SE3Pose]
    # Objects seen only by the hand camera
    objects_in_hand_view: Set[Object]
    # Expose the robot object.
    robot: Object
    # Status of the robot gripper.
    gripper_open_percentage: float
    # Robot SE3 Pose
    robot_pos: math_helpers.SE3Pose
    # Ground atoms without ground-truth classifiers
    # A placeholder until all predicates have classifiers
    nonpercept_atoms: Set[GroundAtom]
    nonpercept_predicates: Set[Predicate]


class _PartialPerceptionState(State):
    """Some continuous object features, and ground atoms in simulator_state.

    The main idea here is that we have some predicates with actual
    classifiers implemented, but not all.

    NOTE: these states are only created in the perceiver, but they are used
    in the classifier definitions for the dummy predicates
    """

    @property
    def _simulator_state_predicates(self) -> Set[Predicate]:
        assert isinstance(self.simulator_state, Dict)
        return self.simulator_state["predicates"]

    @property
    def _simulator_state_atoms(self) -> Set[GroundAtom]:
        assert isinstance(self.simulator_state, Dict)
        return self.simulator_state["atoms"]

    def simulator_state_atom_holds(self, atom: GroundAtom) -> bool:
        """Check whether an atom holds in the simulator state."""
        assert atom.predicate in self._simulator_state_predicates
        return atom in self._simulator_state_atoms

    def allclose(self, other: State) -> bool:
        if self.simulator_state != other.simulator_state:
            return False
        return self._allclose(other)

    def copy(self) -> State:
        state_copy = {o: self._copy_state_value(self.data[o]) for o in self}
        sim_state_copy = {
            "predicates": self._simulator_state_predicates.copy(),
            "atoms": self._simulator_state_atoms.copy()
        }
        return _PartialPerceptionState(state_copy,
                                       simulator_state=sim_state_copy)


def _create_dummy_predicate_classifier(
        pred: Predicate) -> Callable[[State, Sequence[Object]], bool]:

    def _classifier(s: State, objs: Sequence[Object]) -> bool:
        assert isinstance(s, _PartialPerceptionState)
        atom = GroundAtom(pred, objs)
        return s.simulator_state_atom_holds(atom)

    return _classifier


@functools.lru_cache(maxsize=None)
def get_robot() -> Tuple[Robot, SpotLocalizer, LeaseClient]:
    """Create the robot only once."""
    setup_logging(False)
    hostname = CFG.spot_robot_ip
    upload_dir = Path(__file__).parent.parent / "spot_utils" / "graph_nav_maps"
    path = upload_dir / CFG.spot_graph_nav_map
    sdk = create_standard_sdk("PredicatorsClient-")
    robot = sdk.create_robot(hostname)
    authenticate(robot)
    verify_estop(robot)
    lease_client = robot.ensure_client(LeaseClient.default_service_name)
    lease_client.take()
    lease_keepalive = LeaseKeepAlive(lease_client,
                                     must_acquire=True,
                                     return_at_exit=True)
    assert path.exists()
    localizer = SpotLocalizer(robot, path, lease_client, lease_keepalive)
    return robot, localizer, lease_client


@functools.lru_cache(maxsize=None)
def get_detection_id_for_object(obj: Object) -> ObjectDetectionID:
    """Exposed for wrapper and options."""
    # Avoid circular import issues.
    from predicators.envs import \
        get_or_create_env  # pylint: disable=import-outside-toplevel
    env = get_or_create_env(CFG.env)
    assert isinstance(env, SpotEnv)
    detection_id_to_obj = env._detection_id_to_obj  # pylint: disable=protected-access
    obj_to_detection_id = {o: d for d, o in detection_id_to_obj.items()}
    return obj_to_detection_id[obj]


class SpotEnv(BaseEnv):
    """An environment containing tasks for a real Spot robot to execute.

    This is a base class that specific sub-classes that define actual
    tasks should inherit from.
    """

    def __init__(self, use_gui: bool = True) -> None:
        super().__init__(use_gui)
        assert "spot_wrapper" in CFG.approach, \
            "Must use spot wrapper in spot envs!"
        robot, localizer, lease_client = get_robot()
        self._robot = robot
        self._localizer = localizer
        self._lease_client = lease_client
        # Note that we need to include the operators in this
        # class because they're used to update the symbolic
        # parts of the state during execution.
        self._strips_operators: Set[STRIPSOperator] = set()
        self._current_task_goal_reached = False

        # Create constant objects.
        self._spot_object = Object("robot", _robot_type)

    @property
    def strips_operators(self) -> Set[STRIPSOperator]:
        """Expose the STRIPSOperators for use by oracles."""
        return self._strips_operators

    @property
    def percept_predicates(self) -> Set[Predicate]:
        """The predicates that are NOT stored in the simulator state."""
        return set()

    @property
    def action_space(self) -> Box:
        # The action space is effectively empty because only the extra info
        # part of actions are used.
        return Box(0, 1, (0, ))

    def reset(self, train_or_test: str, task_idx: int) -> Observation:
        # NOTE: task_idx and train_or_test ignored unless loading from JSON!
        if CFG.test_task_json_dir is not None and train_or_test == "test":
            self._current_task = self._test_tasks[task_idx]
        else:
            prompt = f"Please set up {train_or_test} task {task_idx}!"
            utils.prompt_user(prompt)
            self._lease_client.take()
            self._current_task = self._actively_construct_env_task()
        self._current_observation = self._current_task.init_obs
        self._current_task_goal_reached = False
        return self._current_task.init_obs

    def step(self, action: Action) -> Observation:
        """Override step() because simulate() is not implemented."""
        assert isinstance(action.extra_info, (list, tuple))
        action_name, _, action_fn, action_fn_args = action.extra_info
        # The extra info is (action name, objects, function, function args).
        # The action name is either an operator name (for use with nonpercept
        # predicates) or a special name. See below for the special names.

        obs = self._current_observation
        assert isinstance(obs, _SpotObservation)
        assert self.action_space.contains(action.arr)

        # Special case: the action is "done", indicating that the robot
        # believes it has finished the task. Used for goal checking.
        if action_name == "done":
            while True:
                goal_description = self._current_task.goal_description
                logging.info(f"The goal is: {goal_description}")
                prompt = "Is the goal accomplished? Answer y or n. "
                response = utils.prompt_user(prompt).strip()
                if response == "y":
                    self._current_task_goal_reached = True
                    break
                if response == "n":
                    self._current_task_goal_reached = False
                    break
                logging.info("Invalid input, must be either 'y' or 'n'")
            return self._current_observation

        # Otherwise, the action is either an operator to execute or a special
        # action. The only difference between the two is that operators update
        # the non-perfect states.

        operator_names = {o.name for o in self._strips_operators}

        # The action corresponds to an operator finishing.
        if action_name in operator_names:
            # Update the non-percepts.
            operator_names = {o.name for o in self._strips_operators}
            next_nonpercept = self._get_next_nonpercept_atoms(obs, action)
        else:
            next_nonpercept = obs.nonpercept_atoms

        # Execute the action in the real environment.
        action_fn(*action_fn_args)  # type: ignore

        # Get the new observation.
        self._current_observation = self._build_observation(next_nonpercept)

        return self._current_observation

    def get_observation(self) -> Observation:
        return self._current_observation

    def goal_reached(self) -> bool:
        return self._current_task_goal_reached

    def _build_observation(self,
                           ground_atoms: Set[GroundAtom]) -> _SpotObservation:
        """Helper for building a new _SpotObservation().

        This is an environment method because the nonpercept predicates
        may vary per environment.
        """
        # Make sure the robot pose is up to date.
        self._localizer.localize()
        # Get the universe of all object detectoins.
        all_object_detection_ids = set(self._detection_id_to_obj)
        # Get the camera images.
        rgbds = capture_images(self._robot, self._localizer)
        all_detections, _ = detect_objects(all_object_detection_ids, rgbds)
        # Separately, get detections for the hand in particular.
        hand_rgbd = {
            k: v
            for (k, v) in rgbds.items() if k == "hand_color_image"
        }
        hand_detections, _ = detect_objects(all_object_detection_ids,
                                            hand_rgbd)
        # Now construct a dict of all objects in view, as well as a set
        # of objects that the hand can see.
        objects_in_view = {
            self._detection_id_to_obj[det_id]: val
            for (det_id, val) in all_detections.items()
        }
        objects_in_hand_view = set(self._detection_id_to_obj[det_id]
                                   for det_id in hand_detections)
        gripper_open_percentage = get_robot_gripper_open_percentage(
            self._robot)
        robot_pos = self._localizer.get_last_robot_pose()
        # Prepare the non-percepts.
        nonpercept_preds = self.predicates - self.percept_predicates
        assert all(a.predicate in nonpercept_preds for a in ground_atoms)
        obs = _SpotObservation(rgbds, objects_in_view, objects_in_hand_view,
                               self._spot_object, gripper_open_percentage,
                               robot_pos, ground_atoms, nonpercept_preds)

        return obs

    def _get_next_nonpercept_atoms(self, obs: _SpotObservation,
                                   action: Action) -> Set[GroundAtom]:
        """Helper for step().

        This should be deprecated eventually.
        """
        assert isinstance(action.extra_info, (list, tuple))
        op_name, op_objects, _, _ = action.extra_info
        op_name_to_op = {o.name: o for o in self._strips_operators}
        op = op_name_to_op[op_name]
        ground_op = op.ground(tuple(op_objects))
        # Update the atoms using the operator.
        next_ground_atoms = utils.apply_operator(ground_op,
                                                 obs.nonpercept_atoms)
        # Return only the atoms for the non-percept predicates.
        return {
            a
            for a in next_ground_atoms
            if a.predicate not in self.percept_predicates
        }

    def simulate(self, state: State, action: Action) -> State:
        raise NotImplementedError("Simulate not implemented for SpotEnv.")

    def _generate_train_tasks(self) -> List[EnvironmentTask]:
        goal = self._generate_goal_description()  # currently just one goal
        return [
            EnvironmentTask(None, goal) for _ in range(CFG.num_train_tasks)
        ]

    def _generate_test_tasks(self) -> List[EnvironmentTask]:
        goal = self._generate_goal_description()  # currently just one goal
        return [EnvironmentTask(None, goal) for _ in range(CFG.num_test_tasks)]

    def _actively_construct_env_task(self) -> EnvironmentTask:
        # Have the spot walk around the environment once to construct
        # an initial observation.
        objects_in_view = self._actively_construct_initial_object_views()
        rgb_images = capture_images(self._robot, self._localizer)
        gripper_open_percentage = get_robot_gripper_open_percentage(
            self._robot)
        self._localizer.localize()
        robot_pos = self._localizer.get_last_robot_pose()
        nonpercept_atoms = self._get_initial_nonpercept_atoms()
        nonpercept_preds = self.predicates - self.percept_predicates
        assert all(a.predicate in nonpercept_preds for a in nonpercept_atoms)
        obs = _SpotObservation(rgb_images, objects_in_view, set(),
                               self._spot_object, gripper_open_percentage,
                               robot_pos, nonpercept_atoms, nonpercept_preds)
        goal_description = self._generate_goal_description()
        task = EnvironmentTask(obs, goal_description)
        # Save the task for future use.
        json_objects = {o.name: o.type.name for o in objects_in_view}
        json_objects[self._spot_object.name] = self._spot_object.type.name
        init_json_dict = {
            o.name: {
                "x": pose.x,
                "y": pose.y,
                "z": pose.z,
                "W_quat": pose.rot.w,
                "X_quat": pose.rot.x,
                "Y_quat": pose.rot.y,
                "Z_quat": pose.rot.z,
            }
            for o, pose in objects_in_view.items()
        }
        for obj in objects_in_view:
            if "lost" in obj.type.feature_names:
                init_json_dict[obj.name]["lost"] = 0.0
            if "in_view" in obj.type.feature_names:
                init_json_dict[obj.name]["in_view"] = 1.0
            if "held" in obj.type.feature_names:
                init_json_dict[obj.name]["held"] = 0.0
        init_json_dict[self._spot_object.name] = {
            "gripper_open_percentage": gripper_open_percentage,
            "x": robot_pos.x,
            "y": robot_pos.y,
            "z": robot_pos.z,
            "W_quat": robot_pos.rot.w,
            "X_quat": robot_pos.rot.x,
            "Y_quat": robot_pos.rot.y,
            "Z_quat": robot_pos.rot.z,
        }
        json_dict = {
            "objects": json_objects,
            "init": init_json_dict,
            "goal_description": goal_description,
        }
        outfile = utils.get_env_asset_path("task_jsons/spot/last.json",
                                           assert_exists=False)
        outpath = Path(outfile)
        outpath.parent.mkdir(parents=True, exist_ok=True)
        with open(outpath, "w", encoding="utf-8") as f:
            json.dump(json_dict, f, indent=4)
        logging.info(f"Dumped task to {outfile}. Rename it to save it.")
        return task

    def render_state_plt(
            self,
            state: State,
            task: EnvironmentTask,
            action: Optional[Action] = None,
            caption: Optional[str] = None) -> matplotlib.figure.Figure:
        raise NotImplementedError("This env does not use Matplotlib")

    def _load_task_from_json(self, json_file: Path) -> EnvironmentTask:
        # Use the BaseEnv default code for loading from JSON, which will
        # create a State as an observation. We'll then convert that State
        # into a _SpotObservation instead.
        base_env_task = super()._load_task_from_json(json_file)
        init = base_env_task.init
        # Images not currently saved or used.
        images: Dict[str, RGBDImageWithContext] = {}
        objects_in_view: Dict[Object, math_helpers.SE3Pose] = {}
        known_objects = set(
            self._detection_id_to_obj.values()) | {self._spot_object}
        robot: Optional[Object] = None
        for obj in init:
            assert obj in known_objects
            if obj.is_instance(_robot_type):
                robot = obj
                continue
            pos = math_helpers.SE3Pose(
                init.get(obj, "x"), init.get(obj, "y"), init.get(obj, "z"),
                math_helpers.Quat(init.get(obj, "W_quat"),
                                  init.get(obj, "X_quat"),
                                  init.get(obj, "Y_quat"),
                                  init.get(obj, "Z_quat")))
            objects_in_view[obj] = pos
        assert robot is not None
        assert robot == self._spot_object
        gripper_open_percentage = init.get(robot, "gripper_open_percentage")
        robot_pos = math_helpers.SE3Pose(
            init.get(robot, "x"), init.get(robot, "y"), init.get(robot, "z"),
            math_helpers.Quat(init.get(robot, "W_quat"),
                              init.get(robot, "X_quat"),
                              init.get(robot, "Y_quat"),
                              init.get(robot, "Z_quat")))

        # Reset the robot to the given position.
        self._localizer.localize()
        navigate_to_absolute_pose(self._robot, self._localizer,
                                  robot_pos.get_closest_se2_transform())

        # Prepare the non-percepts.
        nonpercept_atoms = self._get_initial_nonpercept_atoms()
        nonpercept_preds = self.predicates - self.percept_predicates
        init_obs = _SpotObservation(
            images,
            objects_in_view,
            set(),
            robot,
            gripper_open_percentage,
            robot_pos,
            nonpercept_atoms,
            nonpercept_preds,
        )
        # The goal can remain the same.
        goal = base_env_task.goal_description
        return EnvironmentTask(init_obs, goal)

    def _actively_construct_initial_object_views(
            self) -> Dict[Object, math_helpers.SE3Pose]:
        stow_arm(self._robot)
        go_home(self._robot, self._localizer)
        self._localizer.localize()
        detection_ids = self._detection_id_to_obj.keys()
        detections, _ = init_search_for_objects(self._robot, self._localizer,
                                                detection_ids)
        obj_to_se3_pose = {
            self._detection_id_to_obj[det_id]: val
            for (det_id, val) in detections.items()
        }
        return obj_to_se3_pose

    @property
    @abc.abstractmethod
    def _detection_id_to_obj(self) -> Dict[ObjectDetectionID, Object]:
        """Get an object from a perception detection ID."""

    @abc.abstractmethod
    def _get_initial_nonpercept_atoms(self) -> Set[GroundAtom]:
        """Get the initial atoms for nonpercept predicates."""

    @abc.abstractmethod
    def _generate_goal_description(self) -> GoalDescription:
        """For now, we assume that there's only one goal per environment."""


###############################################################################
#                   Shared Types, Predicates, Operators                       #
###############################################################################

## Constants
HANDEMPTY_GRIPPER_THRESHOLD = 5.0  # made public for use in perceiver
_ONTOP_THRESHOLD = 0.55
_ONTOP_MAX_HEIGHT_THRESHOLD = 0.25
_REACHABLE_THRESHOLD = 1.7
_REACHABLE_YAW_THRESHOLD = 0.95  # higher better

## Types
_robot_type = Type("robot", [
    "gripper_open_percentage", "x", "y", "z", "W_quat", "X_quat", "Y_quat",
    "Z_quat"
])
_tool_type = Type("tool", [
    "x", "y", "z", "W_quat", "X_quat", "Y_quat", "Z_quat", "held", "lost",
    "in_view"
])
_surface_type = Type("flat_surface",
                     ["x", "y", "z", "W_quat", "X_quat", "Y_quat", "Z_quat"])


## Predicates
def _handempty_classifier(state: State, objects: Sequence[Object]) -> bool:
    spot = objects[0]
    gripper_open_percentage = state.get(spot, "gripper_open_percentage")
    return gripper_open_percentage <= HANDEMPTY_GRIPPER_THRESHOLD


def _nothandempty_classifier(state: State, objects: Sequence[Object]) -> bool:
    return not _handempty_classifier(state, objects)


def _holding_tool_classifier(state: State, objects: Sequence[Object]) -> bool:
    spot, obj = objects
    if _handempty_classifier(state, [spot]):
        return False
    return state.get(obj, "held") > 0.5


def _ontop_classifier(state: State, objects: Sequence[Object]) -> bool:
    obj_on, obj_surface = objects

    spot = [o for o in state if o.type.name == "robot"][0]
    if _holding_tool_classifier(state, [spot, obj_on]):
        return False

    obj_on_pose = [
        state.get(obj_on, "x"),
        state.get(obj_on, "y"),
        state.get(obj_on, "z")
    ]
    obj_surface_pose = [
        state.get(obj_surface, "x"),
        state.get(obj_surface, "y"),
        state.get(obj_surface, "z")
    ]
    is_x_same = np.sqrt(
        (obj_on_pose[0] - obj_surface_pose[0])**2) <= _ONTOP_THRESHOLD
    is_y_same = np.sqrt(
        (obj_on_pose[1] - obj_surface_pose[1])**2) <= _ONTOP_THRESHOLD
    is_above_z = 0.0 < (obj_on_pose[2] -
                        obj_surface_pose[2]) < _ONTOP_MAX_HEIGHT_THRESHOLD
    return is_x_same and is_y_same and is_above_z


def _onfloor_classifier(state: State, objects: Sequence[Object]) -> bool:
    obj_on, = objects
    return state.get(obj_on, "z") < 0.0


def tool_in_view_classifier(state: State, objects: Sequence[Object]) -> bool:
    """Made public for perceiver."""
    _, tool = objects
    return state.get(tool, "in_view") > 0.5


def _reachable_classifier(state: State, objects: Sequence[Object]) -> bool:
    spot, obj = objects
    spot_pose = [
        state.get(spot, "x"),
        state.get(spot, "y"),
        state.get(spot, "z"),
        state.get(spot, "W_quat"),
        state.get(spot, "X_quat"),
        state.get(spot, "Y_quat"),
        state.get(spot, "Z_quat")
    ]
    obj_pose = [state.get(obj, "x"), state.get(obj, "y"), state.get(obj, "z")]
    is_xy_near = np.sqrt(
        (spot_pose[0] - obj_pose[0])**2 +
        (spot_pose[1] - obj_pose[1])**2) <= _REACHABLE_THRESHOLD

    # Compute angle between spot's forward direction and the line from
    # spot to the object.
    spot_yaw = math_helpers.SE3Pose(
        spot_pose[0], spot_pose[1], spot_pose[2],
        math_helpers.Quat(spot_pose[3], spot_pose[4], spot_pose[5],
                          spot_pose[6])).get_closest_se2_transform().angle
    forward_unit = [np.cos(spot_yaw), np.sin(spot_yaw)]
    spot_to_obj = np.subtract(obj_pose[:2], spot_pose[:2])
    spot_to_obj_unit = spot_to_obj / np.linalg.norm(spot_to_obj)
    angle_between_robot_and_obj = np.arccos(
        np.dot(forward_unit, spot_to_obj_unit))
    is_yaw_near = abs(angle_between_robot_and_obj) < _REACHABLE_YAW_THRESHOLD

    return is_xy_near and is_yaw_near


_On = Predicate("On", [_tool_type, _surface_type], _ontop_classifier)
_OnFloor = Predicate("OnFloor", [_tool_type], _onfloor_classifier)
_HandEmpty = Predicate("HandEmpty", [_robot_type], _handempty_classifier)
_notHandEmpty = Predicate("Not-HandEmpty", [_robot_type],
                          _nothandempty_classifier)
_HoldingTool = Predicate("HoldingTool", [_robot_type, _tool_type],
                         _holding_tool_classifier)
_InViewTool = Predicate("InViewTool", [_robot_type, _tool_type],
                        tool_in_view_classifier)
_ReachableSurface = Predicate("ReachableSurface", [_robot_type, _surface_type],
                              _reachable_classifier)


## Operators (needed in the environment for non-percept atom hack)
def _create_operators() -> Iterator[STRIPSOperator]:
    """Inside a function to avoid scoping issues."""

    # MoveToToolOnSurface
    spot = Variable("?robot", _robot_type)
    tool = Variable("?tool", _tool_type)
    surface = Variable("?surface", _surface_type)
    preconditions = {
        LiftedAtom(_On, [tool, surface]),
    }
    add_effs = {LiftedAtom(_InViewTool, [spot, tool])}
    ignore_effs = {_ReachableSurface, _InViewTool}
    yield STRIPSOperator("MoveToToolOnSurface", [spot, tool, surface],
                         preconditions, add_effs, set(), ignore_effs)
    # MoveToToolOnFloor
    spot = Variable("?robot", _robot_type)
    tool = Variable("?tool", _tool_type)
    preconditions = {LiftedAtom(_OnFloor, [tool])}
    add_effs = {LiftedAtom(_InViewTool, [spot, tool])}
    ignore_effs = {_ReachableSurface, _InViewTool}
    yield STRIPSOperator("MoveToToolOnFloor", [spot, tool], preconditions,
                         add_effs, set(), ignore_effs)
    # MoveToSurface
    spot = Variable("?robot", _robot_type)
    surface = Variable("?surface", _surface_type)
    preconditions = set()
    add_effs = {LiftedAtom(_ReachableSurface, [spot, surface])}
    ignore_effs = {_ReachableSurface, _InViewTool}
    yield STRIPSOperator("MoveToSurface", [spot, surface], preconditions,
                         add_effs, set(), ignore_effs)
    # GraspToolFromSurface
    spot = Variable("?robot", _robot_type)
    tool = Variable("?tool", _tool_type)
    surface = Variable("?surface", _surface_type)
    preconds = {
        LiftedAtom(_On, [tool, surface]),
        LiftedAtom(_HandEmpty, [spot]),
        LiftedAtom(_InViewTool, [spot, tool])
    }
    add_effs = {
        LiftedAtom(_HoldingTool, [spot, tool]),
        LiftedAtom(_notHandEmpty, [spot])
    }
    del_effs = {
        LiftedAtom(_On, [tool, surface]),
        LiftedAtom(_HandEmpty, [spot]),
        LiftedAtom(_InViewTool, [spot, tool])
    }
    yield STRIPSOperator("GraspToolFromSurface", [spot, tool, surface],
                         preconds, add_effs, del_effs, set())
    # GraspToolFromFloor
    spot = Variable("?robot", _robot_type)
    tool = Variable("?tool", _tool_type)
    preconds = {
        LiftedAtom(_OnFloor, [tool]),
        LiftedAtom(_HandEmpty, [spot]),
        LiftedAtom(_InViewTool, [spot, tool])
    }
    add_effs = {
        LiftedAtom(_HoldingTool, [spot, tool]),
        LiftedAtom(_notHandEmpty, [spot])
    }
    del_effs = {
        LiftedAtom(_OnFloor, [tool]),
        LiftedAtom(_HandEmpty, [spot]),
        LiftedAtom(_InViewTool, [spot, tool])
    }
    yield STRIPSOperator("GraspToolFromFloor", [spot, tool], preconds,
                         add_effs, del_effs, set())
    # PlaceToolOnSurface
    spot = Variable("?robot", _robot_type)
    tool = Variable("?tool", _tool_type)
    surface = Variable("?surface", _surface_type)
    preconds = {
        LiftedAtom(_ReachableSurface, [spot, surface]),
        LiftedAtom(_HoldingTool, [spot, tool]),
        LiftedAtom(_notHandEmpty, [spot])
    }
    add_effs = {
        LiftedAtom(_On, [tool, surface]),
        LiftedAtom(_HandEmpty, [spot])
    }
    del_effs = {
        LiftedAtom(_HoldingTool, [spot, tool]),
        LiftedAtom(_notHandEmpty, [spot]),
        LiftedAtom(_ReachableSurface, [spot, surface]),
    }
    yield STRIPSOperator("PlaceToolOnSurface", [spot, tool, surface], preconds,
                         add_effs, del_effs, set())
    # PlaceToolOnFloor
    spot = Variable("?robot", _robot_type)
    tool = Variable("?tool", _tool_type)
    preconds = {
        LiftedAtom(_HoldingTool, [spot, tool]),
        LiftedAtom(_notHandEmpty, [spot]),
    }
    add_effs = {
        LiftedAtom(_OnFloor, [tool]),
    }
    del_effs = {
        LiftedAtom(_HoldingTool, [spot, tool]),
        LiftedAtom(_notHandEmpty, [spot]),
    }
    yield STRIPSOperator("PlaceToolOnFloor", [spot, tool], preconds, add_effs,
                         del_effs, set())


###############################################################################
#                                Cube Table Env                               #
###############################################################################


class SpotCubeEnv(SpotEnv):
    """An environment corresponding to the spot cube task where the robot
    attempts to place an April Tag cube onto a particular table."""

    def __init__(self, use_gui: bool = True) -> None:
        super().__init__(use_gui)

        op_to_name = {o.name: o for o in _create_operators()}
        op_names_to_keep = {
            "MoveToToolOnSurface",
            "MoveToToolOnFloor",
            "MoveToSurface",
            "GraspToolFromSurface",
            "GraspToolFromFloor",
            "PlaceToolOnSurface",
            "PlaceToolOnFloor",
        }
        self._strips_operators = {op_to_name[o] for o in op_names_to_keep}

    @classmethod
    def get_name(cls) -> str:
        return "spot_cube_env"

    @property
    def types(self) -> Set[Type]:
        return {
            _robot_type,
            _tool_type,
            _surface_type,
        }

    @property
    def predicates(self) -> Set[Predicate]:
        return {
            _On, _HandEmpty, _HoldingTool, _ReachableSurface, _notHandEmpty,
            _InViewTool, _OnFloor
        }

    @property
    def percept_predicates(self) -> Set[Predicate]:
        """The predicates that are NOT stored in the simulator state."""
        return {
            _HandEmpty, _notHandEmpty, _HoldingTool, _On, _InViewTool, _OnFloor
        }

    @property
    def goal_predicates(self) -> Set[Predicate]:
        return self.predicates

    @property
    def _detection_id_to_obj(self) -> Dict[ObjectDetectionID, Object]:

<<<<<<< HEAD
        cube = Object("cube", self._tool_type)
        cube_detection = AprilTagObjectDetectionID(410)

        tool_room_table = Object("tool_room_table", self._surface_type)
        tool_room_table_detection = AprilTagObjectDetectionID(408)

        extra_room_table = Object("extra_room_table", self._surface_type)
        extra_room_table_detection = AprilTagObjectDetectionID(409)
=======
        cube = Object("cube", _tool_type)
        cube_detection = AprilTagObjectDetectionID(
            410, math_helpers.SE3Pose(0.0, 0.0, 0.0, math_helpers.Quat()))

        tool_room_table = Object("tool_room_table", _surface_type)
        tool_room_table_detection = AprilTagObjectDetectionID(
            408, math_helpers.SE3Pose(0.0, 0.12, 0.0, math_helpers.Quat()))

        extra_room_table = Object("extra_room_table", _surface_type)
        extra_room_table_detection = AprilTagObjectDetectionID(
            409, math_helpers.SE3Pose(0.0, 0.25, 0.0, math_helpers.Quat()))
>>>>>>> c980cd8b

        return {
            cube_detection: cube,
            tool_room_table_detection: tool_room_table,
            extra_room_table_detection: extra_room_table
        }

    def _get_initial_nonpercept_atoms(self) -> Set[GroundAtom]:
        return set()

    def _generate_goal_description(self) -> GoalDescription:
        return "put the cube on the sticky table"<|MERGE_RESOLUTION|>--- conflicted
+++ resolved
@@ -776,28 +776,14 @@
     @property
     def _detection_id_to_obj(self) -> Dict[ObjectDetectionID, Object]:
 
-<<<<<<< HEAD
-        cube = Object("cube", self._tool_type)
+        cube = Object("cube", _tool_type)
         cube_detection = AprilTagObjectDetectionID(410)
 
-        tool_room_table = Object("tool_room_table", self._surface_type)
+        tool_room_table = Object("tool_room_table", _surface_type)
         tool_room_table_detection = AprilTagObjectDetectionID(408)
 
-        extra_room_table = Object("extra_room_table", self._surface_type)
+        extra_room_table = Object("extra_room_table", _surface_type)
         extra_room_table_detection = AprilTagObjectDetectionID(409)
-=======
-        cube = Object("cube", _tool_type)
-        cube_detection = AprilTagObjectDetectionID(
-            410, math_helpers.SE3Pose(0.0, 0.0, 0.0, math_helpers.Quat()))
-
-        tool_room_table = Object("tool_room_table", _surface_type)
-        tool_room_table_detection = AprilTagObjectDetectionID(
-            408, math_helpers.SE3Pose(0.0, 0.12, 0.0, math_helpers.Quat()))
-
-        extra_room_table = Object("extra_room_table", _surface_type)
-        extra_room_table_detection = AprilTagObjectDetectionID(
-            409, math_helpers.SE3Pose(0.0, 0.25, 0.0, math_helpers.Quat()))
->>>>>>> c980cd8b
 
         return {
             cube_detection: cube,
