--- conflicted
+++ resolved
@@ -65,15 +65,7 @@
     robot_obj = objs[0]
     obj_to_nav_to = objs[1]
 
-<<<<<<< HEAD
-    min_angle = -np.pi
-    max_angle = np.pi
-    angle_bounds = load_spot_metadata().get("approach_angle_bounds", {})
-    if obj_to_nav_to.name in angle_bounds:
-        min_angle, max_angle = angle_bounds[obj_to_nav_to.name]
-=======
     min_angle, max_angle = _get_approach_angle_bounds(obj_to_nav_to, state)
->>>>>>> 85947b0d
 
     return _move_offset_sampler(state, robot_obj, obj_to_nav_to, rng, min_dist,
                                 max_dist, min_angle, max_angle)
@@ -91,15 +83,7 @@
     robot_obj = objs[0]
     obj_to_nav_to = objs[1]
 
-<<<<<<< HEAD
-    min_angle = -np.pi
-    max_angle = np.pi
-    angle_bounds = load_spot_metadata().get("approach_angle_bounds", {})
-    if obj_to_nav_to.name in angle_bounds:
-        min_angle, max_angle = angle_bounds[obj_to_nav_to.name]
-=======
     min_angle, max_angle = _get_approach_angle_bounds(obj_to_nav_to, state)
->>>>>>> 85947b0d
 
     return _move_offset_sampler(state, robot_obj, obj_to_nav_to, rng, min_dist,
                                 max_dist, min_angle, max_angle)
@@ -118,16 +102,6 @@
     robot_obj = objs[0]
     obj_to_nav_to = objs[1]
 
-<<<<<<< HEAD
-    min_angle = -np.pi
-    max_angle = np.pi
-    angle_bounds = load_spot_metadata().get("approach_angle_bounds", {})
-    if obj_to_nav_to.name in angle_bounds:
-        min_angle, max_angle = angle_bounds[obj_to_nav_to.name]
-
-    return _move_offset_sampler(state, robot_obj, obj_to_nav_to, rng, min_dist,
-                                max_dist, min_angle, max_angle)
-=======
     min_angle, max_angle = _get_approach_angle_bounds(obj_to_nav_to, state)
 
     return _move_offset_sampler(state, robot_obj, obj_to_nav_to, rng, min_dist,
@@ -154,7 +128,6 @@
                     return angle_bounds[candidate_surface.name]
     # Default to all possible approach angles.
     return (-np.pi, np.pi)
->>>>>>> 85947b0d
 
 
 def _pick_object_from_top_sampler(state: State, goal: Set[GroundAtom],
