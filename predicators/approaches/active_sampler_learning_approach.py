"""An approach that performs active sampler learning.

The current implementation assumes for convenience that NSRTs and options are
1:1 and share the same parameters (like a PDDL environment). It is
straightforward conceptually to remove this assumption, because the approach
uses its own NSRTs to select options, but it is difficult implementation-wise,
so we're punting for now.

See scripts/configs/active_sampler_learning.yaml for examples.
"""
from __future__ import annotations

import abc
import logging
from collections import defaultdict
from typing import Any, Callable, DefaultDict, Dict, List, Optional, \
    Sequence, Set, Tuple

import dill as pkl
import numpy as np
from gym.spaces import Box

from predicators import utils
from predicators.approaches.online_nsrt_learning_approach import \
    OnlineNSRTLearningApproach
from predicators.competence_models import SkillCompetenceModel
from predicators.explorers import BaseExplorer, create_explorer
from predicators.ml_models import BinaryClassifier, BinaryClassifierEnsemble, \
    KNeighborsClassifier, MLPBinaryClassifier, MLPRegressor
from predicators.settings import CFG
from predicators.structs import NSRT, Array, GroundAtom, LowLevelTrajectory, \
    Metrics, NSRTSampler, NSRTSamplerWithEpsilonIndicator, Object, \
    ParameterizedOption, Predicate, Segment, State, Task, Type, _GroundNSRT, \
    _GroundSTRIPSOperator, _Option

# Dataset for sampler learning: includes (s, option, s', label) per param opt.
_OptionSamplerDataset = List[Tuple[State, _Option, State, Any]]
_SamplerDataset = Dict[ParameterizedOption, _OptionSamplerDataset]
_ScoreFn = Callable[[State, Sequence[Object], List[Array]], List[float]]


class ActiveSamplerLearningApproach(OnlineNSRTLearningApproach):
    """Performs active sampler learning."""

    def __init__(self, initial_predicates: Set[Predicate],
                 initial_options: Set[ParameterizedOption], types: Set[Type],
                 action_space: Box, train_tasks: List[Task]) -> None:
        super().__init__(initial_predicates, initial_options, types,
                         action_space, train_tasks)

        # The current implementation assumes that NSRTs are not changing.
        assert CFG.strips_learner == "oracle"
        # The base sampler should also be unchanging and from the oracle.
        assert CFG.sampler_learner == "oracle"

        self._sampler_data: _SamplerDataset = {}
        # Maps used ground operators to all historical outcomes (whether they
        # successfully reached their effects or not). Updated in-place by the
        # explorer when CFG.explorer is active_sampler_explorer.
        self._ground_op_hist: Dict[_GroundSTRIPSOperator, List[bool]] = {}
        self._competence_models: Dict[_GroundSTRIPSOperator,
                                      SkillCompetenceModel] = {}
        self._last_seen_segment_traj_idx = -1

        # For certain methods, we may want the NSRTs used for exploration to
        # differ from those used for execution (they will differ precisely
        # in their sampler). Thus, we will keep around a separate mapping from
        # NSRTs to samplers to be used at exploration time.
        self._nsrt_to_explorer_sampler: Dict[
            NSRT, NSRTSamplerWithEpsilonIndicator] = {}

        # Record what train tasks have been seen during exploration so far.
        self._seen_train_task_idxs: Set[int] = set()

        # Set the default cost for skills.
        alpha, beta = CFG.skill_competence_default_alpha_beta
        c = utils.beta_bernoulli_posterior([], alpha=alpha, beta=beta).mean()
        self._default_cost = -np.log(c)

    @classmethod
    def get_name(cls) -> str:
        return "active_sampler_learning"

    def _run_task_plan(
        self, task: Task, nsrts: Set[NSRT], preds: Set[Predicate],
        timeout: float, seed: int, **kwargs: Any
    ) -> Tuple[List[_GroundNSRT], List[Set[GroundAtom]], Metrics]:
        # Add ground operator competence for competence-aware planning.
        ground_op_costs = {
            o: -np.log(m.get_current_competence())
            for o, m in self._competence_models.items()
        }
        return super()._run_task_plan(task,
                                      nsrts,
                                      preds,
                                      timeout,
                                      seed,
                                      ground_op_costs=ground_op_costs,
                                      default_cost=self._default_cost,
                                      **kwargs)

    def _create_explorer(self) -> BaseExplorer:
        # Geometrically increase the length of exploration.
        b = CFG.active_sampler_learning_explore_length_base
        max_steps = b**(1 + self._online_learning_cycle)
        preds = self._get_current_predicates()
        # Pursue the task goal during exploration periodically.
        n = CFG.active_sampler_learning_explore_pursue_goal_interval
        pursue_task_goal_first = False
        if self._online_learning_cycle < \
            CFG.active_sampler_learning_init_cycles_to_pursue_goal or (
                self._online_learning_cycle % n == 0):
            pursue_task_goal_first = True
        explorer = create_explorer(
            CFG.explorer,
            preds,
            self._initial_options,
            self._types,
            self._action_space,
            self._train_tasks,
            self._get_current_nsrts(),
            self._option_model,
            ground_op_hist=self._ground_op_hist,
            competence_models=self._competence_models,
            max_steps_before_termination=max_steps,
            nsrt_to_explorer_sampler=self._nsrt_to_explorer_sampler,
            seen_train_task_idxs=self._seen_train_task_idxs,
            pursue_task_goal_first=pursue_task_goal_first)
        return explorer

    def load(self, online_learning_cycle: Optional[int]) -> None:
        super().load(online_learning_cycle)
        save_path = utils.get_approach_load_path_str()
        with open(f"{save_path}_{online_learning_cycle}.DATA", "rb") as f:
            save_dict = pkl.load(f)
        self._dataset = save_dict["dataset"]
        self._sampler_data = save_dict["sampler_data"]
        self._ground_op_hist = save_dict["ground_op_hist"]
        self._competence_models = save_dict["competence_models"]
        self._last_seen_segment_traj_idx = save_dict[
            "last_seen_segment_traj_idx"]
        self._nsrt_to_explorer_sampler = save_dict["nsrt_to_explorer_sampler"]
        self._seen_train_task_idxs = save_dict["seen_train_task_idxs"]
        self._train_tasks = save_dict["train_tasks"]
        self._online_learning_cycle = 0 if online_learning_cycle is None \
            else online_learning_cycle + 1

    def _learn_nsrts(self, trajectories: List[LowLevelTrajectory],
                     online_learning_cycle: Optional[int],
                     annotations: Optional[List[Any]]) -> None:
        # Start by learning NSRTs in the usual way.
        super()._learn_nsrts(trajectories, online_learning_cycle, annotations)
        # Check the assumption that operators and options are 1:1.
        # This is just an implementation convenience.
        assert len({nsrt.option for nsrt in self._nsrts}) == len(self._nsrts)
        for nsrt in self._nsrts:
            assert nsrt.option_vars == nsrt.parameters
        # Update the sampler data using the updated self._segmented_trajs.
        self._update_sampler_data()
        # Re-learn samplers. Updates the NSRTs.
        self._learn_wrapped_samplers(online_learning_cycle)
        # Advance the competence models.
        for competence_model in self._competence_models.values():
            competence_model.advance_cycle()
        # Sanity check that the ground op histories and sampler data are sync.
        op_to_num_ground_op_hist: Dict[str, int] = {
            n.name: 0
            for n in self._sampler_data
        }
        for ground_op, examples in self._ground_op_hist.items():
            num = len(examples)
            name = ground_op.parent.name
            assert name in op_to_num_ground_op_hist
            op_to_num_ground_op_hist[name] += num
        for op, op_sampler_data in self._sampler_data.items():
<<<<<<< HEAD
            # The only case where there should be more sampler data than ground
            # op hist is if we started out with a nontrivial dataset. That
            # dataset is not included in the ground op hist.
            num_ground_op = op_to_num_ground_op_hist[op.name]
            num_sampler = len(op_sampler_data)
            assert num_ground_op == num_sampler or \
                (num_sampler > num_ground_op and CFG.max_initial_demos > 0)
=======
            if CFG.explorer == "active_sampler":
                # The only case where there should be more sampler data than
                # ground op hist is if we started out with a nontrivial
                # dataset. That dataset is not included in the ground op hist.
                num_ground_op = op_to_num_ground_op_hist[op.name]
                num_sampler = len(op_sampler_data)
                assert num_ground_op == num_sampler or \
                    (num_sampler > num_ground_op and CFG.max_initial_demos > 0)
>>>>>>> b6227fb6
        # Save the things we need other than the NSRTs, which were already
        # saved in the above call to self._learn_nsrts()
        save_path = utils.get_approach_save_path_str()
        with open(f"{save_path}_{online_learning_cycle}.DATA", "wb") as f:
            pkl.dump(
                {
                    "dataset": self._dataset,
                    "sampler_data": self._sampler_data,
                    "ground_op_hist": self._ground_op_hist,
                    "competence_models": self._competence_models,
                    "last_seen_segment_traj_idx":
                    self._last_seen_segment_traj_idx,
                    "nsrt_to_explorer_sampler": self._nsrt_to_explorer_sampler,
                    "seen_train_task_idxs": self._seen_train_task_idxs,
                    # We need to save train tasks because they get modified
                    # in the explorer. The original sin is that tasks are
                    # generated before reset with default init states, which
                    # are subsequently overwritten after reset is called.
                    "train_tasks": self._train_tasks,
                },
                f)

    def _update_sampler_data(self) -> None:
        start_idx = self._last_seen_segment_traj_idx + 1
        new_trajs = self._segmented_trajs[start_idx:]
        ground_op_to_num_data: DefaultDict[_GroundSTRIPSOperator,
                                           int] = defaultdict(int)
        for segmented_traj in new_trajs:
            self._last_seen_segment_traj_idx += 1
            just_made_incorrect_pick = False
            for segment in segmented_traj:
                s = segment.states[0]
                o = segment.get_option()
                ns = segment.states[-1]
                success = self._check_option_success(o, segment)
                if CFG.active_sampler_learning_use_teacher:
                    assert CFG.env in ("bumpy_cover", "regional_bumpy_cover")
                    if CFG.bumpy_cover_right_targets:
                        # In bumpy cover with the 'bumpy_cover_right_targets'
                        # flag set, picking from the left is bad and can
                        # potentially lead to failures to place. We will
                        # say that picking from left fails, and also skip
                        # adding all the subsequent 'Place' actions.
                        if o.name == "Pick":
                            block = o.objects[0]
                            block_center = s.get(block, "pose")
                            block_width = s.get(block, "width")
                            if block_center - block_width < o.params[
                                    0] < block_center:
                                success = False
                                just_made_incorrect_pick = True
                            elif success:
                                just_made_incorrect_pick = False
                        if o.name == "Place" and just_made_incorrect_pick:
                            continue  # pragma: no cover

                if CFG.active_sampler_learning_model in [
                        "myopic_classifier_mlp", "myopic_classifier_ensemble",
                        "myopic_classifier_knn"
                ]:
                    label: Any = success
                else:
                    assert CFG.active_sampler_learning_model == "fitted_q"
                    label = 0.0 if success else -1.0

                # Store transition per ParameterizedOption. Don't store by
                # NSRT because those change as we re-learn.
                if o.parent not in self._sampler_data:
                    self._sampler_data[o.parent] = []
                self._sampler_data[o.parent].append((s, o, ns, label))
                ground_nsrt = utils.option_to_ground_nsrt(o, self._nsrts)
                ground_op_to_num_data[ground_nsrt.op] += 1
        # Save competence models.
        for ground_op, model in self._competence_models.items():
            approach_save_path = utils.get_approach_save_path_str()
            save_path = "_".join([
                approach_save_path, f"{ground_op.name}{ground_op.objects}",
                f"{self._online_learning_cycle}.competence"
            ])
            with open(save_path, "wb") as f:
                pkl.dump(model, f)
            logging.info(f"Saved competence model to {save_path}.")

    def _check_option_success(self, option: _Option, segment: Segment) -> bool:
        ground_nsrt = utils.option_to_ground_nsrt(option, self._nsrts)
        # Only the add effects are checked to determine option success. This
        # is fine for our cover environments, but will probably break in
        # other environments (for instance, if we accidentally delete
        # atoms that are actually necessary for a future operator in the
        # plan). The right thing to do here is check the necessary atoms,
        # which we will do in a forthcoming PR.
        return ground_nsrt.add_effects.issubset(segment.final_atoms)

    def _learn_wrapped_samplers(self,
                                online_learning_cycle: Optional[int]) -> None:
        """Update the NSRTs in place."""
        if CFG.active_sampler_learning_model in [
                "myopic_classifier_mlp", "myopic_classifier_knn"
        ]:
            learner: _WrappedSamplerLearner = _ClassifierWrappedSamplerLearner(
                self._get_current_nsrts(), self._get_current_predicates(),
                online_learning_cycle)
        elif CFG.active_sampler_learning_model == "myopic_classifier_ensemble":
            learner = \
                _ClassifierEnsembleWrappedSamplerLearner(
                self._get_current_nsrts(), self._get_current_predicates(),
                online_learning_cycle)
        else:
            assert CFG.active_sampler_learning_model == "fitted_q"
            learner = _FittedQWrappedSamplerLearner(
                self._get_current_nsrts(), self._get_current_predicates(),
                online_learning_cycle)
        # Fit with the current data.
        learner.learn(self._sampler_data)
        wrapped_samplers = learner.get_samplers()
        # Update the NSRTs.
        new_test_nsrts: Set[NSRT] = set()
        self._nsrt_to_explorer_sampler.clear()
        for nsrt, (test_sampler, explore_sampler) in wrapped_samplers.items():
            # Create new test NSRT.
            new_test_nsrt = NSRT(nsrt.name, nsrt.parameters,
                                 nsrt.preconditions, nsrt.add_effects,
                                 nsrt.delete_effects, nsrt.ignore_effects,
                                 nsrt.option, nsrt.option_vars, test_sampler)
            new_test_nsrts.add(new_test_nsrt)
            # Update the dictionary mapping NSRTs to exploration samplers.
            self._nsrt_to_explorer_sampler[nsrt] = explore_sampler
        # Special case, especially on the first iteration: if there was no
        # data for the sampler, then we didn't learn a wrapped sampler, so
        # we should just use the original NSRT.
        new_nsrt_options = {n.option for n in new_test_nsrts}
        for old_nsrt in self._nsrts:
            if old_nsrt.option not in new_nsrt_options:
                new_test_nsrts.add(old_nsrt)
                # Since we don't have a learned score function, just make
                # a lambda function that returns the same score (1.0)
                # for every input that gets passed in.
                self._nsrt_to_explorer_sampler[
                    old_nsrt] = _wrap_sampler_exploration(
                        old_nsrt._sampler,  # pylint: disable=protected-access
                        lambda o, _, params: [1.0] * len(params),
                        "greedy")
        self._nsrts = new_test_nsrts
        # Re-save the NSRTs now that we've updated them.
        save_path = utils.get_approach_save_path_str()
        with open(f"{save_path}_{online_learning_cycle}.NSRTs", "wb") as f:
            pkl.dump(self._nsrts, f)


class _WrappedSamplerLearner(abc.ABC):
    """A base class for learning wrapped samplers."""

    def __init__(self, nsrts: Set[NSRT], predicates: Set[Predicate],
                 online_learning_cycle: Optional[int]) -> None:
        self._nsrts = nsrts
        self._predicates = predicates
        self._online_learning_cycle = online_learning_cycle
        self._rng = np.random.default_rng(CFG.seed)
        # We keep track of two samplers per NSRT: one to use at test time
        # and another to use during exploration/play time.
        self._learned_samplers: Optional[Dict[NSRT, Tuple[
            NSRTSampler, NSRTSamplerWithEpsilonIndicator]]] = None

    def learn(self, data: _SamplerDataset) -> None:
        """Fit all of the samplers."""
        new_samplers: Dict[NSRT, Tuple[NSRTSampler,
                                       NSRTSamplerWithEpsilonIndicator]] = {}
        for param_opt, nsrt_data in data.items():
            nsrt = utils.param_option_to_nsrt(param_opt, self._nsrts)
            logging.info(f"Fitting wrapped sampler for {nsrt.name}...")
            new_samplers[nsrt] = self._learn_nsrt_sampler(nsrt_data, nsrt)
        self._learned_samplers = new_samplers

    def get_samplers(
        self
    ) -> Dict[NSRT, Tuple[NSRTSampler, NSRTSamplerWithEpsilonIndicator]]:
        """Expose the fitted samplers, organized by NSRTs."""
        assert self._learned_samplers is not None
        return self._learned_samplers

    @abc.abstractmethod
    def _learn_nsrt_sampler(
            self, nsrt_data: _OptionSamplerDataset,
            nsrt: NSRT) -> Tuple[NSRTSampler, NSRTSamplerWithEpsilonIndicator]:
        """Learn the new test-time and exploration samplers for a single NSRT
        and return them."""


class _ClassifierWrappedSamplerLearner(_WrappedSamplerLearner):
    """Using boolean class labels on transitions, learn a classifier, and then
    use the probability of predicting True to select parameters."""

    def _learn_nsrt_sampler(
            self, nsrt_data: _OptionSamplerDataset,
            nsrt: NSRT) -> Tuple[NSRTSampler, NSRTSamplerWithEpsilonIndicator]:
        X_classifier: List[Array] = []
        y_classifier: List[int] = []
        for state, option, _, label in nsrt_data:
            objects = option.objects
            params = option.params
            x_arr = utils.construct_active_sampler_input(
                state, objects, params, option.parent)
            X_classifier.append(x_arr)
            y_classifier.append(label)
        X_arr_classifier = np.array(X_classifier)
        # output is binary signal
        y_arr_classifier = np.array(y_classifier)
        if CFG.active_sampler_learning_model.endswith("mlp"):
            classifier: BinaryClassifier = MLPBinaryClassifier(
                seed=CFG.seed,
                balance_data=CFG.mlp_classifier_balance_data,
                max_train_iters=CFG.sampler_mlp_classifier_max_itr,
                learning_rate=CFG.learning_rate,
                weight_decay=CFG.weight_decay,
                use_torch_gpu=CFG.use_torch_gpu,
                train_print_every=CFG.pytorch_train_print_every,
                n_iter_no_change=CFG.mlp_classifier_n_iter_no_change,
                hid_sizes=CFG.mlp_classifier_hid_sizes,
                n_reinitialize_tries=CFG.
                sampler_mlp_classifier_n_reinitialize_tries,
                weight_init="default")
        else:
            assert CFG.active_sampler_learning_model.endswith("knn")
            n_neighbors = min(len(X_arr_classifier),
                              CFG.active_sampler_learning_knn_neighbors)
            classifier = KNeighborsClassifier(seed=CFG.seed,
                                              n_neighbors=n_neighbors)
        classifier.fit(X_arr_classifier, y_arr_classifier)

        # Save the sampler classifier for external analysis.
        approach_save_path = utils.get_approach_save_path_str()
        save_path = f"{approach_save_path}_{nsrt.name}_" + \
            f"{self._online_learning_cycle}.sampler_classifier"
        with open(save_path, "wb") as f:
            pkl.dump(classifier, f)
        logging.info(f"Saved sampler classifier to {save_path}.")
        save_path = f"{approach_save_path}_{nsrt.name}_" + \
            f"{self._online_learning_cycle}.sampler_classifier_data"
        with open(save_path, "wb") as f:
            pkl.dump((X_arr_classifier, y_arr_classifier), f)
        logging.info(f"Saved sampler classifier data to {save_path}.")

        # Easiest way to access the base sampler.
        base_sampler = nsrt._sampler  # pylint: disable=protected-access
        score_fn = _classifier_to_score_fn(classifier, nsrt)
        wrapped_sampler_test = _wrap_sampler_test(base_sampler, score_fn)
        wrapped_sampler_exploration = _wrap_sampler_exploration(
            base_sampler,
            score_fn,
            strategy=CFG.active_sampler_learning_exploration_sample_strategy)
        return (wrapped_sampler_test, wrapped_sampler_exploration)


class _ClassifierEnsembleWrappedSamplerLearner(_WrappedSamplerLearner):
    """Using boolean class labels on transitions, learn an ensemble of
    classifiers, and then use the entropy among the predictions, as well as the
    probability of predicting True to select parameters."""

    def _learn_nsrt_sampler(
            self, nsrt_data: _OptionSamplerDataset,
            nsrt: NSRT) -> Tuple[NSRTSampler, NSRTSamplerWithEpsilonIndicator]:
        X_classifier: List[Array] = []
        y_classifier: List[int] = []
        for state, option, _, label in nsrt_data:
            objects = option.objects
            params = option.params
            x_arr = utils.construct_active_sampler_input(
                state, objects, params, option.parent)
            X_classifier.append(x_arr)
            y_classifier.append(label)
        X_arr_classifier = np.array(X_classifier)
        # output is binary signal
        y_arr_classifier = np.array(y_classifier)
        classifier = BinaryClassifierEnsemble(
            seed=CFG.seed,
            ensemble_size=CFG.active_sampler_learning_num_ensemble_members,
            member_cls=MLPBinaryClassifier,
            balance_data=CFG.mlp_classifier_balance_data,
            max_train_iters=CFG.sampler_mlp_classifier_max_itr,
            learning_rate=CFG.learning_rate,
            n_iter_no_change=CFG.mlp_classifier_n_iter_no_change,
            hid_sizes=CFG.mlp_classifier_hid_sizes,
            n_reinitialize_tries=CFG.
            sampler_mlp_classifier_n_reinitialize_tries,
            weight_init=CFG.predicate_mlp_classifier_init,
            weight_decay=CFG.weight_decay,
            use_torch_gpu=CFG.use_torch_gpu,
            train_print_every=CFG.pytorch_train_print_every)
        classifier.fit(X_arr_classifier, y_arr_classifier)

        # Save the sampler classifier for external analysis.
        approach_save_path = utils.get_approach_save_path_str()
        save_path = f"{approach_save_path}_{nsrt.name}_" + \
            f"{self._online_learning_cycle}.sampler_classifier"
        with open(save_path, "wb") as f:
            pkl.dump(classifier, f)
        logging.info(f"Saved sampler classifier to {save_path}.")

        # Easiest way to access the base sampler.
        base_sampler = nsrt._sampler  # pylint: disable=protected-access
        test_score_fn = _classifier_ensemble_to_score_fn(classifier,
                                                         nsrt,
                                                         test_time=True)
        wrapped_sampler_test = _wrap_sampler_test(base_sampler, test_score_fn)
        explore_score_fn = _classifier_ensemble_to_score_fn(classifier,
                                                            nsrt,
                                                            test_time=False)
        wrapped_sampler_exploration = _wrap_sampler_exploration(
            base_sampler,
            explore_score_fn,
            strategy=CFG.active_sampler_learning_exploration_sample_strategy)

        return (wrapped_sampler_test, wrapped_sampler_exploration)


class _FittedQWrappedSamplerLearner(_WrappedSamplerLearner):
    """Perform fitted Q iteration to learn all samplers from batch data."""

    def __init__(self, nsrts: Set[NSRT], predicates: Set[Predicate],
                 online_learning_cycle: Optional[int]) -> None:
        super().__init__(nsrts, predicates, online_learning_cycle)
        self._nsrt_score_fns: Optional[Dict[NSRT, _ScoreFn]] = None
        self._next_nsrt_score_fns: Dict[NSRT, _ScoreFn] = {}

    def learn(self, data: _SamplerDataset) -> None:
        # Override parent so that the learning loop is run for multiple iters.
        for it in range(CFG.active_sampler_learning_fitted_q_iters):
            logging.info(f"Starting fitted Q learning iter {it}")
            # Run one iteration of learning. Calls _learn_nsrt_sampler().
            super().learn(data)
            # Update the score functions now that all children are processed.
            self._nsrt_score_fns = self._next_nsrt_score_fns

    def _learn_nsrt_sampler(
            self, nsrt_data: _OptionSamplerDataset,
            nsrt: NSRT) -> Tuple[NSRTSampler, NSRTSamplerWithEpsilonIndicator]:
        # Build targets.
        gamma = CFG.active_sampler_learning_score_gamma
        num_a_samp = CFG.active_sampler_learning_num_lookahead_samples
        targets: List[float] = []
        for _, _, ns, r in nsrt_data:
            # Sample actions to estimate Q in infinite action space.
            next_as = self._sample_options_from_state(ns, num=num_a_samp)
            next_q = max(self._predict(ns, na) for na in next_as)
            # NOTE: there is no terminal state because we're in a lifelong
            # (reset-free) setup.
            target = r + gamma * next_q
            targets.append(target)
        # Build regressor dataset.
        regressor_data = [(s, a, ns, target)
                          for (s, a, ns, _), target in zip(nsrt_data, targets)]
        # Run regression.
        regressor = self._fit_regressor(regressor_data)
        # Save the sampler regressor for external analysis.
        approach_save_path = utils.get_approach_save_path_str()
        save_path = f"{approach_save_path}_{nsrt.name}_" + \
            f"{self._online_learning_cycle}.sampler_regressor"
        with open(save_path, "wb") as f:
            pkl.dump(regressor, f)
        logging.info(f"Saved sampler regressor to {save_path}.")
        # Wrap and return sampler.
        base_sampler = nsrt._sampler  # pylint: disable=protected-access
        score_fn = _regressor_to_score_fn(regressor, nsrt)
        # Save the score function for use in later target computation.
        self._next_nsrt_score_fns[nsrt] = score_fn
        wrapped_sampler_test = _wrap_sampler_test(base_sampler, score_fn)
        wrapped_sampler_exploration = _wrap_sampler_exploration(
            base_sampler,
            score_fn,
            strategy=CFG.active_sampler_learning_exploration_sample_strategy)
        return (wrapped_sampler_test, wrapped_sampler_exploration)

    def _predict(self, state: State, option: _Option) -> float:
        """Predict Q(s, a)."""
        if self._nsrt_score_fns is None:
            return 0.0  # initialize to 0.0
        ground_nsrt = utils.option_to_ground_nsrt(option, self._nsrts)
        # Special case: we haven't seen any data for the parent NSRT, so we
        # haven't learned a score function for it.
        if ground_nsrt.parent not in self._nsrt_score_fns:  # pragma: no cover
            return 0.0
        score_fn = self._nsrt_score_fns[ground_nsrt.parent]
        return score_fn(state, ground_nsrt.objects, [option.params])[0]

    def _sample_options_from_state(self,
                                   state: State,
                                   num: int = 1) -> List[_Option]:
        """Use NSRTs to sample options in the current state."""
        # Create all applicable ground NSRTs.
        ground_nsrts: List[_GroundNSRT] = []
        for nsrt in sorted(self._nsrts):
            ground_nsrts.extend(utils.all_ground_nsrts(nsrt, list(state)))

        sampled_options: List[_Option] = []
        for _ in range(num):
            # Sample an applicable NSRT.
            ground_nsrt = utils.sample_applicable_ground_nsrt(
                state, ground_nsrts, self._predicates, self._rng)
            assert ground_nsrt is not None
            assert all(a.holds for a in ground_nsrt.preconditions)

            # Sample an option.
            option = ground_nsrt.sample_option(
                state,
                goal=set(),  # goal not used
                rng=self._rng)
            assert option.initiable(state)
            sampled_options.append(option)

        return sampled_options

    def _fit_regressor(self, nsrt_data: _OptionSamplerDataset) -> MLPRegressor:
        X_regressor: List[Array] = []
        y_regressor: List[Array] = []
        for state, option, _, target in nsrt_data:
            objects = option.objects
            params = option.params
            x_arr = utils.construct_active_sampler_input(
                state, objects, params, option.parent)
            X_regressor.append(x_arr)
            y_regressor.append(np.array([target]))
        X_arr_regressor = np.array(X_regressor)
        y_arr_regressor = np.array(y_regressor)
        regressor = MLPRegressor(
            seed=CFG.seed,
            hid_sizes=CFG.mlp_regressor_hid_sizes,
            max_train_iters=CFG.mlp_regressor_max_itr,
            clip_gradients=CFG.mlp_regressor_clip_gradients,
            clip_value=CFG.mlp_regressor_gradient_clip_value,
            learning_rate=CFG.learning_rate,
            weight_decay=CFG.weight_decay,
            use_torch_gpu=CFG.use_torch_gpu,
            train_print_every=CFG.pytorch_train_print_every,
            n_iter_no_change=CFG.active_sampler_learning_n_iter_no_change)
        regressor.fit(X_arr_regressor, y_arr_regressor)
        return regressor


# Helper functions.
def _wrap_sampler_test(base_sampler: NSRTSampler,
                       score_fn: _ScoreFn) -> NSRTSampler:
    """Create a wrapped sampler that uses a score function to select among
    candidates from a base sampler."""

    def _sample(state: State, goal: Set[GroundAtom], rng: np.random.Generator,
                objects: Sequence[Object]) -> Array:
        samples = [
            base_sampler(state, goal, rng, objects)
            for _ in range(CFG.active_sampler_learning_num_samples)
        ]
        scores = score_fn(state, objects, samples)
        idx = int(np.argmax(scores))
        return samples[idx]

    return _sample


def _wrap_sampler_exploration(
        base_sampler: NSRTSampler, score_fn: _ScoreFn,
        strategy: str) -> NSRTSamplerWithEpsilonIndicator:

    def _sample(state: State, goal: Set[GroundAtom], rng: np.random.Generator,
                objects: Sequence[Object]) -> Tuple[Array, bool]:
        samples = [
            base_sampler(state, goal, rng, objects)
            for _ in range(CFG.active_sampler_learning_num_samples)
        ]
        scores = score_fn(state, objects, samples)
        if strategy in ["greedy", "epsilon_greedy"]:
            idx = int(np.argmax(scores))
            epsilon_bool = False
            if strategy == "epsilon_greedy" and rng.uniform(
            ) <= CFG.active_sampler_learning_exploration_epsilon:
                # Randomly select a sample to pick, following the epsilon
                # greedy strategy!
                idx = rng.integers(0, len(scores))
                epsilon_bool = True
        else:
            raise NotImplementedError('Exploration strategy ' +
                                      f'{strategy} ' + 'is not implemented.')
        return (samples[idx], epsilon_bool)

    return _sample


def _vector_score_fn_to_score_fn(vector_fn: Callable[[Array], float],
                                 nsrt: NSRT) -> _ScoreFn:
    """Helper for _classifier_to_score_fn() and _regressor_to_score_fn()."""

    def _score_fn(state: State, objects: Sequence[Object],
                  param_lst: List[Array]) -> List[float]:
        xs = [
            utils.construct_active_sampler_input(state, objects, p,
                                                 nsrt.option)
            for p in param_lst
        ]
        scores = [vector_fn(x) for x in xs]
        return scores

    return _score_fn


def _classifier_to_score_fn(classifier: BinaryClassifier,
                            nsrt: NSRT) -> _ScoreFn:
    return _vector_score_fn_to_score_fn(classifier.predict_proba, nsrt)


def _classifier_ensemble_to_score_fn(classifier: BinaryClassifierEnsemble,
                                     nsrt: NSRT, test_time: bool) -> _ScoreFn:
    if test_time:
        return _vector_score_fn_to_score_fn(
            lambda x: np.mean(classifier.predict_member_probas(x), dtype=float
                              ), nsrt)
    # If we want the exploration score function, then we need to compute the
    # entropy.
    return _vector_score_fn_to_score_fn(
        lambda x: utils.entropy(
            float(np.mean(classifier.predict_member_probas(x)))), nsrt)


def _regressor_to_score_fn(regressor: MLPRegressor, nsrt: NSRT) -> _ScoreFn:
    fn = lambda v: regressor.predict(v)[0]
    return _vector_score_fn_to_score_fn(fn, nsrt)<|MERGE_RESOLUTION|>--- conflicted
+++ resolved
@@ -173,15 +173,6 @@
             assert name in op_to_num_ground_op_hist
             op_to_num_ground_op_hist[name] += num
         for op, op_sampler_data in self._sampler_data.items():
-<<<<<<< HEAD
-            # The only case where there should be more sampler data than ground
-            # op hist is if we started out with a nontrivial dataset. That
-            # dataset is not included in the ground op hist.
-            num_ground_op = op_to_num_ground_op_hist[op.name]
-            num_sampler = len(op_sampler_data)
-            assert num_ground_op == num_sampler or \
-                (num_sampler > num_ground_op and CFG.max_initial_demos > 0)
-=======
             if CFG.explorer == "active_sampler":
                 # The only case where there should be more sampler data than
                 # ground op hist is if we started out with a nontrivial
@@ -190,7 +181,6 @@
                 num_sampler = len(op_sampler_data)
                 assert num_ground_op == num_sampler or \
                     (num_sampler > num_ground_op and CFG.max_initial_demos > 0)
->>>>>>> b6227fb6
         # Save the things we need other than the NSRTs, which were already
         # saved in the above call to self._learn_nsrts()
         save_path = utils.get_approach_save_path_str()
