--- conflicted
+++ resolved
@@ -14,7 +14,6 @@
 from predicators.planning import run_task_plan_once
 from predicators.settings import CFG
 from predicators.structs import NSRT, ExplorationStrategy, GroundAtom, \
-<<<<<<< HEAD
     ParameterizedOption, Predicate, State, Task, Type, _GroundNSRT, \
     _GroundSTRIPSOperator, _Option, Action, Object
 
@@ -25,10 +24,6 @@
     assert isinstance(env, SpotEnv)
     # In the future, may want to make this object-specific.
     return env.get_special_action(action_name)
-=======
-    NSRTSampler, ParameterizedOption, Predicate, State, Task, Type, \
-    _GroundNSRT, _GroundSTRIPSOperator, _Option
->>>>>>> af44fda0
 
 
 class ActiveSamplerExplorer(BaseExplorer):
@@ -108,8 +103,6 @@
             # then immediately execute it.
             if next_practice_nsrt is not None and \
                 next_practice_nsrt.preconditions.issubset(atoms):
-                logging.info(
-                    f"[Explorer] Reached NSRT to practice: {next_practice_nsrt.name}{next_practice_nsrt.objects}")
                 g: Set[GroundAtom] = set()  # goal assumed unused
                 logging.info(
                     f"[Explorer] Practicing NSRT: {next_practice_nsrt}")
@@ -128,12 +121,8 @@
                 # If the assigned goal hasn't yet been reached, try for it.
                 if not assigned_task_goal_reached:
                     goal = assigned_task.goal
-<<<<<<< HEAD
-                    logging.info(f"[Explorer] Pursuing assigned task goal: {goal}")
-=======
                     logging.info(
                         f"[Explorer] Pursuing assigned task goal: {goal}")
->>>>>>> af44fda0
                 # Otherwise, practice.
                 else:
                     # If there are no ground NSRTs that we've tried so far,
@@ -146,7 +135,6 @@
                                  f"{next_practice_nsrt.name}"
                                  f"{next_practice_nsrt.objects}")
                     goal = next_practice_nsrt.preconditions
-                    logging.info(f"[Explorer] Pursuing NRST preconditions {next_practice_nsrt.name}{next_practice_nsrt.objects}")
                 task = Task(state, goal)
                 logging.info(f"[Explorer] Replanning to {task.goal}")
                 current_policy = self._get_option_policy_for_task(task)
@@ -157,11 +145,7 @@
                 act = current_policy(state)
                 return act
             except utils.OptionExecutionFailure:
-<<<<<<< HEAD
-                logging.info(f"[Explorer] Option execution failure!")
-=======
                 logging.info("[Explorer] Option execution failure!")
->>>>>>> af44fda0
                 current_policy = None
             # Call recursively to trigger re-planning.
             return _option_policy(state)
@@ -223,23 +207,15 @@
         if nsrt is None:
             return
         atoms = utils.abstract(state, self._predicates)
-<<<<<<< HEAD
-=======
         # NOTE: checking just the add effects doesn't work in general, but
         # is probably fine for now. The right thing to do here is check
         # the necessary atoms, which we will compute with a utility function
         # and then use in a forthcoming PR.
->>>>>>> af44fda0
         success = nsrt.add_effects.issubset(atoms)
         logging.info(f"[Explorer] Last NSRT: {nsrt.name}{nsrt.objects}")
         logging.info(f"[Explorer]   outcome: {success}")
         if not success:
-<<<<<<< HEAD
-            if nsrt.add_effects - atoms:
-                logging.info(f"[Explorer]   missing: {nsrt.add_effects - atoms}")
-=======
             logging.info(f"[Explorer]   missing: {nsrt.add_effects - atoms}")
->>>>>>> af44fda0
         last_executed_op = nsrt.op
         if last_executed_op not in self._ground_op_hist:
             self._ground_op_hist[last_executed_op] = []
