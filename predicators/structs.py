"""Structs used throughout the codebase."""

from __future__ import annotations

import abc
import copy
import itertools
from dataclasses import dataclass, field
from functools import cached_property, lru_cache
from typing import Any, Callable, Collection, DefaultDict, Dict, Iterator, \
    List, Optional, Sequence, Set, Tuple, TypeVar, Union, cast

import numpy as np
import PIL.Image
from gym.spaces import Box
from numpy.typing import NDArray
from tabulate import tabulate

<<<<<<< HEAD
# import predicators.pretrained_model_interface
# import predicators.utils as utils  # pylint: disable=consider-using-from-import
=======
>>>>>>> 0830cffd
from predicators.settings import CFG


@dataclass(frozen=True, order=True)
class Type:
    """Struct defining a type."""
    name: str
    feature_names: Sequence[str] = field(repr=False)
    parent: Optional[Type] = field(default=None, repr=False)

    @property
    def dim(self) -> int:
        """Dimensionality of the feature vector of this object type."""
        return len(self.feature_names)

    def get_ancestors(self) -> Set[Type]:
        """Get the set of all types that are ancestors (i.e. parents,
        grandparents, great-grandparents, etc.) of the current type."""
        curr_type: Optional[Type] = self
        ancestors_set = set()
        while curr_type is not None:
            ancestors_set.add(curr_type)
            curr_type = curr_type.parent
        return ancestors_set

    def __call__(self, name: str) -> _TypedEntity:
        """Convenience method for generating _TypedEntities."""
        if name.startswith("?"):
            return Variable(name, self)
        return Object(name, self)

    def __hash__(self) -> int:
        return hash((self.name, tuple(self.feature_names)))


@dataclass(frozen=True, order=True, repr=False)
class _TypedEntity:
    """Struct defining an entity with some type, either an object (e.g.,
    block3) or a variable (e.g., ?block).

    Should not be instantiated externally.
    """
    name: str
    type: Type

    @cached_property
    def _str(self) -> str:
        return f"{self.name}:{self.type.name}"

    @cached_property
    def _hash(self) -> int:
        return hash(str(self))

    def __str__(self) -> str:
        return self._str

    def __repr__(self) -> str:
        return self._str

    def is_instance(self, t: Type) -> bool:
        """Return whether this entity is an instance of the given type, taking
        hierarchical typing into account."""
        cur_type: Optional[Type] = self.type
        while cur_type is not None:
            if cur_type == t:
                return True
            cur_type = cur_type.parent
        return False


@dataclass(frozen=True, order=True, repr=False)
class Object(_TypedEntity):
    """Struct defining an Object, which is just a _TypedEntity whose name does
    not start with "?"."""

    def __post_init__(self) -> None:
        assert not self.name.startswith("?")

    def __hash__(self) -> int:
        # By default, the dataclass generates a new __hash__ method when
        # frozen=True and eq=True, so we need to override it.
        return self._hash


@dataclass(frozen=True, order=True, repr=False)
class Variable(_TypedEntity):
    """Struct defining a Variable, which is just a _TypedEntity whose name
    starts with "?"."""

    def __post_init__(self) -> None:
        assert self.name.startswith("?")

    def __hash__(self) -> int:
        # By default, the dataclass generates a new __hash__ method when
        # frozen=True and eq=True, so we need to override it.
        return self._hash


@dataclass
class State:
    """Struct defining the low-level state of the world."""
    data: Dict[Object, Array]
    # Some environments will need to store additional simulator state, so
    # this field is provided.
    simulator_state: Optional[Any] = None

    # Store additional fields for VLM predicate classifiers
    # NOTE: adding in Spot subclass doesn't work; may need fix
    vlm_atom_dict: Optional[Dict[VLMGroundAtom, Optional[bool]]] = None
    vlm_predicates: Optional[Collection[Predicate]] = None
    visible_objects: Optional[Any] = None
    # This is directly copied from the images in raw Observation
    camera_images: Optional[Dict[str, Any]] = None
    # Store history of camera images from previous steps
    camera_images_history: Optional[List[Dict[str, Any]]] = None
    # Store history of actions from previous steps
    action_history: Optional[List[Action]] = None

    # Add storage for ground truth predicate values
    non_vlm_atom_dict: Optional[Dict[GroundAtom, Optional[bool]]] = None

    # Store natural language description of the state from VLM
    text_description: Optional[str] = None

    def __post_init__(self) -> None:
        # Check feature vector dimensions.
        for obj in self:
            assert len(self[obj]) == obj.type.dim
        # Initialize empty history if not provided
        if self.camera_images_history is None:
            self.camera_images_history = []
        if self.action_history is None:
            self.action_history = []

    def __iter__(self) -> Iterator[Object]:
        """An iterator over the state's objects, in sorted order."""
        return iter(sorted(self.data))

    def __getitem__(self, key: Object) -> Array:
        return self.data[key]

    def get(self, obj: Object, feature_name: str) -> Any:
        """Look up an object feature by name."""
        idx = obj.type.feature_names.index(feature_name)
        return self.data[obj][idx]

    def set(self, obj: Object, feature_name: str, feature_val: Any) -> None:
        """Set the value of an object feature by name."""
        idx = obj.type.feature_names.index(feature_name)
        self.data[obj][idx] = feature_val

    def get_objects(self, object_type: Type) -> List[Object]:
        """Return objects of the given type in the order of __iter__()."""
        return [o for o in self if o.is_instance(object_type)]

    def vec(self, objects: Sequence[Object]) -> Array:
        """Concatenated vector of features for each of the objects in the given
        ordered list."""
        feats: List[Array] = []
        if len(objects) == 0:
            return np.zeros(0, dtype=np.float32)
        for obj in objects:
            feats.append(self[obj])
        return np.hstack(feats)

    def copy(self) -> State:
        """Return a copy of this state.

        The simulator state is assumed to be immutable.
        """
        new_data = {}
        for obj in self:
            new_data[obj] = self._copy_state_value(self.data[obj])
        return State(new_data,
                     simulator_state=copy.deepcopy(self.simulator_state),
                     vlm_atom_dict=copy.deepcopy(self.vlm_atom_dict),
                     vlm_predicates=copy.deepcopy(self.vlm_predicates),
                     visible_objects=copy.deepcopy(self.visible_objects),
                     camera_images=copy.deepcopy(self.camera_images),
                     camera_images_history=copy.deepcopy(self.camera_images_history),
                     action_history=copy.deepcopy(self.action_history),
                     non_vlm_atom_dict=copy.deepcopy(self.non_vlm_atom_dict),
                     text_description=self.text_description)

    def _copy_state_value(self, val: Any) -> Any:
        if val is None or isinstance(val, (float, bool, int, str)):
            return val
        if isinstance(val, (list, tuple, set)):
            return type(val)(self._copy_state_value(v) for v in val)
        assert hasattr(val, "copy")
        return val.copy()

    def allclose(self, other: State) -> bool:
        """Return whether this state is close enough to another one, i.e., its
        objects are the same, and the features are close."""
        if self.simulator_state is not None or \
                other.simulator_state is not None:
            if not CFG.allow_state_allclose_comparison_despite_simulator_state:
                raise NotImplementedError("Cannot use allclose when "
                                          "simulator_state is not None.")
            if self.simulator_state != other.simulator_state:
                return False
        return self._allclose(other)

    def _allclose(self, other: State) -> bool:
        """Helper for allclose() that does not check simulator states."""
        if not sorted(self.data) == sorted(other.data):
            return False
        for obj in self.data:
            if not np.allclose(self.data[obj], other.data[obj], atol=1e-3):
                return False
        return True

    def pretty_str(self) -> str:
        """Display the state in a nice human-readable format."""
        type_to_table: Dict[Type, List[List[str]]] = {}
        for obj in self:
            if obj.type not in type_to_table:
                type_to_table[obj.type] = []
            type_to_table[obj.type].append([obj.name] + \
                                            list(map(str, self[obj])))
        table_strs = []
        for t in sorted(type_to_table):
            headers = ["type: " + t.name] + list(t.feature_names)
            table_strs.append(tabulate(type_to_table[t], headers=headers))
        ll = max(
            len(line) for table in table_strs for line in table.split("\n"))
        prefix = "#" * (ll // 2 - 3) + " STATE " + "#" * (ll - ll // 2 -
                                                          4) + "\n"
        suffix = "\n" + "#" * ll + "\n"
        return prefix + "\n\n".join(table_strs) + suffix

    def dict_str(self, indent: int = 0, object_features: bool = True) -> str:
        """Return a dictionary representation of the state."""
        state_dict = {}
        for obj in self:
            obj_dict = {}
            if obj.type.name == "robot" or object_features:
                for attribute, value in zip(obj.type.feature_names, self[obj]):
                    obj_dict[attribute] = value
            obj_name = obj.name
            state_dict[f"{obj_name}:{obj.type.name}"] = obj_dict

        # Create a string of n_space spaces
        spaces = " " * indent

        # Create a PrettyPrinter with a large width
        dict_str = spaces + "{"
        n_keys = len(state_dict.keys())
        for i, (key, value) in enumerate(state_dict.items()):
            value_str = ', '.join(f"'{k}': {v}" for k, v in value.items())
            if i == 0:
                dict_str += f"'{key}': {{{value_str}}},\n"
            elif i == n_keys - 1:
                dict_str += spaces + f" '{key}': {{{value_str}}}"
            else:
                dict_str += spaces + f" '{key}': {{{value_str}}},\n"
        dict_str += "}"
        return dict_str


DefaultState = State({})


@dataclass(frozen=True, order=False, repr=False)
class Predicate:
    """Struct defining a predicate (a lifted classifier over states)."""
    name: str
    types: Sequence[Type]
    # The classifier takes in a complete state and a sequence of objects
    # representing the arguments. These objects should be the only ones
    # treated "specially" by the classifier.
    _classifier: Callable[[State, Sequence[Object]],
                          bool] = field(compare=False)

    def __call__(self, entities: Sequence[_TypedEntity]) -> _Atom:
        """Convenience method for generating Atoms."""
        if self.arity == 0:
            raise ValueError("Cannot use __call__ on a 0-arity predicate, "
                             "since we can't determine whether it becomes a "
                             "LiftedAtom or a GroundAtom. Use the LiftedAtom "
                             "or GroundAtom constructors directly instead")
        if all(isinstance(ent, Variable) for ent in entities):
            return LiftedAtom(self, entities)
        if all(isinstance(ent, Object) for ent in entities):
            return GroundAtom(self, entities)
        raise ValueError("Cannot instantiate Atom with mix of "
                         "variables and objects")

    @cached_property
    def _hash(self) -> int:
        return hash(str(self))

    def __hash__(self) -> int:
        return self._hash

    @cached_property
    def arity(self) -> int:
        """The arity of this predicate (number of arguments)."""
        return len(self.types)

    def holds(self, state: State, objects: Sequence[Object]) -> bool:
        """Public method for calling the classifier.

        Performs type checking first.
        """
        assert len(objects) == self.arity
        for obj, pred_type in zip(objects, self.types):
            assert isinstance(obj, Object)
            assert obj.is_instance(pred_type)
        return self._classifier(state, objects)

    def __str__(self) -> str:
        return self.name

    def __repr__(self) -> str:
        return str(self)

    def pretty_str(self) -> Tuple[str, str]:
        """Display the predicate in a nice human-readable format.

        Returns a tuple of (variables string, body string).
        """
        if hasattr(self._classifier, "pretty_str"):
            # This is an invented predicate, from the predicate grammar.
            pretty_str_f = getattr(self._classifier, "pretty_str")
            return pretty_str_f()
        # This is a known predicate, not from the predicate grammar.
        vars_str = ", ".join(
            f"{CFG.grammar_search_classifier_pretty_str_names[i]}:{t.name}"
            for i, t in enumerate(self.types))
        vars_str_no_types = ", ".join(
            f"{CFG.grammar_search_classifier_pretty_str_names[i]}"
            for i in range(self.arity))
        body_str = f"{self.name}({vars_str_no_types})"
        return vars_str, body_str

    def pddl_str(self) -> str:
        """Get a string representation suitable for writing out to a PDDL
        file."""
        if self.arity == 0:
            return f"({self.name})"
        vars_str = " ".join(f"?x{i} - {t.name}"
                            for i, t in enumerate(self.types))
        return f"({self.name} {vars_str})"

    def get_negation(self) -> Predicate:
        """Return a negated version of this predicate."""
        return Predicate("NOT-" + self.name, self.types,
                         self._negated_classifier)

    def _negated_classifier(self, state: State,
                            objects: Sequence[Object]) -> bool:
        # Separate this into a named function for pickling reasons.
        return not self._classifier(state, objects)

    def __lt__(self, other: Predicate) -> bool:
        return str(self) < str(other)


# @dataclass(frozen=True, order=True, repr=False)
@dataclass(frozen=True, order=False, repr=False, eq=False)
class VLMPredicate(Predicate):
    """Struct defining a predicate (a lifted classifier over states) that uses
    a VLM for evaluation.

    It overrides the `holds` method, which only return the stored
    predicate value in the State. Instead, it supports a query method
    that generates VLM query, where all VLM predicates will be evaluated
    at once.

    NOTE: This is merged version of Linfeng's and Nishanth's implementation
    """

    # A classifier is not needed for VLM predicates
    _classifier: Optional[Callable[[State, Sequence[Object]], bool]] = None
    # An optional prompt additionally provided for each VLM predicate
    prompt: Optional[str] = None

    # Another version from Nishanth
    get_vlm_query_str: Optional[Callable[[Sequence[Object]], str]] = None

    def __hash__(self) -> int:
        """Have to add this to override the default hash method again."""
        return self._hash

    def holds(self, state: State, objects: Sequence[Object]) -> bool:
        """Public method for getting predicate value.

        Performs type checking first. Directly use value
        """
        assert len(objects) == self.arity
        for obj, pred_type in zip(objects, self.types):
            assert isinstance(obj, Object)
            assert obj.is_instance(pred_type)

        # Get VLM predicate values from State
        # It is stored in a dictionary of VLMGroundAtom -> bool
        assert state.vlm_atom_dict is not None
        return state.vlm_atom_dict[VLMGroundAtom(self, objects)]


@dataclass(frozen=True, order=True, repr=False)
class GroundTruthPredicate(Predicate):
    """Struct defining a predicate (a lifted classifier over states) that directly
    uses ground truth values from the State.

    It overrides the `holds` method, which only return the stored
    predicate value in the State.
    """

    # A classifier is not needed for VLM predicates
    _classifier: Optional[Callable[[State, Sequence[Object]], bool]] = None

    def __hash__(self) -> int:
        """Have to add this to override the default hash method again."""
        return self._hash

    def holds(self, state: State, objects: Sequence[Object]) -> bool:
        """Public method for getting predicate value.

        Performs type checking first. Directly use value
        """
        assert len(objects) == self.arity
        for obj, pred_type in zip(objects, self.types):
            assert isinstance(obj, Object)
            assert obj.is_instance(pred_type)

        # Get VLM predicate values from State
        # It is stored in a dictionary of VLMGroundAtom -> bool
        assert state.non_vlm_atom_dict is not None
        assert GroundAtom(self, objects) in state.non_vlm_atom_dict
        return state.non_vlm_atom_dict[GroundAtom(self, objects)]


@dataclass(frozen=True, repr=False, eq=False)
class _Atom:
    """Struct defining an atom (a predicate applied to either variables or
    objects).

    Should not be instantiated externally.
    """
    predicate: Predicate
    entities: Sequence[_TypedEntity]

    def __post_init__(self) -> None:
        if isinstance(self.entities, _TypedEntity):
            raise ValueError("Atoms expect a sequence of entities, not a "
                             "single entity.")
        assert len(self.entities) == self.predicate.arity
        for ent, pred_type in zip(self.entities, self.predicate.types):
            assert ent.is_instance(pred_type)

    @property
    def _str(self) -> str:
        raise NotImplementedError("Override me")

    @cached_property
    def _hash(self) -> int:
        return hash(str(self))

    def __str__(self) -> str:
        return self._str

    def __repr__(self) -> str:
        return str(self)

    def pddl_str(self) -> str:
        """Get a string representation suitable for writing out to a PDDL
        file."""
        if not self.entities:
            return f"({self.predicate.name})"
        entities_str = " ".join(e.name for e in self.entities)
        return f"({self.predicate.name} {entities_str})"

    def __hash__(self) -> int:
        return self._hash

    def __eq__(self, other: object) -> bool:
        assert isinstance(other, _Atom)
        return str(self) == str(other)

    def __lt__(self, other: object) -> bool:
        assert isinstance(other, _Atom)
        return str(self) < str(other)


@dataclass(frozen=True, repr=False, eq=False)
class LiftedAtom(_Atom):
    """Struct defining a lifted atom (a predicate applied to variables)."""

    @cached_property
    def variables(self) -> List[Variable]:
        """Arguments for this lifted atom.

        A list of "Variable"s.
        """
        return list(cast(Variable, ent) for ent in self.entities)

    @cached_property
    def _str(self) -> str:
        return (str(self.predicate) + "(" +
                ", ".join(map(str, self.variables)) + ")")

    def ground(self, sub: VarToObjSub) -> GroundAtom:
        """Create a GroundAtom with a given substitution."""
        assert set(self.variables).issubset(set(sub.keys()))
        return GroundAtom(self.predicate, [sub[v] for v in self.variables])

    def substitute(self, sub: VarToVarSub) -> LiftedAtom:
        """Create a LiftedAtom with a given substitution."""
        assert set(self.variables).issubset(set(sub.keys()))
        return LiftedAtom(self.predicate, [sub[v] for v in self.variables])


@dataclass(frozen=True, repr=False, eq=False)
class GroundAtom(_Atom):
    """Struct defining a ground atom (a predicate applied to objects)."""

    @cached_property
    def objects(self) -> List[Object]:
        """Arguments for this ground atom.

        A list of "Object"s.
        """
        return list(cast(Object, ent) for ent in self.entities)

    @cached_property
    def _str(self) -> str:
        return (str(self.predicate) + "(" + ", ".join(map(str, self.objects)) +
                ")")

    def lift(self, sub: ObjToVarSub) -> LiftedAtom:
        """Create a LiftedAtom with a given substitution."""
        assert set(self.objects).issubset(set(sub.keys()))
        return LiftedAtom(self.predicate, [sub[o] for o in self.objects])

    def holds(self, state: State) -> bool:
        """Check whether this ground atom holds in the given state."""
        return self.predicate.holds(state, self.objects)

    def get_vlm_query_str(self) -> str:
        """If this GroundAtom is associated with a VLMPredicate, then get the
        string that will be used to query the VLM."""
        assert isinstance(self.predicate, VLMPredicate)
        return self.predicate.get_vlm_query_str(self.objects)  # pylint:disable=no-member


@dataclass(frozen=True, repr=False, eq=False)
class VLMGroundAtom(GroundAtom):
    """Struct defining a ground atom (a predicate applied to objects) that uses
    a VLM for evaluation.

    It overrides the `holds` method, which only return the stored
    predicate value in the State. Instead, it supports a query method
    that generates VLM query, where all VLM predicates will be evaluated
    at once.
    """

    # NOTE: This subclasses GroundAtom to support VLM predicates and classifiers
    predicate: VLMPredicate

    def get_query_str(self,
                      without_type: bool = False,
                      include_prompt: bool = True) -> str:
        """Get a query string for this ground atom.

        Instead of directly evaluating the ground atom, we will use the
        VLM to evaluate all VLM predicate classifiers in a batched
        manner.
        """
        if without_type:
            string = self.predicate.name + "(" + ", ".join(
                o.name for o in self.objects) + ")"
        else:
            string = str(self)

        if self.predicate.prompt is not None and include_prompt:
            string += f" [Prompt: {self.predicate.prompt}]"
        return string

    def holds(self, state: State) -> bool:
        """Public method for getting predicate value.

        Retrieve GroundAtom value from State directly.
        """
        assert isinstance(self.predicate, VLMPredicate)
        assert state.vlm_atom_dict is not None
        return state.vlm_atom_dict[self]


@dataclass(frozen=False, eq=False)
class Task:
    """Struct defining a task, which is an initial state and goal."""
    init: State
    goal: Set[GroundAtom]
    # Sometimes we want the task presented to the agent to have goals described
    # in terms of predicates that are different than those describing the goal
    # of the task presented to the demonstrator. In these cases, we will store
    # an "alternative goal" in this field and replace the goal with the
    # alternative goal before giving the task to the agent.
    alt_goal: Optional[Set[GroundAtom]] = field(default_factory=set)

    def __post_init__(self) -> None:
        # Verify types.
<<<<<<< HEAD
        
        if(isinstance(self.goal, set)):
            for atom in self.goal:
                assert isinstance(atom, GroundAtom)
        elif(isinstance(self.goal, list)):
            for goal_set in self.goal:
                for atom in goal_set:
                    assert isinstance(atom, GroundAtom)

            
    def goal_holds(
        self,
        state: State,
        # vlm: Optional[
        #     predicators.pretrained_model_interface.VisionLanguageModel] = None
        vlm: Optional[Any] = None
    ) -> bool:
        """Return whether the goal of this task holds in the given state."""
        
        if(isinstance(self.goal, set)):
            vlm_atoms = set(atom for atom in self.goal if isinstance(atom.predicate, VLMPredicate))
            for atom in self.goal:
                if atom not in vlm_atoms:
                    if not atom.holds(state):
                        return False
        elif(isinstance(self.goal, list)):
            # Implement an or over the goal list
            for goal_set in self.goal:
                vlm_atoms = set(atom for atom in goal_set if isinstance(atom.predicate, VLMPredicate))
                for atom in goal_set:
                    if atom not in vlm_atoms:
                        if not atom.holds(state):
                            break
                else:
                    return True
            return False
        else:
            print(type(self.goal))
            raise NotImplementedError
=======
        for atom in self.goal:
            assert isinstance(atom, GroundAtom)

    def goal_holds(self, state: State, vlm: Optional[Any] = None) -> bool:
        """Return whether the goal of this task holds in the given state."""
        try:  # pragma: no cover
            if state.simulator_state is not None and "abstract_state" in \
                state.simulator_state:
                abstract_state = state.simulator_state["abstract_state"]
                return self.goal.issubset(abstract_state)
        except TypeError:
            pass
        # NOTE: we have to do this to avoid circular imports... It's certainly
        # ugly, but we weren't able to find a cleaner way that didn't involve
        # a large amount of unnecessary refactoring.
        from predicators.utils import \
            query_vlm_for_atom_vals  # pylint:disable=import-outside-toplevel
        vlm_atoms = set(atom for atom in self.goal
                        if isinstance(atom.predicate, VLMPredicate))
        for atom in self.goal:
            if atom not in vlm_atoms:
                if not atom.holds(state):
                    return False
        true_vlm_atoms = query_vlm_for_atom_vals(vlm_atoms, state, vlm)
        return len(true_vlm_atoms) == len(vlm_atoms)
>>>>>>> 0830cffd

    def replace_goal_with_alt_goal(self) -> Task:
        """Return a Task with the goal replaced with the alternative goal if it
        exists."""
        # We may not want the agent to access the goal predicates given to the
        # demonstrator. To prevent leakage of this information, we discard the
        # original goal.
        if self.alt_goal:
            return Task(self.init, goal=self.alt_goal)
        return self


DefaultTask = Task(DefaultState, set())


@dataclass(frozen=True, eq=False)
class EnvironmentTask:
    """An initial observation and goal description.

    Environments produce environment tasks and agents produce and solve
    tasks.

    In fully observed settings, the init_obs will be a State and the
    goal_description will be a Set[GroundAtom]. For convenience, we can
    convert an EnvironmentTask into a Task in those cases.
    """
    init_obs: Observation
    goal_description: GoalDescription
    # See Task._alt_goal for the reason for this field.
    alt_goal_desc: Optional[GoalDescription] = field(default=None)

    @cached_property
    def task(self) -> Task:
        """Convenience method for environment tasks that are fully observed."""
        # If the environment task's goal is replaced with the alternative goal
        # before turning the environment task into a task, or no alternative
        # goal exists, then there's nothing particular to set the task's
        # alt_goal field to.
        if self.alt_goal_desc is None:
            return Task(self.init, self.goal)
        # If we turn the environment task into a task before replacing the goal
        # with the alternative goal, we have to set the task's alt_goal field
        # accordingly to leave open the possibility of doing that replacement
        # later.
        # Assumption: we currently assume the alternative goal description is
        # always a set of ground atoms.
        assert isinstance(self.alt_goal_desc, set)
        for atom in self.alt_goal_desc:
            assert isinstance(atom, GroundAtom)
        return Task(self.init, self.goal, alt_goal=self.alt_goal_desc)

    @cached_property
    def init(self) -> State:
        """Convenience method for environment tasks that are fully observed."""
        # assert isinstance(self.init_obs, State)
        return self.init_obs

    @cached_property
    def goal(self) -> Set[GroundAtom]:
        """Convenience method for environment tasks that are fully observed."""
        # assert isinstance(self.goal_description, set)
        # assert not self.goal_description or isinstance(
        #     next(iter(self.goal_description)), GroundAtom)
        return self.goal_description

    def replace_goal_with_alt_goal(self) -> EnvironmentTask:
        """Return an EnvironmentTask with the goal description replaced with
        the alternative goal description if it exists.

        See Task.replace_goal_with_alt_goal for the reason for this
        function.
        """
        if self.alt_goal_desc is not None:
            return EnvironmentTask(self.init_obs,
                                   goal_description=self.alt_goal_desc)
        return self


DefaultEnvironmentTask = EnvironmentTask(DefaultState, set())


@dataclass(frozen=True, eq=False)
class ParameterizedOption:
    """Struct defining a parameterized option, which has a parameter space and
    can be ground into an Option, given parameter values.

    An option is composed of a policy, an initiation classifier, and a
    termination condition. We will stick with deterministic termination
    conditions. For a parameterized option, all of these are conditioned
    on parameters.
    """
    name: str
    types: Sequence[Type]
    params_space: Box = field(repr=False)
    # A policy maps a state, memory dict, objects, and parameters to an action.
    # The objects' types will match those in self.types. The parameters
    # will be contained in params_space.
    policy: ParameterizedPolicy = field(repr=False)
    # An initiation classifier maps a state, memory dict, objects, and
    # parameters to a bool, which is True iff the option can start
    # now. The objects' types will match those in self.types. The
    # parameters will be contained in params_space.
    initiable: ParameterizedInitiable = field(repr=False)
    # A termination condition maps a state, memory dict, objects, and
    # parameters to a bool, which is True iff the option should
    # terminate now. The objects' types will match those in
    # self.types. The parameters will be contained in params_space.
    terminal: ParameterizedTerminal = field(repr=False)

    @cached_property
    def _hash(self) -> int:
        return hash(str(self))

    def __eq__(self, other: object) -> bool:
        assert isinstance(other, ParameterizedOption)
        return self.name == other.name

    def __lt__(self, other: object) -> bool:
        assert isinstance(other, ParameterizedOption)
        return self.name < other.name

    def __gt__(self, other: object) -> bool:
        assert isinstance(other, ParameterizedOption)
        return self.name > other.name

    def __hash__(self) -> int:
        return self._hash

    def ground(self, objects: Sequence[Object], params: Array) -> _Option:
        """Ground into an Option, given objects and parameter values."""
        assert len(objects) == len(self.types)
        for obj, t in zip(objects, self.types):
            assert obj.is_instance(t)
        params = np.array(params, dtype=self.params_space.dtype)
        assert self.params_space.contains(params)
        memory: Dict = {}  # each option has its own memory dict
        return _Option(
            self.name,
            lambda s: self.policy(s, memory, objects, params),
            initiable=lambda s: self.initiable(s, memory, objects, params),
            terminal=lambda s: self.terminal(s, memory, objects, params),
            parent=self,
            objects=objects,
            params=params,
            memory=memory)

    def pddl_str(self) -> str:
        """Turn this option into a string that is PDDL-like."""
        params_str = " ".join(f"?x{i} - {t.name}"
                              for i, t in enumerate(self.types))
        return f"{self.name}({params_str})"


@dataclass(eq=False)
class _Option:
    """Struct defining an option, which is like a parameterized option except
    that its components are not conditioned on objects/parameters.

    Should not be instantiated externally.
    """
    name: str
    # A policy maps a state to an action.
    _policy: Callable[[State], Action] = field(repr=False)
    # An initiation classifier maps a state to a bool, which is True
    # iff the option can start now.
    initiable: Callable[[State], bool] = field(repr=False)
    # A termination condition maps a state to a bool, which is True
    # iff the option should terminate now.
    terminal: Callable[[State], bool] = field(repr=False)
    # The parameterized option that generated this option.
    parent: ParameterizedOption = field(repr=False)
    # The objects that were used to ground this option.
    objects: Sequence[Object]
    # The parameters that were used to ground this option.
    params: Array
    # The memory dictionary for this option.
    memory: Dict = field(repr=False)

    def policy(self, state: State) -> Action:
        """Call the policy and set the action's option."""
        action = self._policy(state)
        action.set_option(self)
        return action


DummyOption: _Option = ParameterizedOption(
    "DummyOption", [], Box(0, 1,
                           (1, )), lambda s, m, o, p: Action(np.array([0.0])),
    lambda s, m, o, p: False, lambda s, m, o, p: True).ground([],
                                                              np.array([0.0]))
DummyOption.parent.params_space.seed(0)  # for reproducibility


@dataclass(frozen=True, repr=False, eq=False)
class STRIPSOperator:
    """Struct defining a symbolic operator (as in STRIPS).

    Lifted! Note here that the ignore_effects - unlike the
    add_effects and delete_effects - are universally
    quantified over all possible groundings.
    """
    name: str
    parameters: Sequence[Variable]
    preconditions: Set[LiftedAtom]
    add_effects: Set[LiftedAtom]
    delete_effects: Set[LiftedAtom]
    ignore_effects: Set[Predicate]

    def make_nsrt(
        self,
        option: ParameterizedOption,
        option_vars: Sequence[Variable],
        sampler: NSRTSampler = field(repr=False)
    ) -> NSRT:
        """Make an NSRT out of this STRIPSOperator object, given the necessary
        additional fields."""
        return NSRT(self.name, self.parameters, self.preconditions,
                    self.add_effects, self.delete_effects, self.ignore_effects,
                    option, option_vars, sampler)

    @lru_cache(maxsize=None)
    def ground(self, objects: Tuple[Object]) -> _GroundSTRIPSOperator:
        """Ground into a _GroundSTRIPSOperator, given objects.

        Insist that objects are tuple for hashing in cache.
        """
        assert isinstance(objects, tuple)
        assert len(objects) == len(self.parameters)
        assert all(
            o.is_instance(p.type) for o, p in zip(objects, self.parameters))
        sub = dict(zip(self.parameters, objects))
        preconditions = {atom.ground(sub) for atom in self.preconditions}
        add_effects = {atom.ground(sub) for atom in self.add_effects}
        delete_effects = {atom.ground(sub) for atom in self.delete_effects}
        return _GroundSTRIPSOperator(self, list(objects), preconditions,
                                     add_effects, delete_effects)

    @cached_property
    def _str(self) -> str:
        return f"""STRIPS-{self.name}:
    Parameters: {self.parameters}
    Preconditions: {sorted(self.preconditions, key=str)}
    Add Effects: {sorted(self.add_effects, key=str)}
    Delete Effects: {sorted(self.delete_effects, key=str)}
    Ignore Effects: {sorted(self.ignore_effects, key=str)}"""

    @cached_property
    def _hash(self) -> int:
        return hash(str(self))

    def __str__(self) -> str:
        return self._str

    def __repr__(self) -> str:
        return str(self)

    def pddl_str(self) -> str:
        """Get a string representation suitable for writing out to a PDDL
        file."""
        params_str = " ".join(f"{p.name} - {p.type.name}"
                              for p in self.parameters)
        preconds_str = "\n        ".join(
            atom.pddl_str() for atom in sorted(self.preconditions))
        effects_str = "\n        ".join(atom.pddl_str()
                                        for atom in sorted(self.add_effects))
        if self.delete_effects:
            effects_str += "\n        "
            effects_str += "\n        ".join(
                f"(not {atom.pddl_str()})"
                for atom in sorted(self.delete_effects))
        if self.ignore_effects:
            if len(effects_str) != 0:
                effects_str += "\n        "
            for pred in sorted(self.ignore_effects):
                pred_types_str = " ".join(f"?x{i} - {t.name}"
                                          for i, t in enumerate(pred.types))
                pred_eff_variables_str = " ".join(f"?x{i}"
                                                  for i in range(pred.arity))
                effects_str += f"(forall ({pred_types_str})" + \
                               f" (not ({pred.name} {pred_eff_variables_str})))"
                effects_str += "\n        "
        return f"""(:action {self.name}
    :parameters ({params_str})
    :precondition (and {preconds_str})
    :effect (and {effects_str})
  )"""

    def __hash__(self) -> int:
        return self._hash

    def __eq__(self, other: object) -> bool:
        assert isinstance(other, STRIPSOperator)
        return str(self) == str(other)

    def __lt__(self, other: object) -> bool:
        assert isinstance(other, STRIPSOperator)
        return str(self) < str(other)

    def __gt__(self, other: object) -> bool:
        assert isinstance(other, STRIPSOperator)
        return str(self) > str(other)

    def copy_with(self, **kwargs: Any) -> STRIPSOperator:
        """Create a copy of the operator, optionally while replacing any of the
        arguments."""
        default_kwargs = dict(name=self.name,
                              parameters=self.parameters,
                              preconditions=self.preconditions,
                              add_effects=self.add_effects,
                              delete_effects=self.delete_effects,
                              ignore_effects=self.ignore_effects)
        assert set(kwargs.keys()).issubset(default_kwargs.keys())
        default_kwargs.update(kwargs)
        # mypy is known to have issues with this pattern:
        # https://github.com/python/mypy/issues/5382
        return STRIPSOperator(**default_kwargs)  # type: ignore

    def effect_to_ignore_effect(self, effect: LiftedAtom,
                                option_vars: Sequence[Variable],
                                add_or_delete: str) -> STRIPSOperator:
        """Return a new STRIPS operator resulting from turning the given effect
        (either add or delete) into an ignore effect."""
        assert add_or_delete in ("add", "delete")
        if add_or_delete == "add":
            assert effect in self.add_effects
            new_add_effects = self.add_effects - {effect}
            new_delete_effects = self.delete_effects
        else:
            new_add_effects = self.add_effects
            assert effect in self.delete_effects
            new_delete_effects = self.delete_effects - {effect}
        # Since we are removing an effect, it could be the case
        # that parameters need to be removed from the operator.
        remaining_params = {
            p
            for atom in self.preconditions | new_add_effects
            | new_delete_effects for p in atom.variables
        } | set(option_vars)
        new_params = [p for p in self.parameters if p in remaining_params]
        return STRIPSOperator(self.name, new_params, self.preconditions,
                              new_add_effects, new_delete_effects,
                              self.ignore_effects | {effect.predicate})

    def get_complexity(self) -> float:
        """Get the complexity of this operator.

        We only care about the arity of the operator, since that is what
        affects grounding. We'll use 2^arity as a measure of grounding
        effort.
        """
        return float(2**len(self.parameters))


@dataclass(frozen=True, repr=False, eq=False)
class _GroundSTRIPSOperator:
    """A STRIPSOperator + objects.

    Should not be instantiated externally.
    """
    parent: STRIPSOperator
    objects: Sequence[Object]
    preconditions: Set[GroundAtom]
    add_effects: Set[GroundAtom]
    delete_effects: Set[GroundAtom]

    @cached_property
    def _str(self) -> str:
        return f"""GroundSTRIPS-{self.name}:
    Parameters: {self.objects}
    Preconditions: {sorted(self.preconditions, key=str)}
    Add Effects: {sorted(self.add_effects, key=str)}
    Delete Effects: {sorted(self.delete_effects, key=str)}
    Ignore Effects: {sorted(self.ignore_effects, key=str)}"""

    @cached_property
    def _hash(self) -> int:
        return hash(str(self))

    @property
    def name(self) -> str:
        """Name of this ground STRIPSOperator."""
        return self.parent.name

    @property
    def short_str(self) -> str:
        """Abbreviated name, not necessarily unique."""
        obj_str = ", ".join([o.name for o in self.objects])
        return f"{self.name}({obj_str})"

    @property
    def ignore_effects(self) -> Set[Predicate]:
        """Ignore effects from the parent."""
        return self.parent.ignore_effects

    def __str__(self) -> str:
        return self._str

    def __repr__(self) -> str:
        return str(self)

    def __hash__(self) -> int:
        return self._hash

    def __eq__(self, other: object) -> bool:
        assert isinstance(other, _GroundSTRIPSOperator)
        return str(self) == str(other)

    def __lt__(self, other: object) -> bool:
        assert isinstance(other, _GroundSTRIPSOperator)
        return str(self) < str(other)

    def __gt__(self, other: object) -> bool:
        assert isinstance(other, _GroundSTRIPSOperator)
        return str(self) > str(other)


@dataclass(frozen=True, repr=False, eq=False)
class NSRT:
    """Struct defining an NSRT, which contains the components of a STRIPS
    operator, a parameterized option, and a sampler function.

    "NSRT" stands for "Neuro-Symbolic Relational Transition Model".
    Paper: https://arxiv.org/abs/2105.14074
    """
    name: str
    parameters: Sequence[Variable]
    preconditions: Set[LiftedAtom]
    add_effects: Set[LiftedAtom]
    delete_effects: Set[LiftedAtom]
    ignore_effects: Set[Predicate]
    option: ParameterizedOption
    # A subset of parameters corresponding to the (lifted) arguments of the
    # option that this NSRT contains.
    option_vars: Sequence[Variable]
    # A sampler maps a state, RNG, and objects to option parameters.
    _sampler: NSRTSampler = field(repr=False)

    @cached_property
    def _str(self) -> str:
        option_var_str = ", ".join([str(v) for v in self.option_vars])
        return f"""NSRT-{self.name}:
    Parameters: {self.parameters}
    Preconditions: {sorted(self.preconditions, key=str)}
    Add Effects: {sorted(self.add_effects, key=str)}
    Delete Effects: {sorted(self.delete_effects, key=str)}
    Ignore Effects: {sorted(self.ignore_effects, key=str)}
    Option Spec: {self.option.name}({option_var_str})"""

    @cached_property
    def _hash(self) -> int:
        return hash(str(self))

    @property
    def op(self) -> STRIPSOperator:
        """Return the STRIPSOperator associated with this NSRT."""
        return STRIPSOperator(self.name, self.parameters, self.preconditions,
                              self.add_effects, self.delete_effects,
                              self.ignore_effects)

    def __str__(self) -> str:
        return self._str

    def __repr__(self) -> str:
        return str(self)

    def pddl_str(self) -> str:
        """Get a string representation suitable for writing out to a PDDL
        file."""
        return self.op.pddl_str()

    def pretty_str(self, name_map: Dict[str, str]) -> str:
        """Display the NSRT in a nice human-readable format, given a mapping to
        new predicate names for any invented predicates."""
        out = ""
        out += f"{self.name}:\n\tParameters: {self.parameters}"
        for name, atoms in [("Preconditions", self.preconditions),
                            ("Add Effects", self.add_effects),
                            ("Delete Effects", self.delete_effects)]:
            out += f"\n\t{name}:"
            for atom in atoms:
                pretty_pred = atom.predicate.pretty_str()[1]
                new_name = (name_map[pretty_pred] if pretty_pred in name_map
                            else str(atom.predicate))
                var_str = ", ".join(map(str, atom.variables))
                out += f"\n\t\t{new_name}({var_str})"
        option_var_strs = [str(v) for v in self.option_vars]
        out += f"\n\tOption Spec: ({self.option.name}, {option_var_strs})"
        return out

    def __hash__(self) -> int:
        return self._hash

    def __eq__(self, other: object) -> bool:
        assert isinstance(other, NSRT)
        return str(self) == str(other)

    def __lt__(self, other: object) -> bool:
        assert isinstance(other, NSRT)
        return str(self) < str(other)

    def __gt__(self, other: object) -> bool:
        assert isinstance(other, NSRT)
        return str(self) > str(other)

    @property
    def sampler(self) -> NSRTSampler:
        """This NSRT's sampler."""
        return self._sampler

    def ground(self, objects: Sequence[Object]) -> _GroundNSRT:
        """Ground into a _GroundNSRT, given objects."""
        assert len(objects) == len(self.parameters)
        assert all(
            o.is_instance(p.type) for o, p in zip(objects, self.parameters))
        sub = dict(zip(self.parameters, objects))
        preconditions = {atom.ground(sub) for atom in self.preconditions}
        add_effects = {atom.ground(sub) for atom in self.add_effects}
        delete_effects = {atom.ground(sub) for atom in self.delete_effects}
        option_objs = [sub[v] for v in self.option_vars]
        return _GroundNSRT(self, objects, preconditions, add_effects,
                           delete_effects, self.option, option_objs,
                           self._sampler)

    def filter_predicates(self, kept: Collection[Predicate]) -> NSRT:
        """Keep only the given predicates in the preconditions, add effects,
        delete effects, and ignore effects.

        Note that the parameters must stay the same for the sake of the
        sampler inputs.
        """
        preconditions = {a for a in self.preconditions if a.predicate in kept}
        add_effects = {a for a in self.add_effects if a.predicate in kept}
        delete_effects = {
            a
            for a in self.delete_effects if a.predicate in kept
        }
        ignore_effects = {a for a in self.ignore_effects if a in kept}
        return NSRT(self.name, self.parameters, preconditions, add_effects,
                    delete_effects, ignore_effects, self.option,
                    self.option_vars, self._sampler)


@dataclass(frozen=True, repr=False, eq=False)
class _GroundNSRT:
    """A ground NSRT is an NSRT + objects.

    Should not be instantiated externally.
    """
    parent: NSRT
    objects: Sequence[Object]
    preconditions: Set[GroundAtom]
    add_effects: Set[GroundAtom]
    delete_effects: Set[GroundAtom]
    option: ParameterizedOption
    option_objs: Sequence[Object]
    _sampler: NSRTSampler = field(repr=False)

    @cached_property
    def _str(self) -> str:
        return f"""GroundNSRT-{self.name}:
    Parameters: {self.objects}
    Preconditions: {sorted(self.preconditions, key=str)}
    Add Effects: {sorted(self.add_effects, key=str)}
    Delete Effects: {sorted(self.delete_effects, key=str)}
    Ignore Effects: {sorted(self.ignore_effects, key=str)}
    Option: {self.option}
    Option Objects: {self.option_objs}"""

    @cached_property
    def _hash(self) -> int:
        return hash(str(self))

    @property
    def name(self) -> str:
        """Name of this ground NSRT."""
        return self.parent.name

    @property
    def short_str(self) -> str:
        """Abbreviated name, not necessarily unique."""
        obj_str = ", ".join([o.name for o in self.objects])
        return f"{self.name}({obj_str})"

    @property
    def ignore_effects(self) -> Set[Predicate]:
        """Ignore effects from the parent."""
        return self.parent.ignore_effects

    @property
    def op(self) -> _GroundSTRIPSOperator:
        """The corresponding ground operator."""
        return self.parent.op.ground(tuple(self.objects))

    def __str__(self) -> str:
        return self._str

    def __repr__(self) -> str:
        return str(self)

    def __hash__(self) -> int:
        return self._hash

    def __eq__(self, other: object) -> bool:
        assert isinstance(other, _GroundNSRT)
        return str(self) == str(other)

    def __lt__(self, other: object) -> bool:
        assert isinstance(other, _GroundNSRT)
        return str(self) < str(other)

    def __gt__(self, other: object) -> bool:
        assert isinstance(other, _GroundNSRT)
        return str(self) > str(other)

    def sample_option(self, state: State, goal: Set[GroundAtom],
                      rng: np.random.Generator) -> _Option:
        """Sample an _Option for this ground NSRT, by invoking the contained
        sampler.

        On the Option that is returned, one can call, e.g.,
        policy(state).
        """
        # Note that the sampler takes in ALL self.objects, not just the subset
        # self.option_objs of objects that are passed into the option.
        params = self._sampler(state, goal, rng, self.objects)
        # Clip the params into the params_space of self.option, for safety.
        low = self.option.params_space.low
        high = self.option.params_space.high
        params = np.clip(params, low, high)
        return self.option.ground(self.option_objs, params)

    def copy_with(self, **kwargs: Any) -> _GroundNSRT:
        """Create a copy of the ground NSRT, optionally while replacing any of
        the arguments."""
        default_kwargs = dict(parent=self.parent,
                              objects=self.objects,
                              preconditions=self.preconditions,
                              add_effects=self.add_effects,
                              delete_effects=self.delete_effects,
                              option=self.option,
                              option_objs=self.option_objs,
                              _sampler=self._sampler)
        assert set(kwargs.keys()).issubset(default_kwargs.keys())
        default_kwargs.update(kwargs)
        # mypy is known to have issues with this pattern:
        # https://github.com/python/mypy/issues/5382
        return _GroundNSRT(**default_kwargs)  # type: ignore


@dataclass(eq=False)
class Action:
    """An action in an environment.

    This is a light wrapper around a numpy float array that can
    optionally store the option which produced it.
    """
    _arr: Array
    _option: _Option = field(repr=False, default=DummyOption)
    # In rare cases, we want to associate additional information with an action
    # to control how it is executed in the environment. This is helpful if
    # actions are awkward to represent with continuous vectors, and if we have
    # no ambition to learn models over the actions directly.
    extra_info: Optional[Any] = None

    @property
    def arr(self) -> Array:
        """The array representation of this action."""
        return self._arr

    def has_option(self) -> bool:
        """Whether this action has a non-default option attached."""
        return self._option.parent != DummyOption.parent

    def get_option(self) -> _Option:
        """Get the option that produced this action."""
        assert self.has_option()
        return self._option

    def set_option(self, option: _Option) -> None:
        """Set the option that produced this action."""
        self._option = option

    def unset_option(self) -> None:
        """Unset the option that produced this action."""
        self._option = DummyOption
        assert not self.has_option()


class SpotAction(Action):
    """Subclassed to avoid issues with pickling bosdyn functions."""

    def __getnewargs__(self) -> Tuple:  # pragma: no cover
        return (self._arr, self._option)

    def __getstate__(self) -> Dict:  # pragma: no cover
        return {"_arr": self._arr, "_option": self._option}


@dataclass(frozen=True, repr=False, eq=False)
class LowLevelTrajectory:
    """A structure representing a low-level trajectory, containing a state
    sequence, action sequence, and optional train task id. This trajectory may
    or may not be a demonstration.

    Invariant 1: If this trajectory is a demonstration, it must contain
    a train task idx and achieve the goal in the respective train task. This
    invariant is checked upon creation of the trajectory (in datasets) because
    the trajectory does not have a goal, it only has a train task idx.

    Invariant 2: The length of the state sequence is always one greater than
    the length of the action sequence.
    """
    _states: List[State]
    _actions: List[Action]
    _is_demo: bool = field(default=False)
    _train_task_idx: Optional[int] = field(default=None)

    def __post_init__(self) -> None:
        assert len(self._states) == len(self._actions) + 1
        if self._is_demo:
            assert self._train_task_idx is not None

    @property
    def states(self) -> List[State]:
        """States in the trajectory."""
        return self._states

    @property
    def actions(self) -> List[Action]:
        """Actions in the trajectory."""
        return self._actions

    @property
    def is_demo(self) -> bool:
        """Whether this trajectory is a demonstration."""
        return self._is_demo

    @property
    def train_task_idx(self) -> int:
        """The index of the train task."""
        assert self._train_task_idx is not None, \
            "This trajectory doesn't contain a train task idx!"
        return self._train_task_idx


@dataclass(frozen=True, repr=False, eq=False)
class ImageOptionTrajectory:
    """A structure similar to a LowLevelTrajectory where instead of low-level
    states and actions, we record images at every state (i.e., observations),
    as well as the option that was executed to get between observation images.

    Invariant 1: If this trajectory is a demonstration, it must contain
    a train task idx and achieve the goal in the respective train task.
    This invariant is checked upon creation of the trajectory (in
    datasets) because the trajectory does not have a goal, it only has a
    train task idx. Invariant 2: The length of the state images sequence
    is always one greater than the length of the action sequence.
    """
    _objects: Collection[Object]
    _state_imgs: List[List[PIL.Image.Image]]
    _actions: List[_Option]
    _is_demo: bool = field(default=False)
    _train_task_idx: Optional[int] = field(default=None)

    def __post_init__(self) -> None:
        assert len(self._state_imgs) == len(self._actions) + 1
        if self._is_demo:
            assert self._train_task_idx is not None

    @property
    def imgs(self) -> List[List[PIL.Image.Image]]:
        """States in the trajectory."""
        return self._state_imgs

    @property
    def objects(self) -> Collection[Object]:
        """Objects important to the trajectory."""
        return self._objects

    @property
    def actions(self) -> List[_Option]:
        """Actions in the trajectory."""
        return self._actions


@dataclass(repr=False, eq=False)
class Dataset:
    """A collection of LowLevelTrajectory objects, and optionally, lists of
    annotations, one per trajectory.

    For example, in interactive learning, an annotation for an offline
    learning Dataset would be of type List[Set[GroundAtom]] (with
    predicate classifiers deleted).
    """
    _trajectories: List[LowLevelTrajectory]
    _annotations: Optional[List[Any]] = field(default=None)

    def __post_init__(self) -> None:
        if self._annotations is not None:
            assert len(self._trajectories) == len(self._annotations)

    @property
    def trajectories(self) -> List[LowLevelTrajectory]:
        """The trajectories in the dataset."""
        return self._trajectories

    @property
    def has_annotations(self) -> bool:
        """Whether this dataset has annotations in it."""
        return self._annotations is not None

    @property
    def annotations(self) -> List[Any]:
        """The annotations in the dataset."""
        assert self._annotations is not None
        return self._annotations

    def append(self,
               trajectory: LowLevelTrajectory,
               annotation: Optional[Any] = None) -> None:
        """Append one more trajectory and annotation to the dataset."""
        if annotation is None:
            assert self._annotations is None
        else:
            assert self._annotations is not None
            self._annotations.append(annotation)
        self._trajectories.append(trajectory)


@dataclass(eq=False)
class Segment:
    """A segment represents a low-level trajectory that is the result of
    executing one option. The segment stores the abstract state (ground atoms)
    that held immediately before the option started executing, and the abstract
    state (ground atoms) that held immediately after.

    Segments are used during learning, when we don't necessarily know
    the option associated with the trajectory yet.
    """
    trajectory: LowLevelTrajectory
    init_atoms: Set[GroundAtom]
    final_atoms: Set[GroundAtom]
    _option: _Option = field(repr=False, default=DummyOption)
    _goal: Optional[Set[GroundAtom]] = field(default=None)
    # Field used by the backchaining algorithm (gen_to_spec_learner.py)
    necessary_add_effects: Optional[Set[GroundAtom]] = field(default=None)

    def __post_init__(self) -> None:
        assert len(self.states) == len(self.actions) + 1

    @property
    def states(self) -> List[State]:
        """States in the trajectory."""
        return self.trajectory.states

    @property
    def actions(self) -> List[Action]:
        """Actions in the trajectory."""
        return self.trajectory.actions

    @property
    def add_effects(self) -> Set[GroundAtom]:
        """Atoms in the final atoms but not the init atoms.

        Do not cache; init and final atoms can change.
        """
        return self.final_atoms - self.init_atoms

    @property
    def delete_effects(self) -> Set[GroundAtom]:
        """Atoms in the init atoms but not the final atoms.

        Do not cache; init and final atoms can change.
        """
        return self.init_atoms - self.final_atoms

    def has_option(self) -> bool:
        """Whether this segment has a non-default option attached."""
        return self._option.parent != DummyOption.parent

    def get_option(self) -> _Option:
        """Get the option that produced this segment."""
        assert self.has_option()
        return self._option

    def set_option(self, option: _Option) -> None:
        """Set the option that produced this segment."""
        self._option = option

    def has_goal(self) -> bool:
        """Whether this segment has a non-default goal attached."""
        return self._goal is not None

    def get_goal(self) -> Set[GroundAtom]:
        """Get the goal associated with this segment."""
        assert self._goal is not None
        return self._goal

    def set_goal(self, goal: Set[GroundAtom]) -> None:
        """Set the goal associated with this segment."""
        self._goal = goal


@dataclass(eq=False, repr=False)
class PNAD:
    """PNAD: PartialNSRTAndDatastore.

    A helper class for NSRT learning that contains information
    useful to maintain throughout the learning procedure. Each object of
    this class corresponds to a learned NSRT. We use this class because
    we don't want to clutter the NSRT class with a datastore, since data
    is only used for learning and is not part of the representation itself.
    """
    # The symbolic components of the NSRT.
    op: STRIPSOperator
    # The datastore, a list of segments that are covered by the
    # STRIPSOperator self.op. For each such segment, the datastore also
    # maintains a substitution dictionary of type VarToObjSub,
    # under which the ParameterizedOption and effects for all
    # segments in the datastore are equivalent.
    datastore: Datastore
    # The OptionSpec of this NSRT, which is a tuple of (option, option_vars).
    option_spec: OptionSpec
    # The sampler for this NSRT.
    sampler: Optional[NSRTSampler] = field(init=False, default=None)
    # A container for the possible keep effects for this PNAD.
    poss_keep_effects: Set[LiftedAtom] = field(init=False, default_factory=set)
    seg_to_keep_effects_sub: Dict[Segment,
                                  VarToObjSub] = field(init=False,
                                                       default_factory=dict)

    def add_to_datastore(self,
                         member: Tuple[Segment, VarToObjSub],
                         check_effect_equality: bool = True) -> None:
        """Add a new member to self.datastore."""
        seg, var_obj_sub = member
        if len(self.datastore) > 0:
            # All variables should have a corresponding object.
            assert set(var_obj_sub) == set(self.op.parameters)
            # The effects should match.
            if check_effect_equality:
                obj_var_sub = {o: v for (v, o) in var_obj_sub.items()}
                lifted_add_effects = {
                    a.lift(obj_var_sub)
                    for a in seg.add_effects
                }
                lifted_del_effects = {
                    a.lift(obj_var_sub)
                    for a in seg.delete_effects
                }
                assert lifted_add_effects == self.op.add_effects
                assert lifted_del_effects == self.op.delete_effects
            if seg.has_option():
                # The option should match.
                option = seg.get_option()
                part_param_option, part_option_args = self.option_spec
                assert option.parent == part_param_option
                option_args = [var_obj_sub[v] for v in part_option_args]
                assert option.objects == option_args
        # Add to datastore.
        self.datastore.append(member)

    def make_nsrt(self) -> NSRT:
        """Make an NSRT from this PNAD."""
        assert self.sampler is not None
        param_option, option_vars = self.option_spec
        return self.op.make_nsrt(param_option, option_vars, self.sampler)

    def copy(self) -> PNAD:
        """Make a copy of this PNAD object, taking care to ensure that
        modifying the original will not affect the copy."""
        new_op = self.op.copy_with()
        new_poss_keep_effects = set(self.poss_keep_effects)
        new_seg_to_keep_effects_sub = {}
        # NOTE: Below line effectively does a deep-copy of the nested dicts
        # here. This is crucial for the PNAD search learner (since otherwise,
        # updating a PNAD in a different set may change this dict for a PNAD
        # in the current set).
        for k, v in self.seg_to_keep_effects_sub.items():
            new_seg_to_keep_effects_sub[k] = dict(v)
        new_pnad = PNAD(new_op, self.datastore, self.option_spec)
        new_pnad.poss_keep_effects = new_poss_keep_effects
        new_pnad.seg_to_keep_effects_sub = new_seg_to_keep_effects_sub
        return new_pnad

    def __repr__(self) -> str:
        param_option, option_vars = self.option_spec
        vars_str = ", ".join(str(v) for v in option_vars)
        return f"{self.op}\n    Option Spec: {param_option.name}({vars_str})"

    def __str__(self) -> str:
        return repr(self)

    def __lt__(self, other: PNAD) -> bool:
        return repr(self) < repr(other)


@dataclass(frozen=True, eq=False, repr=False)
class InteractionRequest:
    """A request for interacting with a training task during online learning.
    Contains the index for that training task, an acting policy, a query
    policy, and a termination function. The acting policy may also terminate
    the interaction by raising `utils.RequestActPolicyFailure`.

    Note: the act_policy will not be called on the state where the
    termination_function returns True, but the query_policy will be.
    """
    train_task_idx: int
    act_policy: Callable[[State], Action]
    query_policy: Callable[[State], Optional[Query]]  # query can be None
    termination_function: Callable[[State], bool]


@dataclass(frozen=True, eq=False, repr=False)
class InteractionResult:
    """The result of an InteractionRequest. Contains a list of states, a list
    of actions, and a list of responses to queries if provded.

    Invariant: len(states) == len(responses) == len(actions) + 1
    """
    states: List[State]
    actions: List[Action]
    responses: List[Optional[Response]]

    def __post_init__(self) -> None:
        assert len(self.states) == len(self.responses) == len(self.actions) + 1


@dataclass(frozen=True, eq=False, repr=False)
class Query(abc.ABC):
    """Base class for a Query."""

    @property
    def cost(self) -> float:
        """The cost of making this Query."""
        raise NotImplementedError("Override me")


@dataclass(frozen=True, eq=False, repr=False)
class Response(abc.ABC):
    """Base class for a Response to a query.

    All responses contain the Query object itself, for convenience.
    """
    query: Query


@dataclass(frozen=True, eq=False, repr=False)
class GroundAtomsHoldQuery(Query):
    """A query for whether ground atoms hold in the state."""
    ground_atoms: Collection[GroundAtom]

    @property
    def cost(self) -> float:
        return len(self.ground_atoms)

    def __str__(self) -> str:
        atoms = ", ".join([str(ga) for ga in self.ground_atoms])
        return f"Do these hold? {atoms}"


@dataclass(frozen=True, eq=False, repr=False)
class GroundAtomsHoldResponse(Response):
    """A response to a GroundAtomsHoldQuery, providing boolean answers."""
    holds: Dict[GroundAtom, bool]

    def __str__(self) -> str:
        if not self.holds:
            return "No queries"
        responses = []
        for ga, b in self.holds.items():
            suffix = "holds" if b else "does not hold"
            responses.append(f"{ga} {suffix}")
        return ", ".join(responses)


@dataclass(frozen=True, eq=False, repr=False)
class DemonstrationQuery(Query):
    """A query requesting a demonstration to finish a train task."""
    train_task_idx: int
    info: Optional[Dict] = field(default=None)

    @property
    def cost(self) -> float:
        return 1

    def get_info(self, key: Any) -> Any:
        """Access key from query info."""
        assert self.info is not None
        return self.info[key]


@dataclass(frozen=True, eq=False, repr=False)
class DemonstrationResponse(Response):
    """A response to a DemonstrationQuery; provides a LowLevelTrajectory if one
    can be found by the teacher, otherwise returns None."""
    teacher_traj: Optional[LowLevelTrajectory]


@dataclass(frozen=True, eq=False, repr=False)
class PathToStateQuery(Query):
    """A query requesting a trajectory that reaches a specific state."""
    goal_state: State

    @property
    def cost(self) -> float:
        return 1


@dataclass(frozen=True, eq=False, repr=False)
class PathToStateResponse(Response):
    """A response to a PathToStateQuery; provides a LowLevelTrajectory if one
    can be found by the teacher, otherwise returns None."""
    teacher_traj: Optional[LowLevelTrajectory]


@dataclass(frozen=True, repr=False, eq=False)
class LDLRule:
    """A lifted decision list rule."""
    name: str
    parameters: Sequence[Variable]  # a superset of the NSRT parameters
    pos_state_preconditions: Set[LiftedAtom]  # a superset of the NSRT preconds
    neg_state_preconditions: Set[LiftedAtom]
    goal_preconditions: Set[LiftedAtom]
    nsrt: NSRT

    def __post_init__(self) -> None:
        assert set(self.parameters).issuperset(self.nsrt.parameters)
        assert self.pos_state_preconditions.issuperset(self.nsrt.preconditions)
        # The preconditions and goal preconditions should only use variables in
        # the rule parameters.
        for atom in self.pos_state_preconditions | \
            self.neg_state_preconditions | self.goal_preconditions:
            assert all(v in self.parameters for v in atom.variables)

    @lru_cache(maxsize=None)
    def ground(self, objects: Tuple[Object]) -> _GroundLDLRule:
        """Ground into a _GroundLDLRule, given objects.

        Insist that objects are tuple for hashing in cache.
        """
        assert isinstance(objects, tuple)
        assert len(objects) == len(self.parameters)
        assert all(
            o.is_instance(p.type) for o, p in zip(objects, self.parameters))
        sub = dict(zip(self.parameters, objects))
        pos_pre = {atom.ground(sub) for atom in self.pos_state_preconditions}
        neg_pre = {atom.ground(sub) for atom in self.neg_state_preconditions}
        goal_pre = {atom.ground(sub) for atom in self.goal_preconditions}
        nsrt_objects = [sub[v] for v in self.nsrt.parameters]
        ground_nsrt = self.nsrt.ground(nsrt_objects)
        return _GroundLDLRule(self, list(objects), pos_pre, neg_pre, goal_pre,
                              ground_nsrt)

    @cached_property
    def _str(self) -> str:
        parameter_str = "(" + " ".join(
            [f"{p.name} - {p.type.name}" for p in self.parameters]) + ")"

        def _atom_to_str(atom: LiftedAtom) -> str:
            args_str = " ".join([v.name for v in atom.variables])
            return f"({atom.predicate.name} {args_str})"

        inner_preconditions_strs = [
            _atom_to_str(a) for a in sorted(self.pos_state_preconditions)
        ]
        inner_preconditions_strs += [
            "(not " + _atom_to_str(a) + ")"
            for a in sorted(self.neg_state_preconditions)
        ]
        preconditions_str = " ".join(inner_preconditions_strs)
        if len(inner_preconditions_strs) > 1:
            preconditions_str = "(and " + preconditions_str + ")"
        elif not inner_preconditions_strs:
            preconditions_str = "()"
        goals_strs = [_atom_to_str(a) for a in sorted(self.goal_preconditions)]
        goals_str = " ".join(goals_strs)
        if len(goals_strs) > 1:
            goals_str = "(and " + goals_str + ")"
        elif not goals_strs:
            goals_str = "()"
        action_param_str = " ".join([v.name for v in self.nsrt.parameters])
        action_str = f"({self.nsrt.name} {action_param_str})"
        return f"""(:rule {self.name}
    :parameters {parameter_str}
    :preconditions {preconditions_str}
    :goals {goals_str}
    :action {action_str}
  )"""

    @cached_property
    def _hash(self) -> int:
        return hash(str(self))

    def __str__(self) -> str:
        return self._str

    def __repr__(self) -> str:
        return str(self)

    def __hash__(self) -> int:
        return self._hash

    def __eq__(self, other: object) -> bool:
        assert isinstance(other, LDLRule)
        return str(self) == str(other)

    def __lt__(self, other: object) -> bool:
        assert isinstance(other, LDLRule)
        return str(self) < str(other)

    def __gt__(self, other: object) -> bool:
        assert isinstance(other, LDLRule)
        return str(self) > str(other)


@dataclass(frozen=True, repr=False, eq=False)
class _GroundLDLRule:
    """A ground LDL rule is an LDLRule + objects.

    Should not be instantiated externally.
    """
    parent: LDLRule
    objects: Sequence[Object]
    pos_state_preconditions: Set[GroundAtom]
    neg_state_preconditions: Set[GroundAtom]
    goal_preconditions: Set[GroundAtom]
    ground_nsrt: _GroundNSRT

    @cached_property
    def _str(self) -> str:
        nsrt_obj_str = ", ".join([str(o) for o in self.ground_nsrt.objects])
        return f"""GroundLDLRule-{self.name}:
    Parameters: {self.objects}
    Pos State Pre: {sorted(self.pos_state_preconditions, key=str)}
    Neg State Pre: {sorted(self.neg_state_preconditions, key=str)}
    Goal Pre: {sorted(self.goal_preconditions, key=str)}
    NSRT: {self.ground_nsrt.name}({nsrt_obj_str})"""

    @cached_property
    def _hash(self) -> int:
        return hash(str(self))

    @property
    def name(self) -> str:
        """Name of this ground LDL rule."""
        return self.parent.name

    def __str__(self) -> str:
        return self._str

    def __repr__(self) -> str:
        return str(self)

    def __hash__(self) -> int:
        return self._hash

    def __eq__(self, other: object) -> bool:
        assert isinstance(other, _GroundLDLRule)
        return str(self) == str(other)

    def __lt__(self, other: object) -> bool:
        assert isinstance(other, _GroundLDLRule)
        return str(self) < str(other)

    def __gt__(self, other: object) -> bool:
        assert isinstance(other, _GroundLDLRule)
        return str(self) > str(other)


@dataclass(frozen=True)
class LiftedDecisionList:
    """A goal-conditioned policy from abstract states to ground NSRTs
    implemented with a lifted decision list.

    The logic described above is implemented in utils.query_ldl().
    """
    rules: Sequence[LDLRule]

    @cached_property
    def _hash(self) -> int:
        return hash(tuple(self.rules))

    def __hash__(self) -> int:
        return self._hash

    def __eq__(self, other: object) -> bool:
        assert isinstance(other, LiftedDecisionList)
        if len(self.rules) != len(other.rules):
            return False
        return all(r1 == r2 for r1, r2 in zip(self.rules, other.rules))

    def __str__(self) -> str:
        rule_str = "\n  ".join(str(r) for r in self.rules)
        return f"(define (policy)\n  {rule_str}\n)"


@dataclass(frozen=True, repr=False, eq=False)
class Macro:
    """A macro is a sequence of NSRTs with shared parameters."""
    parameters: Sequence[Variable]
    nsrts: Sequence[NSRT]
    nsrt_to_macro_params: Sequence[VarToVarSub]

    def __post_init__(self) -> None:
        assert len(self.nsrts) == len(self.nsrt_to_macro_params)
        for nsrt, subs in zip(self.nsrts, self.nsrt_to_macro_params):
            assert set(nsrt.parameters) == set(subs)
            assert set(subs.values()).issubset(self.parameters)
            assert all(p1.type == p2.type for p1, p2 in subs.items())

    @cached_property
    def preconditions(self) -> Set[LiftedAtom]:
        """The preconditions of this Macro."""
        # Map all NSRT preconditions and effects to the macro parameter space.
        macro_param_preconds: List[Set[LiftedAtom]] = []
        macro_param_add_effects: List[Set[LiftedAtom]] = []
        for nsrt, sub in zip(self.nsrts, self.nsrt_to_macro_params):
            preconds = {a.substitute(sub) for a in nsrt.preconditions}
            macro_param_preconds.append(preconds)
            add_effects = {a.substitute(sub) for a in nsrt.add_effects}
            macro_param_add_effects.append(add_effects)
        # Chain together the preconditions and add effects backwards.
        # To chain, shift the add effects back by one.
        empty_adds: Set[LiftedAtom] = set()
        macro_param_add_effects = [empty_adds] + macro_param_add_effects[:-1]
        final_macro_preconditions: Set[LiftedAtom] = set()
        while macro_param_preconds:
            final_macro_preconditions |= macro_param_preconds.pop()
            final_macro_preconditions -= macro_param_add_effects.pop()
        return final_macro_preconditions

    def ground(self, objects: Sequence[Object]) -> GroundMacro:
        """Ground into a GroundMacro, given objects."""
        return GroundMacro(self, objects)

    @cached_property
    def _str(self) -> str:
        member_strs = []
        for nsrt, sub in zip(self.nsrts, self.nsrt_to_macro_params):
            arg_str = ", ".join([sub[o].name for o in nsrt.parameters])
            nsrt_str = f"{nsrt.name}({arg_str})"
            member_strs.append(nsrt_str)
        members_str = ", ".join(member_strs)
        return f"Macro[{members_str}]"

    @cached_property
    def _hash(self) -> int:
        return hash(str(self))

    def __str__(self) -> str:
        return self._str

    def __repr__(self) -> str:
        return str(self)

    def __hash__(self) -> int:
        return self._hash

    def __eq__(self, other: object) -> bool:
        assert isinstance(other, Macro)
        return str(self) == str(other)

    def __lt__(self, other: object) -> bool:
        assert isinstance(other, Macro)
        return str(self) < str(other)

    def __gt__(self, other: object) -> bool:
        assert isinstance(other, Macro)
        return str(self) > str(other)


@dataclass(frozen=True, repr=False, eq=False)
class GroundMacro:
    """A sequence of ground NSRTs with shared objects."""
    parent: Macro
    objects: Sequence[Object]

    def __post_init__(self) -> None:
        assert len(self.objects) == len(self.parent.parameters)
        for o, p in zip(self.objects, self.parent.parameters):
            assert o.type == p.type

    @classmethod
    def from_ground_nsrts(cls,
                          ground_nsrts: Sequence[_GroundNSRT]) -> GroundMacro:
        """Create a GroundMacro from a sequence of _GroundNSRTs."""
        obj_to_macro_param: ObjToVarSub = {}
        nsrts: List[NSRT] = []
        nsrt_to_macro_params: List[VarToVarSub] = []
        var_count = itertools.count()
        for ground_nsrt in ground_nsrts:
            nsrt = ground_nsrt.parent
            sub: VarToVarSub = {}
            for nsrt_var, obj in zip(nsrt.parameters, ground_nsrt.objects):
                if obj not in obj_to_macro_param:
                    new_var = Variable(f"?x{next(var_count)}", obj.type)
                    obj_to_macro_param[obj] = new_var
                sub[nsrt_var] = obj_to_macro_param[obj]
            nsrts.append(nsrt)
            nsrt_to_macro_params.append(sub)
        parameters = sorted(obj_to_macro_param.values())
        macro = Macro(parameters, nsrts, nsrt_to_macro_params)
        macro_param_to_obj = {v: k for k, v in obj_to_macro_param.items()}
        objects = [macro_param_to_obj[p] for p in macro.parameters]
        return macro.ground(objects)

    @cached_property
    def preconditions(self) -> Set[GroundAtom]:
        """The preconditions of the ground macro."""
        lifted_preconds = self.parent.preconditions
        sub = dict(zip(self.parent.parameters, self.objects))
        ground_preconds = {a.ground(sub) for a in lifted_preconds}
        return ground_preconds

    @cached_property
    def ground_nsrts(self) -> List[_GroundNSRT]:
        """The _GroundNSRTs for this GroundMacro."""
        ground_nsrts: List[_GroundNSRT] = []
        parent = self.parent
        macro_param_to_obj = dict(zip(parent.parameters, self.objects))
        for nsrt, sub in zip(parent.nsrts, parent.nsrt_to_macro_params):
            objs = tuple(macro_param_to_obj[sub[p]] for p in nsrt.parameters)
            ground_nsrt = nsrt.ground(objs)
            ground_nsrts.append(ground_nsrt)
        return ground_nsrts

    def pop(self) -> Tuple[_GroundNSRT, GroundMacro]:
        """Get the next ground NSRT and the remaining ground macro."""
        ground_nsrt_queue = list(self.ground_nsrts)
        next_ground_nsrt = ground_nsrt_queue.pop(0)
        remaining_ground_macro = GroundMacro.from_ground_nsrts(
            ground_nsrt_queue)
        return next_ground_nsrt, remaining_ground_macro

    @cached_property
    def _str(self) -> str:
        member_strs = []
        for nsrt in self.ground_nsrts:
            arg_str = ", ".join([o.name for o in nsrt.objects])
            nsrt_str = f"{nsrt.name}({arg_str})"
            member_strs.append(nsrt_str)
        members_str = ", ".join(member_strs)
        return f"GroundMacro[{members_str}]"

    @cached_property
    def _hash(self) -> int:
        return hash(str(self))

    def __str__(self) -> str:
        return self._str

    def __repr__(self) -> str:
        return str(self)

    def __hash__(self) -> int:
        return self._hash

    def __eq__(self, other: object) -> bool:
        assert isinstance(other, GroundMacro)
        return str(self) == str(other)

    def __lt__(self, other: object) -> bool:
        assert isinstance(other, GroundMacro)
        return str(self) < str(other)

    def __gt__(self, other: object) -> bool:
        assert isinstance(other, GroundMacro)
        return str(self) > str(other)

    def __len__(self) -> int:
        return len(self.ground_nsrts)


@dataclass(frozen=True, repr=False, eq=False)
class SpotActionExtraInfo:
    """A sequence of things that are in the extra_info field of actions for the
    SpotEnv.

    We expect every action is linked to a parameterized skill. Thus, the
    action name is the skill name. The operator objects are the discrete
    skill parameters. The real_world_fn is an implementation of the
    policy for the skill that should execute on a real world spot robot.
    The real_world_fn_args are the arguments that this function requires
    (which includes the continuous params and any other necessary)
    params. The simulation_fn is an implementation of the skill policy
    that should execute with a pbrspot simulation. The
    simulation_fn_args are the arguments the simulation_fn requires.
    """
    action_name: str
    operator_objects: Sequence[Object]
    real_world_fn: Optional[Callable]
    real_world_fn_args: Tuple
    simulation_fn: Optional[Callable]
    simulation_fn_args: Tuple


# Convenience higher-order types useful throughout the code
Observation = Any
GoalDescription = Any
OptionSpec = Tuple[ParameterizedOption, List[Variable]]
GroundAtomTrajectory = Tuple[LowLevelTrajectory, List[Set[GroundAtom]]]
Image = NDArray[np.uint8]
ImageInput = NDArray[np.float32]
Video = List[Image]
Array = NDArray[np.float32]
ObjToVarSub = Dict[Object, Variable]
ObjToObjSub = Dict[Object, Object]
VarToObjSub = Dict[Variable, Object]
VarToVarSub = Dict[Variable, Variable]
EntToEntSub = Dict[_TypedEntity, _TypedEntity]
Datastore = List[Tuple[Segment, VarToObjSub]]
NSRTSampler = Callable[
    [State, Set[GroundAtom], np.random.Generator, Sequence[Object]], Array]
# NSRT Sampler that also returns a boolean indicating whether the sample was
# generated randomly (for exploration) or from the current learned
# distribution.
NSRTSamplerWithEpsilonIndicator = Callable[
    [State, Set[GroundAtom], np.random.Generator, Sequence[Object]],
    Tuple[Array, bool]]
Metrics = DefaultDict[str, float]
LiftedOrGroundAtom = TypeVar("LiftedOrGroundAtom", LiftedAtom, GroundAtom,
                             _Atom)
NSRTOrSTRIPSOperator = TypeVar("NSRTOrSTRIPSOperator", NSRT, STRIPSOperator)
GroundNSRTOrSTRIPSOperator = TypeVar("GroundNSRTOrSTRIPSOperator", _GroundNSRT,
                                     _GroundSTRIPSOperator)
ObjectOrVariable = TypeVar("ObjectOrVariable", bound=_TypedEntity)
SamplerDatapoint = Tuple[State, VarToObjSub, _Option,
                         Optional[Set[GroundAtom]]]
RefinementDatapoint = Tuple[Task, List[_GroundNSRT], List[Set[GroundAtom]],
                            bool, List[float], List[int]]
# For PDDLEnv environments, given a desired number of problems and an rng,
# returns a list of that many PDDL problem strings.
PDDLProblemGenerator = Callable[[int, np.random.Generator], List[str]]
# Used in ml_models.py. Either the maximum number of training iterations for
# a model, or a function that produces this number given the amount of data.
MaxTrainIters = Union[int, Callable[[int], int]]
ExplorationStrategy = Tuple[Callable[[State], Action], Callable[[State], bool]]
ParameterizedPolicy = Callable[[State, Dict, Sequence[Object], Array], Action]
ParameterizedInitiable = Callable[[State, Dict, Sequence[Object], Array], bool]
ParameterizedTerminal = Callable[[State, Dict, Sequence[Object], Array], bool]
AbstractPolicy = Callable[[Set[GroundAtom], Set[Object], Set[GroundAtom]],
                          Optional[_GroundNSRT]]
RGBA = Tuple[float, float, float, float]
BridgePolicy = Callable[[State, Set[GroundAtom], List[_Option]], _Option]
BridgeDataset = List[Tuple[Set[_Option], _GroundNSRT, Set[GroundAtom], State]]<|MERGE_RESOLUTION|>--- conflicted
+++ resolved
@@ -16,11 +16,8 @@
 from numpy.typing import NDArray
 from tabulate import tabulate
 
-<<<<<<< HEAD
 # import predicators.pretrained_model_interface
 # import predicators.utils as utils  # pylint: disable=consider-using-from-import
-=======
->>>>>>> 0830cffd
 from predicators.settings import CFG
 
 
@@ -626,8 +623,7 @@
 
     def __post_init__(self) -> None:
         # Verify types.
-<<<<<<< HEAD
-        
+
         if(isinstance(self.goal, set)):
             for atom in self.goal:
                 assert isinstance(atom, GroundAtom)
@@ -636,16 +632,9 @@
                 for atom in goal_set:
                     assert isinstance(atom, GroundAtom)
 
-            
-    def goal_holds(
-        self,
-        state: State,
-        # vlm: Optional[
-        #     predicators.pretrained_model_interface.VisionLanguageModel] = None
-        vlm: Optional[Any] = None
-    ) -> bool:
+    def goal_holds(self, state: State, vlm: Optional[Any] = None) -> bool:
         """Return whether the goal of this task holds in the given state."""
-        
+
         if(isinstance(self.goal, set)):
             vlm_atoms = set(atom for atom in self.goal if isinstance(atom.predicate, VLMPredicate))
             for atom in self.goal:
@@ -666,12 +655,9 @@
         else:
             print(type(self.goal))
             raise NotImplementedError
-=======
-        for atom in self.goal:
-            assert isinstance(atom, GroundAtom)
-
-    def goal_holds(self, state: State, vlm: Optional[Any] = None) -> bool:
-        """Return whether the goal of this task holds in the given state."""
+
+        # Nithansh's latest version:
+        """
         try:  # pragma: no cover
             if state.simulator_state is not None and "abstract_state" in \
                 state.simulator_state:
@@ -692,7 +678,7 @@
                     return False
         true_vlm_atoms = query_vlm_for_atom_vals(vlm_atoms, state, vlm)
         return len(true_vlm_atoms) == len(vlm_atoms)
->>>>>>> 0830cffd
+        """
 
     def replace_goal_with_alt_goal(self) -> Task:
         """Return a Task with the goal replaced with the alternative goal if it
@@ -1453,7 +1439,9 @@
     """
     _objects: Collection[Object]
     _state_imgs: List[List[PIL.Image.Image]]
+    _cropped_state_imgs: List[List[PIL.Image.Image]]
     _actions: List[_Option]
+    _states: Optional[List[State]] = field(default=None)
     _is_demo: bool = field(default=False)
     _train_task_idx: Optional[int] = field(default=None)
 
@@ -1461,11 +1449,18 @@
         assert len(self._state_imgs) == len(self._actions) + 1
         if self._is_demo:
             assert self._train_task_idx is not None
+        if self._states is not None:
+            assert len(self._states) == len(self._state_imgs)
 
     @property
     def imgs(self) -> List[List[PIL.Image.Image]]:
-        """States in the trajectory."""
+        """State images in the trajectory."""
         return self._state_imgs
+
+    @property
+    def cropped_imgs(self) -> List[List[PIL.Image.Image]]:
+        """Cropped versions of state images in the trajectory."""
+        return self._cropped_state_imgs
 
     @property
     def objects(self) -> Collection[Object]:
@@ -1476,6 +1471,16 @@
     def actions(self) -> List[_Option]:
         """Actions in the trajectory."""
         return self._actions
+
+    @property
+    def states(self) -> Optional[List[State]]:
+        """States in the trajectory, if they exist."""
+        return self._states
+
+    @property
+    def train_task_idx(self) -> Optional[int]:
+        """Returns the idx of the train task."""
+        return self._train_task_idx
 
 
 @dataclass(repr=False, eq=False)
