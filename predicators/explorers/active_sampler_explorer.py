--- conflicted
+++ resolved
@@ -460,12 +460,9 @@
         history = self._ground_op_hist[ground_op]
         num_tries = len(history)
         success_rate = sum(history) / num_tries
-<<<<<<< HEAD
-=======
         # Optimization: skip any ground op with perfect success.
         if CFG.active_sampler_explorer_skip_perfect and success_rate == 1.0:
             return -np.inf
->>>>>>> 32861468
         logging.info(f"[Explorer] {ground_op.name}{ground_op.objects} has")
         logging.info(f"[Explorer]   success rate: {success_rate}")
         logging.info(f"[Explorer]   posterior competence: {competence}")
